--- conflicted
+++ resolved
@@ -173,8 +173,6 @@
   test('update', async () => {
     const { httpMock, adapterMock, entityMock } = setup(Promise.resolve({}))
 
-<<<<<<< HEAD
-=======
     httpMock.patch.mockReturnValue(Promise.resolve({ data: entityMock }))
 
     return adapterMock
@@ -196,7 +194,6 @@
   test('updatePut', async () => {
     const { httpMock, adapterMock, entityMock } = setup(Promise.resolve({}))
 
->>>>>>> e5042cf3
     httpMock.put.mockReturnValue(Promise.resolve({ data: entityMock }))
 
     return adapterMock
