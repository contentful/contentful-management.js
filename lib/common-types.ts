import { SpaceProps } from './entities/space'
import { GetSpaceParams, QueryParams } from './plain/common-types'

export interface DefaultElements<TPlainObject extends object = object> {
  toPlainObject(): TPlainObject
}

/**
 * Link is a reference object to another entity that can be resolved using tools such as contentful-resolve
 */
export interface Link<T extends string> {
  sys: {
    type: 'Link'
    linkType: T
    id: string
  }
}

/** String will be in ISO8601 datetime format e.g. 2013-06-26T13:57:24Z */
export type ISO8601Timestamp = string

export interface PaginationQueryOptions {
  skip?: number
  limit?: number
  order?: string
}

export interface QueryOptions extends PaginationQueryOptions {
  content_type?: string
  include?: number
  select?: string
  links_to_entry?: string
  [key: string]: any
}

export interface BasicMetaSysProps {
  type: string
  id: string
  version: number
  createdBy?: SysLink
  createdAt: string
  updatedBy?: SysLink
  updatedAt: string
}

export interface MetaSysProps extends BasicMetaSysProps {
  space?: SysLink
  status?: SysLink
  publishedVersion?: number
  archivedVersion?: number
  archivedBy?: SysLink
  archivedAt?: string
  deletedVersion?: number
  deletedBy?: SysLink
  deletedAt?: string
}

export interface EntityMetaSysProps extends MetaSysProps {
  space: SysLink
  contentType: SysLink
  environment: SysLink
  publishedBy?: SysLink
  publishedAt?: string
  firstPublishedAt?: string
  publishedCounter?: number
}

export interface MetaLinkProps {
  type: string
  linkType: string
  id: string
}

export interface MetadataProps {
  tags: Link<'Tag'>[]
}

export interface SysLink {
  sys: MetaLinkProps
}

export interface CollectionProp<TObj> {
  sys: {
    type: 'Array'
  }
  total: number
  skip: number
  limit: number
  items: TObj[]
}

export interface Collection<T, TPlain>
  extends CollectionProp<T>,
    DefaultElements<CollectionProp<TPlain>> {}

/* eslint-disable @typescript-eslint/no-explicit-any */
export interface QueryOptions extends BasicQueryOptions {
  content_type?: string
  include?: number
  select?: string
}

export interface BasicQueryOptions {
  skip?: number
  limit?: number
  [key: string]: any
}

export interface BasicCursorPaginationOptions {
  prev?: string
  next?: string
}

export type KeyValueMap = Record<string, any>

export interface Adapter {
  makeRequest(options: {
    entityType: 'Space'
    action: 'get'
    params: GetSpaceParams
    userAgent: string
  }): Promise<SpaceProps>
  makeRequest(options: {
    entityType: 'Space'
    action: 'getMany'
    params: QueryParams
    userAgent: string
  }): Promise<CollectionProp<SpaceProps>>
  makeRequest(options: {
    entityType: 'Space'
    action: 'create'
    params: { organizationId?: string }
    payload: Omit<SpaceProps, 'sys'>
    headers?: Record<string, unknown>
    userAgent: string
  }): Promise<any>
  makeRequest(options: {
    entityType: 'Space'
    action: 'update'
    payload: SpaceProps
    params: GetSpaceParams
    headers?: Record<string, unknown>
    userAgent: string
  }): Promise<SpaceProps>
  makeRequest(options: {
    entityType: 'Space'
    action: 'delete'
    params: GetSpaceParams
    userAgent: string
  }): Promise<any>
<<<<<<< HEAD
  makeRequest(options: MakeRequestOptions): Promise<unknown>
=======
  makeRequest(options: MakeRequestOptions): Promise<any>
>>>>>>> eb0bc2bf
}

export type MakeRequest = Adapter['makeRequest']
export type MakeRequestWithoutUserAgent = (
  options: Omit<MakeRequestOptions, 'userAgent'>
) => Promise<any>

// TODO: Infer type from overloading
// type MakeRequestOptions = Parameters<Adapter['makeRequest']>[0]
export interface MakeRequestOptions {
  entityType: string
  action: string
  params?: Record<string, unknown>
  payload?: Record<string, unknown>
  headers?: Record<string, unknown>
  userAgent: string
}<|MERGE_RESOLUTION|>--- conflicted
+++ resolved
@@ -148,11 +148,7 @@
     params: GetSpaceParams
     userAgent: string
   }): Promise<any>
-<<<<<<< HEAD
-  makeRequest(options: MakeRequestOptions): Promise<unknown>
-=======
   makeRequest(options: MakeRequestOptions): Promise<any>
->>>>>>> eb0bc2bf
 }
 
 export type MakeRequest = Adapter['makeRequest']
