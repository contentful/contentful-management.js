--- conflicted
+++ resolved
@@ -15,13 +15,10 @@
  * @prop {function} getAppDefinitions
  * @prop {function} getOrganizationMembership
  * @prop {function} getOrganizationMemberships
-<<<<<<< HEAD
  * @prop {function} getTeamMembership
  * @prop {function} getTeamMemberships
-=======
  * @prop {function} getOrganizationInvitation
  * @prop {function} createOrganizationInvitation
->>>>>>> 6cb3d858
  */
 
 /**
@@ -37,13 +34,10 @@
   const {wrapOrganizationMembership, wrapOrganizationMembershipCollection} = entities.organizationMembership
   const {wrapTeamMembership, wrapTeamMembershipCollection} = entities.teamMembership
   const {wrapSpaceMembership, wrapSpaceMembershipCollection} = entities.spaceMembership
-<<<<<<< HEAD
+  const {wrapOrganizationInvitation} = entities.organizationInvitation
+
   const teamAlphaHeaders = {'x-contentful-enable-alpha-feature': 'teams-api'}
-=======
-  const {wrapOrganizationInvitation} = entities.organizationInvitation
-
   const headers = {'x-contentful-enable-alpha-feature': 'organization-user-management-api'}
->>>>>>> 6cb3d858
 
   /**
    * Organization instances.
@@ -127,7 +121,6 @@
   }
 
   /**
-<<<<<<< HEAD
    * Creates a Team membership
    * @memberof ContentfulOrganizationAPI
    * @see {TeamMembership}
@@ -187,7 +180,8 @@
   function getTeamMemberships (teamId, query = {}) {
     return http.get('teams/' + teamId + '/team_memberships', {headers: teamAlphaHeaders, query})
       .then(response => wrapTeamMembershipCollection(http, response.data, teamId), errorHandler)
-=======
+  
+  /**
    * Gets an Invitation in Organization
    * @memberof ContentfulOrganizationAPI
    * @param {string} id - Invitation ID
@@ -235,7 +229,6 @@
 
     return http.post('invitations', data, { headers: invitationAlphaHeaders })
       .then(response => wrapOrganizationInvitation(http, response.data), errorHandler)
->>>>>>> 6cb3d858
   }
 
   /**
