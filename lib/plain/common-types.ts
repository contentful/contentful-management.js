--- conflicted
+++ resolved
@@ -29,11 +29,8 @@
   GetAppBundleParams,
   GetBulkActionParams,
   GetReleaseParams,
-<<<<<<< HEAD
-=======
   GetTaskParams,
   GetEntryParams,
->>>>>>> 3e6da63a
 } from '../common-types'
 import { ApiKeyProps, CreateApiKeyProps } from '../entities/api-key'
 import { AppDefinitionProps, CreateAppDefinitionProps } from '../entities/app-definition'
@@ -95,7 +92,6 @@
   BulkActionUnpublishPayload,
   BulkActionValidatePayload,
 } from '../entities/bulk-action'
-<<<<<<< HEAD
 import {
   ReleasePayload,
   ReleaseProps,
@@ -103,8 +99,6 @@
   ReleaseValidatePayload,
 } from '../entities/release'
 import { ReleaseActionProps } from '../entities/release-action'
-=======
-import { ReleasePayload, ReleaseProps, ReleaseQueryOptions } from '../entities/release'
 import {
   CreateTaskParams,
   CreateTaskProps,
@@ -113,7 +107,6 @@
   UpdateTaskParams,
   UpdateTaskProps,
 } from '../entities/task'
->>>>>>> 3e6da63a
 
 export type PlainClientAPI = {
   raw: {
@@ -421,8 +414,7 @@
       params: OptionalDefaults<GetReleaseParams & { version: number }>,
       data: ReleasePayload
     ): Promise<ReleaseProps>
-<<<<<<< HEAD
-    delete(params: OptionalDefaults<GetReleaseParams>): Promise<null>
+    delete(params: OptionalDefaults<GetReleaseParams>): Promise<void>
     publish(
       params: OptionalDefaults<GetReleaseParams & { version: number }>
     ): Promise<ReleaseActionProps<'publish'>>
@@ -437,9 +429,6 @@
   releaseAction: {
     get(params: GetReleaseParams & { actionId: string }): Promise<ReleaseActionProps>
     query(params: GetReleaseParams & { query?: any }): Promise<CollectionProp<ReleaseActionProps>>
-=======
-    delete(params: OptionalDefaults<GetReleaseParams>): Promise<void>
->>>>>>> 3e6da63a
   }
   role: {
     get(params: OptionalDefaults<GetSpaceParams & { roleId: string }>): Promise<RoleProps>
