--- conflicted
+++ resolved
@@ -8,9 +8,7 @@
   eslint.configs.recommended,
   tseslint.configs.recommended,
   {
-<<<<<<< HEAD
     ignores: ['test/output-integration/**/*'],
-=======
     languageOptions: {
       globals: {
         ...globals.node,
@@ -18,7 +16,6 @@
         createClient: true,
       },
     },
->>>>>>> 8bafe383
   },
   // Library
   {
