import sinon from 'sinon'

import cloneDeep from 'lodash/cloneDeep'

const linkMock = {
  id: 'linkid',
  type: 'Link',
  linkType: 'linkType',
}

const sysMock = {
  type: 'Type',
  id: 'id',
  space: { sys: cloneDeep(linkMock) },
  createdAt: 'createdatdate',
  updatedAt: 'updatedatdate',
}

const spaceMock = {
  sys: Object.assign(cloneDeep(sysMock), {
    type: 'Space',
  }),
  name: 'name',
  locales: ['en-US'],
}

const environmentMock = {
  sys: Object.assign(cloneDeep(sysMock), {
    type: 'Environment',
    space: spaceMock,
  }),
  name: 'name',
}

const userMock = {
  sys: Object.assign(cloneDeep(sysMock), {
    type: 'User',
  }),
  firstName: 'Dwight',
  lastName: 'Schrute',
  avatarUrl: 'https://images.contentful.com/abcd1234',
  email: 'dwight@dundermifflin.com',
  activated: true,
  signInCount: 1,
  confirmed: true,
}

const personalAccessTokenMock = {
  sys: Object.assign(cloneDeep(sysMock), {
    type: 'PersonalAccessToken',
  }),
  name: 'My Token',
  revokeAt: null,
  scopes: ['content_management_manage'],
}

const appBundleMock = {
  sys: Object.assign(cloneDeep(sysMock), {
    type: 'AppBundle',
    organization: { sys: { id: 'organziation-id' } },
    appDefinition: { sys: { id: 'app-definition-id' } },
  }),
  files: [
    {
      name: 'build/asset-manifest.json',
      size: 1066,
      md5: '38OsiWdvD1sZJzEXx8jiaA==',
    },
    {
      name: 'build/index.html',
      size: 2010,
      md5: 'xkXIzwdDGA4ynvPYBpvRww==',
    },
  ],
}

const appDefinitionMock = {
  sys: Object.assign(cloneDeep(sysMock), {
    type: 'AppDefinition',
    organization: { sys: { id: 'organziation-id' } },
  }),
  name: 'AI Image Tagging',
  src: 'https://ai-image-tagging.app-host.com/frontend/',
  locations: [
    {
      location: 'app-config',
    },
    {
      location: 'entry-field',
      fieldTypes: [{ type: 'Symbol' }],
    },
  ],
}

const appUploadMock = {
  sys: Object.assign(cloneDeep(sysMock), {
    type: 'AppUpload',
    organization: { sys: { id: 'organization-id' } },
  }),
}

const contentTypeMock = {
  sys: Object.assign(cloneDeep(sysMock), {
    type: 'ContentType',
    space: {
      sys: { id: 'space-id' },
    },
    environment: {
      sys: { id: 'environment-id' },
    },
  }),
  name: 'name',
  description: 'desc',
  displayField: 'displayfield',
  fields: [
    {
      id: 'fieldid',
      name: 'fieldname',
      type: 'Text',
      localized: true,
      required: false,
    },
  ],
}
const snapShotMock = {
  sys: Object.assign(cloneDeep(sysMock), {
    type: 'Snapshot',
  }),
  fields: {
    field1: 'str',
  },
}
const entryMock = {
  sys: Object.assign(cloneDeep(sysMock), {
    type: 'Entry',
    contentType: Object.assign(cloneDeep(linkMock), { linkType: 'ContentType' }),
    environment: {
      sys: { id: 'environment-id' },
    },
    locale: 'locale',
  }),
  fields: {
    field1: 'str',
  },
}

const entryMockWithTags = {
  ...entryMock,
  metadata: {
    tags: [
      {
        name: 'entrytag',
        sys: {
          visibility: 'private',
          type: 'Tag',
          id: 'entrytag',
        },
      },
    ],
  },
}

const editorInterfaceMock = {
  sys: Object.assign(cloneDeep(sysMock), {
    type: 'EditorInterface',
    contentType: { sys: Object.assign(cloneDeep(linkMock), { linkType: 'ContentType' }) },
    space: { sys: Object.assign(cloneDeep(linkMock), { linkType: 'Space' }) },
    environment: { sys: Object.assign(cloneDeep(linkMock), { linkType: 'Environment' }) },
  }),
  controls: [
    {
      fieldId: 'fieldId',
      widgetId: 'singleLine',
    },
  ],
}
const assetMock = {
  sys: Object.assign(cloneDeep(sysMock), {
    type: 'Asset',
    locale: 'locale',
    space: {
      sys: { id: 'space-id' },
    },
    environment: {
      sys: { id: 'environment-id' },
    },
  }),
  fields: {
    field1: 'str',
  },
}

const assetKeyMock = {
  policy: 'assetKey.policyJWT',
  secret: 'assetKeySecret',
}

const assetMockWithTags = {
  ...assetMock,
  metadata: {
    tags: [
      {
        name: 'tagname',
        sys: {
          type: 'Tag',
          id: 'tagname',
        },
      },
    ],
  },
}

const assetWithFilesMock = {
  sys: Object.assign(cloneDeep(sysMock), {
    type: 'Asset',
    locale: 'locale',
  }),
  fields: {
    files: {
      locale: {
        contentType: 'image/svg',
        fileName: 'filename.svg',
        uploadFrom: {
          sys: {
            type: 'Link',
            linkType: 'Upload',
            id: 'some_random_id',
          },
        },
      },
      locale2: {
        contentType: 'image/svg',
        fileName: 'filename.svg',
        uploadFrom: {
          sys: {
            type: 'Link',
            linkType: 'Upload',
            id: 'some_random_id',
          },
        },
      },
    },
  },
}

const uploadMock = {
  sys: Object.assign(cloneDeep(sysMock), {
    type: 'Upload',
    id: 'some_random_id',
    space: {
      sys: { id: 'space-id' },
    },
    environment: {
      sys: { id: 'environment-id' },
    },
  }),
}

const localeMock = {
  sys: Object.assign(cloneDeep(sysMock), {
    environment: {
      sys: { id: 'environment-id' },
    },
    type: 'Locale',
  }),
  name: 'English',
  code: 'en',
  contentDeliveryApi: true,
  contentManagementApi: true,
  default: true,
}

const membershipMock = {
  type: 'TeamSpaceMembership',
  id: 'randomId',
  version: 3,
  space: Object.assign(cloneDeep(linkMock), { linkType: 'Space' }),
  team: { sys: Object.assign(cloneDeep(linkMock), { linkType: 'Team' }) },
  createdAt: 'createdAt',
  updatedAt: 'updatedAt',
}

const webhookMock = {
  sys: Object.assign(cloneDeep(sysMock), {
    type: 'WebhookDefinition',
    space: {
      sys: { id: 'space-id' },
    },
  }),
}

const spaceMemberMock = {
  sys: Object.assign(cloneDeep(sysMock), {
    type: 'SpaceMember',
  }),
}

const spaceMembershipMock = {
  sys: Object.assign(cloneDeep(sysMock), {
    type: 'SpaceMembership',
  }),
}

const teamSpaceMembershipMock = {
  sys: Object.assign(cloneDeep(membershipMock), {
    type: 'TeamSpaceMembership',
    team: {
      sys: {
        id: 'team_id',
        type: 'Link',
        linkType: 'Space',
      },
    },
    space: {
      sys: {
        id: 'space_id',
        type: 'Link',
        linkType: 'Space',
      },
    },
  }),
  roles: [{ sys: Object.assign(cloneDeep(linkMock), { linkType: 'Role' }) }],
}

const organizationMembershipMock = {
  sys: Object.assign(cloneDeep(sysMock), {
    type: 'OrganizationMembership',
  }),
}

const teamMock = {
  sys: Object.assign(cloneDeep(sysMock), {
    type: 'Team',
    organization: { sys: { id: 'org-id' } },
  }),
}

const teamMembershipMock = {
  sys: Object.assign(cloneDeep(sysMock), {
    type: 'TeamMembership',
    team: { sys: { id: 'team-id' } },
    organization: { sys: { id: 'org-id' } },
    organizationMembership: { sys: { id: 'org-membership-id' } },
  }),
}

const organizationInvitationMock = {
  sys: Object.assign(cloneDeep(sysMock), {
    type: 'organizationInvitation',
  }),
}

const roleMock = {
  sys: Object.assign(cloneDeep(sysMock), {
    type: 'Role',
  }),
}

const apiKeyMock = {
  sys: Object.assign(cloneDeep(sysMock), {
    type: 'ApiKey',
  }),
}

const previewApiKeyMock = {
  sys: Object.assign(cloneDeep(sysMock), {
    type: 'ApiKey',
  }),
}

const organizationMock = {
  sys: Object.assign(cloneDeep(sysMock), {
    type: 'Organization',
  }),
  name: 'name',
}

const usageMock = {
  sys: Object.assign(cloneDeep(sysMock), {
    type: 'Usage',
  }),
}

const extensionMock = {
  sys: Object.assign(cloneDeep(sysMock), {
    type: 'Extension',
    space: {
      sys: { id: 'space-id' },
    },
    environment: {
      sys: { id: 'environment-id' },
    },
  }),
  name: 'Some Extension',
}

const appInstallationMock = {
  sys: Object.assign(cloneDeep(sysMock), {
    type: 'AppInstallation',
    environment: {
      sys: { id: 'environment-id' },
    },
    appDefinition: {
      sys: {
        id: '<app_definition_id>',
      },
    },
  }),
}

const environmentAliasMock = {
  sys: Object.assign(cloneDeep(sysMock), {
    type: 'EnvironmentAlias',
  }),
  environment: environmentMock,
}

const errorMock = {
  config: {
    url: 'requesturl',
    headers: {},
  },
  data: {},
  response: {
    status: 404,
    statusText: 'Not Found',
  },
}

export const tagMock = {
  name: 'My tag',
  sys: {
    id: 'my-tag',
    space: {
      sys: cloneDeep(linkMock),
    },
    version: 1,
    createdAt: 'createdAt',
    updatedAt: 'updatedAt',
    type: 'Tag',
    environment: {
      sys: {
        id: 'environment-id',
        type: 'Link',
        linkType: 'Environment',
      },
    },
  },
}

export const scheduledActionMock = {
  sys: {
    id: 'my-scheduled-action',
    space: {
      sys: cloneDeep(linkMock),
    },
    createdAt: 'createdAt',
    createdBy: 'createdBy',
    type: 'ScheduledAction',
    status: 'scheduled',
  },
  action: 'publish',
  entity: { sys: cloneDeep(linkMock) },
  environment: { sys: cloneDeep(linkMock) },
  scheduledFor: {
    datetime: 'scheduledFor',
  },
}

export const scheduledActionCollectionMock = {
  sys: {
    type: 'Array',
  },
  pages: {},
  limit: 1,
  items: [cloneDeep(scheduledActionMock)],
}

const mocks = {
<<<<<<< HEAD
  link: linkMock,
  sys: sysMock,
  appUpload: appUploadMock,
=======
  apiKey: apiKeyMock,
  appBundle: appBundleMock,
  appDefinition: appDefinitionMock,
  appInstallation: appInstallationMock,
  asset: assetMock,
  assetKey: assetKeyMock,
  assetWithTags: assetMockWithTags,
>>>>>>> 45865924
  contentType: contentTypeMock,
  editorInterface: editorInterfaceMock,
  entry: entryMock,
  entryWithTags: entryMockWithTags,
  environmentAlias: environmentAliasMock,
  error: errorMock,
  extension: extensionMock,
  link: linkMock,
  locale: localeMock,
  organization: organizationMock,
  organizationInvitation: organizationInvitationMock,
  organizationMembership: organizationMembershipMock,
  personalAccessToken: personalAccessTokenMock,
  previewApiKey: previewApiKeyMock,
  role: roleMock,
  scheduledAction: scheduledActionMock,
  snapshot: snapShotMock,
  spaceMember: spaceMemberMock,
  spaceMembership: spaceMembershipMock,
  sys: sysMock,
  tag: tagMock,
  team: teamMock,
  teamMembership: teamMembershipMock,
  teamSpaceMembership: teamSpaceMembershipMock,
  upload: uploadMock,
  usage: usageMock,
  user: userMock,
  webhook: webhookMock,
}

function cloneMock(name) {
  return cloneDeep(mocks[name])
}

function mockCollection(entityMock) {
  return {
    total: 1,
    skip: 0,
    limit: 100,
    items: [entityMock],
  }
}

function setupEntitiesMock(rewiredModuleApi) {
  const entitiesMock = {
    appDefinition: {
      wrapAppDefinition: sinon.stub(),
      wrapAppDefinitionCollection: sinon.stub(),
    },
<<<<<<< HEAD
    appUpload: {
      wrapAppUpload: sinon.stub(),
      wrapAppUploadCollection: sinon.stub(),
=======
    appBundle: {
      wrapAppBundle: sinon.stub(),
      wrapAppBundleCollection: sinon.stub(),
>>>>>>> 45865924
    },
    space: {
      wrapSpace: sinon.stub(),
      wrapSpaceCollection: sinon.stub(),
    },
    environment: {
      wrapEnvironment: sinon.stub(),
      wrapEnvironmentCollection: sinon.stub(),
    },
    contentType: {
      wrapContentType: sinon.stub(),
      wrapContentTypeCollection: sinon.stub(),
    },
    entry: {
      wrapEntry: sinon.stub(),
      wrapEntryCollection: sinon.stub(),
    },
    asset: {
      wrapAsset: sinon.stub(),
      wrapAssetCollection: sinon.stub(),
    },
    assetKey: {
      wrapAssetKey: sinon.stub(),
    },
    locale: {
      wrapLocale: sinon.stub(),
      wrapLocaleCollection: sinon.stub(),
    },
    webhook: {
      wrapWebhook: sinon.stub(),
      wrapWebhookCollection: sinon.stub(),
    },
    spaceMember: {
      wrapSpaceMember: sinon.stub(),
      wrapSpaceMemberCollection: sinon.stub(),
    },
    spaceMembership: {
      wrapSpaceMembership: sinon.stub(),
      wrapSpaceMembershipCollection: sinon.stub(),
    },
    teamSpaceMembership: {
      wrapTeamSpaceMembership: sinon.stub(),
      wrapTeamSpaceMembershipCollection: sinon.stub(),
    },
    organizationMembership: {
      wrapOrganizationMembership: sinon.stub(),
      wrapOrganizationMembershipCollection: sinon.stub(),
    },
    team: {
      wrapTeam: sinon.stub(),
      wrapTeamCollection: sinon.stub(),
    },
    teamMembership: {
      wrapTeamMembership: sinon.stub(),
      wrapTeamMembershipCollection: sinon.stub(),
    },
    organizationInvitation: {
      wrapOrganizationInvitation: sinon.stub(),
    },
    role: {
      wrapRole: sinon.stub(),
      wrapRoleCollection: sinon.stub(),
    },
    apiKey: {
      wrapApiKey: sinon.stub(),
      wrapApiKeyCollection: sinon.stub(),
    },
    previewApiKey: {
      wrapPreviewApiKey: sinon.stub(),
      wrapPreviewApiKeyCollection: sinon.stub(),
    },
    editorInterface: {
      wrapEditorInterface: sinon.stub(),
      wrapEditorInterfaceCollection: sinon.stub(),
    },
    upload: {
      wrapUpload: sinon.stub(),
    },
    snapshot: {
      wrapSnapshot: sinon.stub(),
      wrapSnapshotCollection: sinon.stub(),
    },
    organization: {
      wrapOrganization: sinon.stub(),
      wrapOrganizationCollection: sinon.stub(),
    },
    extension: {
      wrapExtension: sinon.stub(),
      wrapExtensionCollection: sinon.stub(),
    },
    appInstallation: {
      wrapAppInstallation: sinon.stub(),
      wrapAppInstallationCollection: sinon.stub(),
    },
    user: {
      wrapUser: sinon.stub(),
      wrapUserCollection: sinon.stub(),
    },
    personalAccessToken: {
      wrapPersonalAccessToken: sinon.stub(),
      wrapPersonalAccessTokenCollection: sinon.stub(),
    },
    usage: {
      wrapUsageCollection: sinon.stub(),
    },
    environmentAlias: {
      wrapEnvironmentAlias: sinon.stub(),
      wrapEnvironmentAliasCollection: sinon.stub(),
    },
    scheduledAction: {
      wrapScheduledAction: sinon.stub(),
      wrapScheduledActionCollection: sinon.stub(),
    },
  }
  rewiredModuleApi.__Rewire__('entities', entitiesMock)

  return entitiesMock
}

export {
  appBundleMock,
  appInstallationMock,
  appDefinitionMock,
  appUploadMock,
  linkMock,
  sysMock,
  spaceMock,
  contentTypeMock,
  editorInterfaceMock,
  entryMock,
  extensionMock,
  assetMock,
  assetWithFilesMock,
  assetKeyMock,
  localeMock,
  webhookMock,
  spaceMemberMock,
  spaceMembershipMock,
  teamSpaceMembershipMock,
  organizationMembershipMock,
  teamMock,
  teamMembershipMock,
  organizationInvitationMock,
  roleMock,
  apiKeyMock,
  previewApiKeyMock,
  errorMock,
  cloneMock,
  mockCollection,
  setupEntitiesMock,
  uploadMock,
  organizationMock,
  snapShotMock,
  userMock,
  personalAccessTokenMock,
  environmentMock,
  usageMock,
  environmentAliasMock,
}<|MERGE_RESOLUTION|>--- conflicted
+++ resolved
@@ -477,19 +477,14 @@
 }
 
 const mocks = {
-<<<<<<< HEAD
-  link: linkMock,
-  sys: sysMock,
-  appUpload: appUploadMock,
-=======
   apiKey: apiKeyMock,
   appBundle: appBundleMock,
   appDefinition: appDefinitionMock,
   appInstallation: appInstallationMock,
+  appUpload: appUploadMock,
   asset: assetMock,
   assetKey: assetKeyMock,
   assetWithTags: assetMockWithTags,
->>>>>>> 45865924
   contentType: contentTypeMock,
   editorInterface: editorInterfaceMock,
   entry: entryMock,
@@ -539,15 +534,13 @@
       wrapAppDefinition: sinon.stub(),
       wrapAppDefinitionCollection: sinon.stub(),
     },
-<<<<<<< HEAD
     appUpload: {
       wrapAppUpload: sinon.stub(),
       wrapAppUploadCollection: sinon.stub(),
-=======
+    },
     appBundle: {
       wrapAppBundle: sinon.stub(),
       wrapAppBundleCollection: sinon.stub(),
->>>>>>> 45865924
     },
     space: {
       wrapSpace: sinon.stub(),
