import type { RawAxiosRequestHeaders } from 'axios'
import type { AxiosInstance } from 'contentful-sdk-core'
<<<<<<< HEAD
import type { GetReleaseEnvironmentParams, GetReleaseParams } from '../../../common-types'
=======
import type { ReleaseEnvironmentParams, GetReleaseParams } from '../../../common-types'
>>>>>>> 0be994da
import type {
  ReleasePayload,
  ReleasePayloadV2,
  ReleaseQueryOptions,
  ReleaseValidatePayload,
} from '../../../entities/release'
import type { RestEndpoint } from '../types'
import * as raw from './raw'

export const get: RestEndpoint<'Release', 'get'> = (
  http: AxiosInstance,
  params: GetReleaseParams
) => {
  return raw.get(
    http,
    `/spaces/${params.spaceId}/environments/${params.environmentId}/releases/${params.releaseId}`
  )
}

export const query: RestEndpoint<'Release', 'query'> = (
  http: AxiosInstance,
<<<<<<< HEAD
  params: GetReleaseEnvironmentParams & { query?: ReleaseQueryOptions }
=======
  params: ReleaseEnvironmentParams & { query?: ReleaseQueryOptions }
>>>>>>> 0be994da
) => {
  // Set the schema version in the query if provided in params or query options
  const releaseSchemaVersion =
    params.query?.['sys.schemaVersion'] ?? params.releaseSchemaVersion ?? undefined

  if (releaseSchemaVersion !== undefined) {
    params.query = { ...params.query, 'sys.schemaVersion': releaseSchemaVersion }
  }

  return raw.get(http, `/spaces/${params.spaceId}/environments/${params.environmentId}/releases`, {
    params: params.query,
  })
}

export const create: RestEndpoint<'Release', 'create'> = (
  http: AxiosInstance,
<<<<<<< HEAD
  params: GetReleaseEnvironmentParams,
=======
  params: ReleaseEnvironmentParams,
>>>>>>> 0be994da
  payload: ReleasePayload | ReleasePayloadV2
) => {
  const releaseSchemaVersion = payload.sys?.schemaVersion ?? params.releaseSchemaVersion

  if (releaseSchemaVersion === 'Release.v2') {
    payload.sys = { ...payload.sys, type: 'Release', schemaVersion: 'Release.v2' }
  }
  return raw.post(
    http,
    `/spaces/${params.spaceId}/environments/${params.environmentId}/releases`,
    payload
  )
}

export const update: RestEndpoint<'Release', 'update'> = (
  http: AxiosInstance,
  params: GetReleaseParams & { version: number },
  payload: ReleasePayload | ReleasePayloadV2,
  headers?: RawAxiosRequestHeaders
) => {
  const releaseSchemaVersion = payload.sys?.schemaVersion ?? params.releaseSchemaVersion

  if (releaseSchemaVersion === 'Release.v2') {
    payload.sys = { ...payload.sys, type: 'Release', schemaVersion: 'Release.v2' }
  }
  return raw.put(
    http,
    `/spaces/${params.spaceId}/environments/${params.environmentId}/releases/${params.releaseId}`,
    payload,
    {
      headers: {
        'X-Contentful-Version': params.version,
        ...headers,
      },
    }
  )
}

export const del: RestEndpoint<'Release', 'delete'> = (
  http: AxiosInstance,
  params: GetReleaseParams
) => {
  return raw.del(
    http,
    `/spaces/${params.spaceId}/environments/${params.environmentId}/releases/${params.releaseId}`
  )
}

export const publish: RestEndpoint<'Release', 'publish'> = (
  http: AxiosInstance,
  params: GetReleaseParams & { version: number },
  headers?: RawAxiosRequestHeaders
) => {
  return raw.put(
    http,
    `/spaces/${params.spaceId}/environments/${params.environmentId}/releases/${params.releaseId}/published`,
    null,
    {
      headers: {
        'X-Contentful-Version': params.version,
        ...headers,
      },
    }
  )
}

export const unpublish: RestEndpoint<'Release', 'unpublish'> = (
  http: AxiosInstance,
  params: GetReleaseParams & { version: number },
  headers?: RawAxiosRequestHeaders
) => {
  return raw.del(
    http,
    `/spaces/${params.spaceId}/environments/${params.environmentId}/releases/${params.releaseId}/published`,
    {
      headers: {
        'X-Contentful-Version': params.version,
        ...headers,
      },
    }
  )
}

export const validate: RestEndpoint<'Release', 'validate'> = (
  http: AxiosInstance,
  params: GetReleaseParams,
  payload?: ReleaseValidatePayload
) => {
  return raw.post(
    http,
    `/spaces/${params.spaceId}/environments/${params.environmentId}/releases/${params.releaseId}/validate`,
    payload
  )
}

export const archive: RestEndpoint<'Release', 'archive'> = (
  http: AxiosInstance,
  params: GetReleaseParams & { version: string | number }
) => {
  return raw.put(
    http,
    `/spaces/${params.spaceId}/environments/${params.environmentId}/releases/${params.releaseId}/archived`,
    null,
    {
      headers: {
        'X-Contentful-Version': params.version,
      },
    }
  )
}

export const unarchive: RestEndpoint<'Release', 'unarchive'> = (
  http: AxiosInstance,
  params: GetReleaseParams & { version: string | number }
) => {
  return raw.del(
    http,
    `/spaces/${params.spaceId}/environments/${params.environmentId}/releases/${params.releaseId}/archived`,
    {
      headers: {
        'X-Contentful-Version': params.version,
      },
    }
  )
}<|MERGE_RESOLUTION|>--- conflicted
+++ resolved
@@ -1,10 +1,6 @@
 import type { RawAxiosRequestHeaders } from 'axios'
 import type { AxiosInstance } from 'contentful-sdk-core'
-<<<<<<< HEAD
-import type { GetReleaseEnvironmentParams, GetReleaseParams } from '../../../common-types'
-=======
 import type { ReleaseEnvironmentParams, GetReleaseParams } from '../../../common-types'
->>>>>>> 0be994da
 import type {
   ReleasePayload,
   ReleasePayloadV2,
@@ -26,11 +22,7 @@
 
 export const query: RestEndpoint<'Release', 'query'> = (
   http: AxiosInstance,
-<<<<<<< HEAD
-  params: GetReleaseEnvironmentParams & { query?: ReleaseQueryOptions }
-=======
   params: ReleaseEnvironmentParams & { query?: ReleaseQueryOptions }
->>>>>>> 0be994da
 ) => {
   // Set the schema version in the query if provided in params or query options
   const releaseSchemaVersion =
@@ -47,11 +39,7 @@
 
 export const create: RestEndpoint<'Release', 'create'> = (
   http: AxiosInstance,
-<<<<<<< HEAD
-  params: GetReleaseEnvironmentParams,
-=======
   params: ReleaseEnvironmentParams,
->>>>>>> 0be994da
   payload: ReleasePayload | ReleasePayloadV2
 ) => {
   const releaseSchemaVersion = payload.sys?.schemaVersion ?? params.releaseSchemaVersion
