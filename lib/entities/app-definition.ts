import copy from 'fast-copy'
import { freezeSys, toPlainObject } from 'contentful-sdk-core'
import { DefaultElements, BasicMetaSysProps, SysLink, MakeRequest, Link } from '../common-types'
import enhanceWithMethods from '../enhance-with-methods'
import { wrapCollection } from '../common-utils'
import createAppDefinitionApi, { ContentfulAppDefinitionAPI } from '../create-app-definition-api'
<<<<<<< HEAD
import { SetOptional, Except, RequireExactlyOne } from 'type-fest'
=======
import { SetOptional, Except } from 'type-fest'
>>>>>>> 45865924
import { FieldType } from './field-type'
import { ParameterDefinition } from './widget-parameters'

export interface NavigationItem {
  name: string
  path: string
}

type LocationType = 'app-config' | 'entry-sidebar' | 'entry-editor' | 'dialog' | 'page'

export interface SimpleLocation {
  location: LocationType
}

export interface EntryFieldLocation {
  location: 'entry-field'
  fieldTypes: FieldType[]
}

export interface PageLocation {
  location: 'page'
  navigationItem?: NavigationItem
}

export type AppLocation = SimpleLocation | EntryFieldLocation | PageLocation

export type AppDefinitionProps = {
  /**
   * System metadata
   */
  sys: BasicMetaSysProps & { organization: SysLink }
  /**
   * App name
   */
  name: string
  /**
   * URL where the root HTML document of the app can be found
   */
  src?: string
  /**
   * Link to an AppBundle
   */
  bundle?: Link<'AppBundle'>
  /**
   * Locations where the app can be installed
   */
  locations?: AppLocation[]
  /**
   * Instance parameter definitions
   */
  parameters?: {
    instance?: ParameterDefinition[]
  }
}

export type CreateAppDefinitionProps = SetOptional<
  Except<AppDefinitionProps, 'sys' | 'bundle'>,
  'src' | 'locations'
>

export type AppDefinition = ContentfulAppDefinitionAPI &
  AppDefinitionProps &
  DefaultElements<AppDefinitionProps>

/**
 * @private
 * @param makeRequest - function to make requests via an adapter
 * @param data - Raw App Definition data
 * @return Wrapped App Definition data
 */
export function wrapAppDefinition(
  makeRequest: MakeRequest,
  data: AppDefinitionProps
): AppDefinition {
  const appDefinition = toPlainObject(copy(data))
  const appDefinitionWithMethods = enhanceWithMethods(
    appDefinition,
    createAppDefinitionApi(makeRequest)
  )
  return freezeSys(appDefinitionWithMethods)
}

/**
 * @private
 * @param makeRequest - function to make requests via an adapter
 * @param data - Raw App Definition collection data
 * @return Wrapped App Definition collection data
 */
export const wrapAppDefinitionCollection = wrapCollection(wrapAppDefinition)<|MERGE_RESOLUTION|>--- conflicted
+++ resolved
@@ -4,11 +4,7 @@
 import enhanceWithMethods from '../enhance-with-methods'
 import { wrapCollection } from '../common-utils'
 import createAppDefinitionApi, { ContentfulAppDefinitionAPI } from '../create-app-definition-api'
-<<<<<<< HEAD
-import { SetOptional, Except, RequireExactlyOne } from 'type-fest'
-=======
 import { SetOptional, Except } from 'type-fest'
->>>>>>> 45865924
 import { FieldType } from './field-type'
 import { ParameterDefinition } from './widget-parameters'
 
