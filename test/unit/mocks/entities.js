--- conflicted
+++ resolved
@@ -206,15 +206,15 @@
   })
 }
 
-<<<<<<< HEAD
 const teamMembershipMock = {
   sys: Object.assign(cloneDeep(sysMock), {
     type: 'TeamMembership'
-=======
+  })
+}
+
 const organizationInvitationMock = {
   sys: Object.assign(cloneDeep(sysMock), {
     type: 'organizationInvitation'
->>>>>>> 6cb3d858
   })
 }
 
@@ -298,11 +298,8 @@
   spaceMember: spaceMemberMock,
   spaceMembership: spaceMembershipMock,
   organizationMembership: organizationMembershipMock,
-<<<<<<< HEAD
   teamMembership: teamMembershipMock,
-=======
   organizationInvitation: organizationInvitationMock,
->>>>>>> 6cb3d858
   role: roleMock,
   apiKey: apiKeyMock,
   previewApiKey: previewApiKeyMock,
@@ -376,14 +373,12 @@
       wrapOrganizationMembership: sinon.stub(),
       wrapOrganizationMembershipCollection: sinon.stub()
     },
-<<<<<<< HEAD
     teamMembership: {
       wrapTeamMembership: sinon.stub(),
       wrapTeamMembershipCollection: sinon.stub()
-=======
+    },
     organizationInvitation: {
       wrapOrganizationInvitation: sinon.stub()
->>>>>>> 6cb3d858
     },
     role: {
       wrapRole: sinon.stub(),
@@ -455,11 +450,8 @@
   spaceMemberMock,
   spaceMembershipMock,
   organizationMembershipMock,
-<<<<<<< HEAD
   teamMembershipMock,
-=======
   organizationInvitationMock,
->>>>>>> 6cb3d858
   roleMock,
   apiKeyMock,
   previewApiKeyMock,
