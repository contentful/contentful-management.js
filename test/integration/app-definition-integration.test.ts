import { expect, describe, test, beforeAll, afterAll } from 'vitest'
import {
  createAppDefinition,
  getAppDefinition,
  getTestOrganization,
  createAppInstallation,
  timeoutToCalmRateLimiting,
} from '../helpers'
<<<<<<< HEAD
import type { Organization, Space, Environment, AppInstallation } from '../../lib/index'
=======
import type { Organization, AppInstallation } from '../../lib/contentful-management'
>>>>>>> db8c8e34

describe('AppDefinition api', { sequential: true }, () => {
  let organization: Organization

  beforeAll(async () => {
    organization = await getTestOrganization()
  })

  afterAll(async () => {
    await timeoutToCalmRateLimiting()
  })

  test('createAppDefinition', async () => {
    const appDefinition = await organization.createAppDefinition({
      name: 'Test createAppDefinition in CMA (delete if stale)',
      src: 'http://localhost:3000',
      locations: [
        {
          location: 'app-config',
        },
      ],
    })

    expect(appDefinition.sys.type).toBe('AppDefinition')
    expect(appDefinition.name).toBe('Test createAppDefinition in CMA (delete if stale)')

    //cleanup
    await appDefinition.delete()
  })

  test('createAppDefinition with secret installation param', async () => {
    const appDefinition = await organization.createAppDefinition({
      name: 'Test createAppDefinition with secret param in CMA (delete if stale)',
      src: 'http://localhost:3000',
      locations: [
        {
          location: 'app-config',
        },
      ],
      parameters: {
        installation: [
          {
            name: 'my-secret-param',
            id: 'secret',
            type: 'Secret',
          },
        ],
      },
    })

    expect(appDefinition.sys.type).toBe('AppDefinition')
    expect(appDefinition.name).toBe(
      'Test createAppDefinition with secret param in CMA (delete if stale)',
    )
    if (!appDefinition.parameters || !appDefinition.parameters.installation) {
      throw new Error(
        `appDefinition.parameters or appDefinition.parameters.installation is not defined`,
      )
    }
    expect(appDefinition.parameters.installation[0].id).toBe('secret')

    //cleanup
    await appDefinition.delete()
  })

  test('getAppDefinition', async () => {
    const appDefinition = await organization.createAppDefinition({
      name: 'Test getAppDefinition in CMA (delete if stale)',
      src: 'http://localhost:3000',
      locations: [
        {
          location: 'app-config',
        },
      ],
    })

    const fetchedAppDefinition = await organization.getAppDefinition(appDefinition.sys.id)

    expect(appDefinition.sys.id).toBe(fetchedAppDefinition.sys.id)

    //cleanup
    await appDefinition.delete()
  })

  test('getAppDefinitions', async () => {
    const appDefinitions = await organization.getAppDefinitions()

    expect(Array.isArray(appDefinitions.items)).toBeTruthy()
    expect(appDefinitions.sys.type).toBe('Array')
  })

  test('delete', async () => {
    const appDefinition = await organization.createAppDefinition({
      name: 'Test Delete AppDefinition in CMA (delete if stale)',
      src: 'http://localhost:3000',
      locations: [
        {
          location: 'app-config',
        },
      ],
    })

    await appDefinition.delete()

    await expect(organization.getAppDefinition(appDefinition.sys.id)).rejects.toThrow(
      'The resource could not be found',
    )
  })

  test('update', async () => {
    const appDefinition = await organization.createAppDefinition({
      name: 'Test Update AppDefinition in CMA (delete if stale)',
      src: 'http://localhost:3000',
      locations: [
        {
          location: 'app-config',
        },
      ],
    })

    appDefinition.name = 'Test App Updated'
    await appDefinition.update()

    expect(appDefinition.name).toBe('Test App Updated')

    //cleanup
    await appDefinition.delete()
  })

  test('getAppDefinition (top level)', async () => {
    const { orgId, appId } = await createAppDefinition()
    const appDefinition = await getAppDefinition(orgId, appId)

    expect(appDefinition.sys.organization.sys.id).toBe(orgId)
    expect(appDefinition.sys.id).toBe(appId)

    //cleanup
    await appDefinition.delete()
  })

  test('getInstallationsForOrg returns', async () => {
    const { orgId, appId } = await createAppDefinition()
    const appDefinition = await getAppDefinition(orgId, appId)
    const installationsForOrg = await appDefinition.getInstallationsForOrg()
    expect(installationsForOrg.sys.type).toBe('Array')

    //cleanup
    await appDefinition.delete()
  })

  test('getInstallationsForOrg returns installations', async () => {
    const { orgId, appId } = await createAppDefinition()
    const appInstallation: AppInstallation = await createAppInstallation(appId)
    const appDefinition = await getAppDefinition(orgId, appId)
    const appInstallationsForOrg = await appDefinition.getInstallationsForOrg()

    expect(appInstallationsForOrg.items.length).toBe(1)
    await appInstallation.delete()

    //cleanup
    await appDefinition.delete()
  })
})<|MERGE_RESOLUTION|>--- conflicted
+++ resolved
@@ -6,11 +6,7 @@
   createAppInstallation,
   timeoutToCalmRateLimiting,
 } from '../helpers'
-<<<<<<< HEAD
-import type { Organization, Space, Environment, AppInstallation } from '../../lib/index'
-=======
-import type { Organization, AppInstallation } from '../../lib/contentful-management'
->>>>>>> db8c8e34
+import type { Organization, AppInstallation } from '../../lib/index'
 
 describe('AppDefinition api', { sequential: true }, () => {
   let organization: Organization
