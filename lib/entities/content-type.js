--- conflicted
+++ resolved
@@ -151,13 +151,8 @@
      * .catch(console.error)
      */
     getEditorInterface: function () {
-<<<<<<< HEAD
-      return http.get(`content_types/${this.sys.id}/editor_interface`)
-      .then((response) => wrapEditorInterface(http, response.data), errorHandler)
-=======
       return http.get('content_types/' + this.sys.id + '/editor_interface')
         .then((response) => wrapEditorInterface(http, response.data), errorHandler)
->>>>>>> 19a2a92c
     },
 
     /**
