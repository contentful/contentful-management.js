import { expect, describe, test, beforeAll, afterAll } from 'vitest'
import { readFileSync } from 'fs'
<<<<<<< HEAD
import { getTestOrganization, getDefaultSpace, timeoutToCalmRateLimiting } from '../helpers'
import type { Organization, AppDefinition, AppUpload, Space, Environment } from '../../lib/index'
=======
import { getTestOrganization, timeoutToCalmRateLimiting } from '../helpers'
import type { Organization, AppDefinition, AppUpload } from '../../lib/contentful-management'
>>>>>>> db8c8e34

describe('AppBundle api', { sequential: true }, () => {
  let organization: Organization
  let appDefinition: AppDefinition
  let appUpload: AppUpload

  beforeAll(async () => {
    organization = await getTestOrganization()

    appDefinition = await organization.createAppDefinition({
      name: 'Test AppBundle Integration in CMA (delete if stale)',
    })

    appUpload = await organization.createAppUpload(readFileSync(`${__dirname}/fixtures/build.zip`))
  })

  afterAll(async () => {
    if (appUpload) {
      await appUpload.delete()
    }

    if (appDefinition) {
      await appDefinition.delete()
    }

    await timeoutToCalmRateLimiting()
  })

  test('createAppBundle', async () => {
    const appBundle = await appDefinition.createAppBundle({
      appUploadId: appUpload.sys.id,
      comment: 'Test comment',
    })

    expect(appBundle.sys.type).toBe('AppBundle')
    expect(appBundle.comment).toBe('Test comment')
    expect(Array.isArray(appBundle.files)).toBeTruthy()

    const indexFile = appBundle.files.find((file) => file.name === 'index.html')
    expect(indexFile).toBeTruthy()

    await appBundle.delete()
  })

  test('getAppBundle', async () => {
    const appBundle = await appDefinition.createAppBundle({
      appUploadId: appUpload.sys.id,
      comment: 'Test comment',
    })

    const fetchedAppBundle = await appDefinition.getAppBundle(appBundle.sys.id)

    expect(appBundle.sys.id).toBe(fetchedAppBundle.sys.id)

    await appBundle.delete()
  })

  test('getAppBundles', async () => {
    const response = await appDefinition.getAppBundles()

    expect(Array.isArray(response.items)).toBeTruthy()
    expect(response.sys.type).toBe('Array')
  })

  test('delete', async () => {
    const appBundle = await appDefinition.createAppBundle({
      appUploadId: appUpload.sys.id,
      comment: 'Test comment',
    })

    await appBundle.delete()

    await expect(appDefinition.getAppBundle(appBundle.sys.id)).rejects.toThrow(
      'The resource could not be found',
    )
  })
})<|MERGE_RESOLUTION|>--- conflicted
+++ resolved
@@ -1,12 +1,7 @@
 import { expect, describe, test, beforeAll, afterAll } from 'vitest'
 import { readFileSync } from 'fs'
-<<<<<<< HEAD
-import { getTestOrganization, getDefaultSpace, timeoutToCalmRateLimiting } from '../helpers'
-import type { Organization, AppDefinition, AppUpload, Space, Environment } from '../../lib/index'
-=======
 import { getTestOrganization, timeoutToCalmRateLimiting } from '../helpers'
 import type { Organization, AppDefinition, AppUpload } from '../../lib/contentful-management'
->>>>>>> db8c8e34
 
 describe('AppBundle api', { sequential: true }, () => {
   let organization: Organization
