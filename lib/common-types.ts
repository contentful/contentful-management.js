--- conflicted
+++ resolved
@@ -59,9 +59,8 @@
   BulkActionUnpublishPayload,
   BulkActionValidatePayload,
 } from './entities/bulk-action'
-<<<<<<< HEAD
+
 import { ReleasePayload, ReleaseProps, ReleaseQueryOptions } from './entities/release'
-=======
 import {
   CreateTaskParams,
   CreateTaskProps,
@@ -70,7 +69,6 @@
   UpdateTaskParams,
   UpdateTaskProps,
 } from './entities/task'
->>>>>>> 91fa83d7
 
 export interface DefaultElements<TPlainObject extends object = object> {
   toPlainObject(): TPlainObject
