--- conflicted
+++ resolved
@@ -30,14 +30,10 @@
   ProcessForAllLocalesReleaseAssetParams,
   ProcessForLocaleReleaseAssetParams,
   QueryParams,
-<<<<<<< HEAD
-} from '../common-types.js'
-=======
   ReleaseEnvironmentParams,
   UpdateReleaseAssetParams,
   UpdateReleaseEntryParams,
-} from '../common-types'
->>>>>>> e5042cf3
+} from '../common-types.js'
 import type {
   AccessTokenProps,
   CreatePersonalAccessTokenProps as CreatePATProps,
@@ -309,13 +305,9 @@
       headers?: RawAxiosRequestHeaders,
     ): Promise<EntryProps<T>>
     patch<T extends KeyValueMap = KeyValueMap>(
-<<<<<<< HEAD
-      params: OptionalDefaults<GetSpaceEnvironmentParams & { entryId: string; version: number }>,
-=======
       params: OptionalDefaults<
         GetSpaceEnvironmentParams & { entryId: string; version?: number; releaseId?: string }
       >,
->>>>>>> e5042cf3
       rawData: OpPatch[],
       headers?: RawAxiosRequestHeaders,
     ): Promise<EntryProps<T>>
@@ -335,13 +327,9 @@
       params: OptionalDefaults<GetSpaceEnvironmentParams & { entryId: string }>,
     ): Promise<EntryProps<T>>
     create<T extends KeyValueMap = KeyValueMap>(
-<<<<<<< HEAD
-      params: OptionalDefaults<GetSpaceEnvironmentParams & { contentTypeId: string }>,
-=======
       params: OptionalDefaults<
         GetSpaceEnvironmentParams & { contentTypeId: string; releaseId?: string }
       >,
->>>>>>> e5042cf3
       rawData: CreateEntryProps<T>,
     ): Promise<EntryProps<T>>
     createWithId<T extends KeyValueMap = KeyValueMap>(
@@ -398,18 +386,6 @@
       params: OptionalDefaults<GetSpaceEnvironmentParams & { assetId: string }>,
     ): Promise<AssetProps>
     create(
-<<<<<<< HEAD
-      params: OptionalDefaults<GetSpaceEnvironmentParams>,
-      rawData: CreateAssetProps,
-    ): Promise<AssetProps>
-    createWithId(
-      params: OptionalDefaults<GetSpaceEnvironmentParams & { assetId: string }>,
-      rawData: CreateAssetProps,
-    ): Promise<AssetProps>
-    createFromFiles(
-      params: OptionalDefaults<GetSpaceEnvironmentParams>,
-      data: AssetFileProp,
-=======
       params: OptionalDefaults<GetSpaceEnvironmentParams & { releaseId?: string }>,
       rawData: CreateAssetProps,
     ): Promise<AssetProps>
@@ -420,7 +396,6 @@
     createFromFiles(
       params: OptionalDefaults<GetSpaceEnvironmentParams & { releaseId?: string }>,
       data: Omit<AssetFileProp, 'sys'>,
->>>>>>> e5042cf3
     ): Promise<AssetProps>
     processForAllLocales(
       params: OptionalDefaults<GetSpaceEnvironmentParams & { releaseId?: string }>,
@@ -547,17 +522,6 @@
     archive(params: OptionalDefaults<GetReleaseParams & { version: number }>): Promise<ReleaseProps>
     get(params: OptionalDefaults<GetReleaseParams>): Promise<ReleaseProps>
     query(
-<<<<<<< HEAD
-      params: OptionalDefaults<GetSpaceEnvironmentParams> & { query?: ReleaseQueryOptions },
-    ): Promise<CursorPaginatedCollectionProp<ReleaseProps>>
-    create(
-      params: OptionalDefaults<GetSpaceEnvironmentParams>,
-      data: ReleasePayload,
-    ): Promise<ReleaseProps>
-    update(
-      params: OptionalDefaults<GetReleaseParams & { version: number }>,
-      data: ReleasePayload,
-=======
       params: OptionalDefaults<ReleaseEnvironmentParams> & { query?: ReleaseQueryOptions },
     ): Promise<CursorPaginatedCollectionProp<ReleaseProps>>
     create(
@@ -567,7 +531,6 @@
     update(
       params: OptionalDefaults<GetReleaseParams & { version: number }>,
       data: ReleasePayload | ReleasePayloadV2,
->>>>>>> e5042cf3
     ): Promise<ReleaseProps>
     delete(params: OptionalDefaults<GetReleaseParams>): Promise<void>
     publish(
