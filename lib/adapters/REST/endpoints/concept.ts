import type { RawAxiosRequestHeaders } from 'axios'
import type { AxiosInstance } from 'contentful-sdk-core'
import type { OpPatch } from 'json-patch'
import type {
  CursorPaginatedCollectionProp,
  DeleteConceptParams,
  GetConceptDescendantsParams,
  GetConceptParams,
  GetManyConceptParams,
  GetOrganizationParams,
  UpdateConceptParams,
  Link,
} from '../../../common-types.js'
import type { ConceptProps, CreateConceptProps } from '../../../entities/concept.js'
import type { RestEndpoint } from '../types.js'
import * as raw from './raw.js'

function basePath(organizationId: string) {
  return `/organizations/${organizationId}/taxonomy/concepts`
}

export const create: RestEndpoint<'Concept', 'create'> = (
  http: AxiosInstance,
  params: GetOrganizationParams,
  data: CreateConceptProps,
) => {
  return raw.post<ConceptProps>(http, basePath(params.organizationId), data)
}

export const createWithId: RestEndpoint<'Concept', 'createWithId'> = (
  http: AxiosInstance,
  params: GetConceptParams,
  data: CreateConceptProps,
) => {
  return raw.put<ConceptProps>(http, `${basePath(params.organizationId)}/${params.conceptId}`, data)
}

export const patch: RestEndpoint<'Concept', 'patch'> = (
  http: AxiosInstance,
  params: UpdateConceptParams,
  data: OpPatch[],
  headers?: RawAxiosRequestHeaders,
) => {
  return raw.patch<ConceptProps>(
    http,
    `${basePath(params.organizationId)}/${params.conceptId}`,
    data,
    {
      headers: {
        'X-Contentful-Version': params.version,
        'Content-Type': 'application/json-patch+json',
        ...headers,
      },
    },
  )
}

export const update: RestEndpoint<'Concept', 'update'> = (
  http: AxiosInstance,
  params: UpdateConceptParams,
<<<<<<< HEAD
=======
  data: OpPatch[],
  headers?: RawAxiosRequestHeaders,
) => {
  return raw.patch<ConceptProps>(
    http,
    `${basePath(params.organizationId)}/${params.conceptId}`,
    data,
    {
      headers: {
        'X-Contentful-Version': params.version,
        'Content-Type': 'application/json-patch+json',
        ...headers,
      },
    },
  )
}

export const updatePut: RestEndpoint<'Concept', 'updatePut'> = (
  http: AxiosInstance,
  params: UpdateConceptParams,
>>>>>>> e5042cf3
  data: CreateConceptProps,
  headers?: RawAxiosRequestHeaders,
) => {
  return raw.put<ConceptProps>(
    http,
    `${basePath(params.organizationId)}/${params.conceptId}`,
    data,
    {
      headers: {
        'X-Contentful-Version': params.version,
        ...headers,
      },
    },
  )
}

export const get: RestEndpoint<'Concept', 'get'> = (
  http: AxiosInstance,
  params: GetConceptParams,
) =>
  raw.get<ConceptProps & { conceptSchemes?: Link<'TaxonomyConceptScheme'>[] }>(
    http,
    `${basePath(params.organizationId)}/${params.conceptId}`,
  )

export const del: RestEndpoint<'Concept', 'delete'> = (
  http: AxiosInstance,
  params: DeleteConceptParams,
  headers?: RawAxiosRequestHeaders,
) =>
  raw.del<void>(http, `${basePath(params.organizationId)}/${params.conceptId}`, {
    headers: {
      'X-Contentful-Version': params.version ?? 0,
      ...headers,
    },
  })

export const getMany: RestEndpoint<'Concept', 'getMany'> = (
  http: AxiosInstance,
  params: GetManyConceptParams,
) => {
  const { url, queryParams } = cursorBasedCollection('', params)
  return raw.get<
    CursorPaginatedCollectionProp<
      ConceptProps & { conceptSchemes?: Link<'TaxonomyConceptScheme'>[] }
    >
  >(http, url, {
    params: queryParams,
  })
}

export const getDescendants: RestEndpoint<'Concept', 'getDescendants'> = (
  http: AxiosInstance,
  params: GetConceptDescendantsParams,
) => {
  const { url, queryParams } = cursorBasedCollection(`/${params.conceptId}/descendants`, params)
  return raw.get<CursorPaginatedCollectionProp<ConceptProps>>(http, url, { params: queryParams })
}

export const getAncestors: RestEndpoint<'Concept', 'getAncestors'> = (
  http: AxiosInstance,
  params: GetConceptDescendantsParams,
) => {
  const { url, queryParams } = cursorBasedCollection(`/${params.conceptId}/ancestors`, params)
  return raw.get<CursorPaginatedCollectionProp<ConceptProps>>(http, url, { params: queryParams })
}

export const getTotal: RestEndpoint<'Concept', 'getTotal'> = (
  http: AxiosInstance,
  params: GetOrganizationParams,
) => raw.get<{ total: number }>(http, `${basePath(params.organizationId)}/total`)

function cursorBasedCollection(
  path: string,
  params: {
    organizationId: string
    query?: Record<string, string | number> & { pageUrl?: string }
  },
): { url: string; queryParams?: Record<string, string | number> } {
  return params.query?.pageUrl
    ? { url: params.query?.pageUrl }
    : {
        url: `${basePath(params.organizationId)}${path}`,
        queryParams: params.query,
      }
}<|MERGE_RESOLUTION|>--- conflicted
+++ resolved
@@ -58,9 +58,7 @@
 export const update: RestEndpoint<'Concept', 'update'> = (
   http: AxiosInstance,
   params: UpdateConceptParams,
-<<<<<<< HEAD
-=======
-  data: OpPatch[],
+  data: CreateConceptProps,
   headers?: RawAxiosRequestHeaders,
 ) => {
   return raw.patch<ConceptProps>(
@@ -80,7 +78,6 @@
 export const updatePut: RestEndpoint<'Concept', 'updatePut'> = (
   http: AxiosInstance,
   params: UpdateConceptParams,
->>>>>>> e5042cf3
   data: CreateConceptProps,
   headers?: RawAxiosRequestHeaders,
 ) => {
