--- conflicted
+++ resolved
@@ -88,12 +88,8 @@
     "better-docs": "^2.0.1",
     "bundlesize": "^0.18.0",
     "chai": "^4.2.0",
-<<<<<<< HEAD
     "chai-as-promised": "7.1.1",
     "codecov": "^3.8.1",
-=======
-    "chai-as-promised": "^7.1.1",
->>>>>>> 0da56bd7
     "contentful-sdk-jsdoc": "^2.2.0",
     "core-js": "^2.5.7",
     "cz-conventional-changelog": "^3.3.0",
