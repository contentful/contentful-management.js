--- conflicted
+++ resolved
@@ -1,9 +1,6 @@
-<<<<<<< HEAD
-=======
 // const TEST_IMAGE_SOURCE_URL =
 //   'https://raw.githubusercontent.com/contentful/contentful-management.js/master/test/integration/fixtures/shiba-stuck-bush.jpg'
 
->>>>>>> a8d713cf
 export function assetReadOnlyTests(t, space) {
   t.test('Gets assets with only images', (t) => {
     t.plan(1)
@@ -34,86 +31,6 @@
 
 export function assetWriteTests() {}
 
-<<<<<<< HEAD
-// todo: enable before merging the branch
-// export function assetWriteTests(t, space) {
-//   t.test(
-//     'Create, process, update, publish, unpublish, archive, unarchive and delete asset',
-//     (t) => {
-//       t.plan(10)
-
-//       return space
-//         .createAsset({
-//           fields: {
-//             title: { 'en-US': 'this is the title' },
-//             file: {
-//               'en-US': {
-//                 contentType: 'image/jpeg',
-//                 fileName: 'shiba-stuck.jpg',
-//                 upload: TEST_IMAGE_SOURCE_URL,
-//               },
-//             },
-//           },
-//         })
-//         .then((asset) => {
-//           t.equals(asset.fields.title['en-US'], 'this is the title', 'original title')
-//           return asset.processForLocale('en-US').then((processedAsset) => {
-//             t.ok(asset.isDraft(), 'asset is in draft')
-//             t.ok(processedAsset.fields.file['en-US'].url, 'file was uploaded')
-//             return processedAsset.publish().then((publishedAsset) => {
-//               t.ok(publishedAsset.isPublished(), 'asset is published')
-//               publishedAsset.fields.title['en-US'] = 'title has changed'
-//               return publishedAsset.update().then((updatedAsset) => {
-//                 t.ok(updatedAsset.isUpdated(), 'asset is updated')
-//                 t.equals(updatedAsset.fields.title['en-US'], 'title has changed', 'updated title')
-//                 return updatedAsset.unpublish().then((unpublishedAsset) => {
-//                   t.ok(unpublishedAsset.isDraft(), 'asset is back in draft')
-//                   return unpublishedAsset.archive().then((archivedAsset) => {
-//                     t.ok(archivedAsset.isArchived(), 'asset is archived')
-//                     return archivedAsset.unarchive().then((unarchivedAsset) => {
-//                       t.notOk(unarchivedAsset.isArchived(), 'asset is not archived anymore')
-//                       t.ok(unarchivedAsset.isDraft(), 'asset is back in draft')
-//                       return unarchivedAsset.delete()
-//                     })
-//                   })
-//                 })
-//               })
-//             })
-//           })
-//         })
-//     }
-//   )
-
-//   t.test('Create and process asset with multiple locales', (t) => {
-//     t.plan(2)
-
-//     return space
-//       .createAsset({
-//         fields: {
-//           title: { 'en-US': 'this is the title' },
-//           file: {
-//             'en-US': {
-//               contentType: 'image/jpeg',
-//               fileName: 'shiba-stuck.jpg',
-//               upload: TEST_IMAGE_SOURCE_URL,
-//             },
-//             'de-DE': {
-//               contentType: 'image/jpeg',
-//               fileName: 'shiba-stuck.jpg',
-//               upload: TEST_IMAGE_SOURCE_URL,
-//             },
-//           },
-//         },
-//       })
-//       .then((asset) => {
-//         return asset.processForAllLocales().then((processedAsset) => {
-//           t.ok(processedAsset.fields.file['en-US'].url, 'file en-US was uploaded')
-//           t.ok(processedAsset.fields.file['de-DE'].url, 'file de-DE was uploaded')
-//         })
-//       })
-//   })
-
-=======
 // These tests are temporarily commented out because they rely on a
 // currently flaky external asset processing api.
 
@@ -196,7 +113,6 @@
 //       })
 //   })
 
->>>>>>> a8d713cf
 //   t.test('Upload and process asset with multiple locales', (t) => {
 //     t.plan(2)
 
@@ -221,11 +137,7 @@
 //         },
 //       })
 //       .then((asset) => {
-<<<<<<< HEAD
-//         return asset.processForAllLocales().then((processedAsset) => {
-=======
 //         return asset.processForAllLocales({ processingCheckWait: 5000 }).then((processedAsset) => {
->>>>>>> a8d713cf
 //           t.ok(processedAsset.fields.file['en-US'].url, 'file en-US was uploaded')
 //           t.ok(processedAsset.fields.file['de-DE'].url, 'file de-DE was uploaded')
 //         })
