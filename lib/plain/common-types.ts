import type { RawAxiosRequestConfig, RawAxiosRequestHeaders } from 'axios'
import type { OpPatch } from 'json-patch'
import type {
  BasicCursorPaginationOptions,
  CollectionProp,
  CursorPaginatedCollectionProp,
  EnvironmentTemplateParams,
  GetBulkActionParams,
  GetContentTypeParams,
  GetEnvironmentTemplateParams,
  GetOrganizationMembershipParams,
  GetOrganizationParams,
  GetReleaseParams,
  GetSnapshotForContentTypeParams,
  GetSnapshotForEntryParams,
  GetSpaceEnvironmentParams,
  GetSpaceParams,
  KeyValueMap,
  QueryParams,
} from '../common-types'
import type {
  AccessTokenProps,
  CreatePersonalAccessTokenProps as CreatePATProps,
} from '../entities/access-token'
import type { ApiKeyProps, CreateApiKeyProps } from '../entities/api-key'
import type {
  AssetFileProp,
  AssetProcessingForLocale,
  AssetProps,
  CreateAssetProps,
} from '../entities/asset'
import type { AssetKeyProps, CreateAssetKeyProps } from '../entities/asset-key'
import type {
  BulkActionPayload,
  BulkActionProps,
  BulkActionPublishPayload,
  BulkActionUnpublishPayload,
  BulkActionValidatePayload,
} from '../entities/bulk-action'
import type { ContentTypeProps, CreateContentTypeProps } from '../entities/content-type'
import type { CreateEntryProps, EntryProps, EntryReferenceProps } from '../entities/entry'
import type {
  CreateEnvironmentTemplateProps,
  EnvironmentTemplateProps,
} from '../entities/environment-template'
import type {
  CreateEnvironmentTemplateInstallationProps,
  EnvironmentTemplateInstallationProps,
  EnvironmentTemplateValidationProps,
  ValidateEnvironmentTemplateInstallationProps,
} from '../entities/environment-template-installation'
import type {
  CreateOrganizationInvitationProps,
  OrganizationInvitationProps,
} from '../entities/organization-invitation'
import type { OrganizationMembershipProps } from '../entities/organization-membership'
import type {
  CreatePersonalAccessTokenProps,
  PersonalAccessTokenProps,
} from '../entities/personal-access-token'
import type { PreviewApiKeyProps } from '../entities/preview-api-key'
import type {
  ReleasePayload,
  ReleaseProps,
  ReleaseQueryOptions,
  ReleaseValidatePayload,
} from '../entities/release'
import type { ReleaseActionProps, ReleaseActionQueryOptions } from '../entities/release-action'
import type {
  CreateUpdateScheduledActionProps,
  ScheduledActionProps,
} from '../entities/scheduled-action'
import type { SnapshotProps } from '../entities/snapshot'
import type { AppAccessTokenPlainClientAPI } from './entities/app-access-token'
import type { AppActionPlainClientAPI } from './entities/app-action'
import type { AppActionCallPlainClientAPI } from './entities/app-action-call'
import type { AppBundlePlainClientAPI } from './entities/app-bundle'
import type { AppDefinitionPlainClientAPI } from './entities/app-definition'
import type { AppDetailsPlainClientAPI } from './entities/app-details'
import type { AppEventSubscriptionPlainClientAPI } from './entities/app-event-subscription'
import type { AppInstallationPlainClientAPI } from './entities/app-installation'
import type { AppKeyPlainClientAPI } from './entities/app-key'
import type { AppSignedRequestPlainClientAPI } from './entities/app-signed-request'
import type { AppSigningSecretPlainClientAPI } from './entities/app-signing-secret'
import type { AppUploadPlainClientAPI } from './entities/app-upload'
import type { CommentPlainClientAPI } from './entities/comment'
import type { ConceptPlainClientAPI } from './entities/concept'
import type { ConceptSchemePlainClientAPI } from './entities/concept-scheme'
import type { EditorInterfacePlainClientAPI } from './entities/editor-interface'
import type { EnvironmentPlainClientAPI } from './entities/environment'
import type { EnvironmentAliasPlainClientAPI } from './entities/environment-alias'
import type { ExtensionPlainClientAPI } from './entities/extension'
import type { FunctionPlainClientAPI } from './entities/function'
import type { LocalePlainClientAPI } from './entities/locale'
import type { OrganizationPlainClientAPI } from './entities/organization'
import type { ResourcePlainAPI } from './entities/resource'
import type { ResourceProviderPlainClientAPI } from './entities/resource-provider'
import type { ResourceTypePlainClientAPI } from './entities/resource-type'
import type { RolePlainClientAPI } from './entities/role'
import type { SpacePlainClientAPI } from './entities/space'
import type { SpaceMemberPlainClientAPI } from './entities/space-member'
import type { SpaceMembershipPlainClientAPI } from './entities/space-membership'
import type { TagPlainClientAPI } from './entities/tag'
import type { TaskPlainClientAPI } from './entities/task'
import type { TeamPlainClientAPI } from './entities/team'
import type { TeamMembershipPlainClientAPI } from './entities/team-membership'
import type { TeamSpaceMembershipPlainClientAPI } from './entities/team-space-membership'
import type { UIConfigPlainClientAPI } from './entities/ui-config'
import type { UploadPlainClientAPI } from './entities/upload'
import type { UploadCredentialAPI } from './entities/upload-credential'
import type { UsagePlainClientAPI } from './entities/usage'
import type { UserPlainClientAPI } from './entities/user'
import type { UserUIConfigPlainClientAPI } from './entities/user-ui-config'
import type { WebhookPlainClientAPI } from './entities/webhook'
import type { WorkflowPlainClientAPI } from './entities/workflow'
import type { WorkflowDefinitionPlainClientAPI } from './entities/workflow-definition'
import type { WorkflowsChangelogPlainClientAPI } from './entities/workflows-changelog'
import type { DefaultParams, OptionalDefaults } from './wrappers/wrap'
<<<<<<< HEAD
import type { OAuthApplicationPlainClientAPI } from './entities/oauth-application'
=======
import type { FunctionLogPlainClientAPI } from './entities/function-log'
>>>>>>> 6a938fa9

export type PlainClientAPI = {
  raw: {
    getDefaultParams(): DefaultParams | undefined
    get<T = unknown>(url: string, config?: RawAxiosRequestConfig): Promise<T>
    post<T = unknown>(url: string, payload?: any, config?: RawAxiosRequestConfig): Promise<T>
    patch<T = unknown>(url: string, payload?: any, config?: RawAxiosRequestConfig): Promise<T>
    put<T = unknown>(url: string, payload?: any, config?: RawAxiosRequestConfig): Promise<T>
    delete<T = unknown>(url: string, config?: RawAxiosRequestConfig): Promise<T>
    http<T = unknown>(url: string, config?: RawAxiosRequestConfig): Promise<T>
  }
  appAction: AppActionPlainClientAPI
  appActionCall: AppActionCallPlainClientAPI
  appBundle: AppBundlePlainClientAPI
  appDetails: AppDetailsPlainClientAPI
  appEventSubscription: AppEventSubscriptionPlainClientAPI
  appKey: AppKeyPlainClientAPI
  appSignedRequest: AppSignedRequestPlainClientAPI
  appSigningSecret: AppSigningSecretPlainClientAPI
  appAccessToken: AppAccessTokenPlainClientAPI
  function: FunctionPlainClientAPI
  functionLog: FunctionLogPlainClientAPI
  editorInterface: EditorInterfacePlainClientAPI
  space: SpacePlainClientAPI
  environment: EnvironmentPlainClientAPI
  environmentAlias: EnvironmentAliasPlainClientAPI
  environmentTemplate: {
    get(
      params: GetEnvironmentTemplateParams & {
        version?: number
        query?: { select?: string }
      },
      headers?: RawAxiosRequestHeaders
    ): Promise<EnvironmentTemplateProps>
    getMany(
      params: GetOrganizationParams & {
        query?: BasicCursorPaginationOptions & { select?: string }
      },
      headers?: RawAxiosRequestHeaders
    ): Promise<CursorPaginatedCollectionProp<EnvironmentTemplateProps>>
    create(
      params: GetOrganizationParams,
      rawData: CreateEnvironmentTemplateProps,
      headers?: RawAxiosRequestHeaders
    ): Promise<EnvironmentTemplateProps>
    versionUpdate(
      params: GetEnvironmentTemplateParams & { version: number },
      rawData: { versionName?: string; versionDescription?: string },
      headers?: RawAxiosRequestHeaders
    ): Promise<EnvironmentTemplateProps>
    update(
      params: GetEnvironmentTemplateParams,
      rawData: EnvironmentTemplateProps,
      headers?: RawAxiosRequestHeaders
    ): Promise<EnvironmentTemplateProps>
    delete(params: GetEnvironmentTemplateParams, headers?: RawAxiosRequestHeaders): Promise<void>
    versions(
      params: GetEnvironmentTemplateParams & {
        query?: BasicCursorPaginationOptions & { select?: string }
      },
      headers?: RawAxiosRequestHeaders
    ): Promise<CursorPaginatedCollectionProp<EnvironmentTemplateProps>>
    validate(
      params: EnvironmentTemplateParams & {
        version?: number
      },
      rawData: ValidateEnvironmentTemplateInstallationProps,
      headers?: RawAxiosRequestHeaders
    ): Promise<EnvironmentTemplateValidationProps>
    install(
      params: EnvironmentTemplateParams,
      rawData: CreateEnvironmentTemplateInstallationProps,
      headers?: RawAxiosRequestHeaders
    ): Promise<EnvironmentTemplateInstallationProps>
    disconnect(params: EnvironmentTemplateParams, headers?: RawAxiosRequestHeaders): Promise<void>
  }
  environmentTemplateInstallation: {
    getMany(
      params: BasicCursorPaginationOptions & {
        environmentId?: string
        environmentTemplateId: string
        organizationId: string
        spaceId?: string
      },
      headers?: RawAxiosRequestHeaders
    ): Promise<CursorPaginatedCollectionProp<EnvironmentTemplateInstallationProps>>
    getForEnvironment(
      params: BasicCursorPaginationOptions &
        EnvironmentTemplateParams & {
          installationId?: string
        },
      headers?: RawAxiosRequestHeaders
    ): Promise<CursorPaginatedCollectionProp<EnvironmentTemplateInstallationProps>>
  }
  bulkAction: {
    get<T extends BulkActionPayload = any>(params: GetBulkActionParams): Promise<BulkActionProps<T>>
    publish(
      params: GetSpaceEnvironmentParams,
      payload: BulkActionPublishPayload
    ): Promise<BulkActionProps<BulkActionPublishPayload>>
    unpublish(
      params: GetSpaceEnvironmentParams,
      payload: BulkActionUnpublishPayload
    ): Promise<BulkActionProps<BulkActionUnpublishPayload>>
    validate(
      params: GetSpaceEnvironmentParams,
      payload: BulkActionValidatePayload
    ): Promise<BulkActionProps<BulkActionValidatePayload>>
  }
  comment: CommentPlainClientAPI
  concept: ConceptPlainClientAPI
  conceptScheme: ConceptSchemePlainClientAPI
  contentType: {
    get(params: OptionalDefaults<GetContentTypeParams & QueryParams>): Promise<ContentTypeProps>
    getMany(
      params: OptionalDefaults<GetSpaceEnvironmentParams & QueryParams>
    ): Promise<CollectionProp<ContentTypeProps>>
    update(
      params: OptionalDefaults<GetContentTypeParams>,
      rawData: ContentTypeProps,
      headers?: RawAxiosRequestHeaders
    ): Promise<ContentTypeProps>
    delete(params: OptionalDefaults<GetContentTypeParams>): Promise<any>
    publish(
      params: OptionalDefaults<GetContentTypeParams>,
      rawData: ContentTypeProps
    ): Promise<ContentTypeProps>
    unpublish(params: OptionalDefaults<GetContentTypeParams>): Promise<ContentTypeProps>
    create(
      params: OptionalDefaults<GetSpaceEnvironmentParams>,
      rawData: CreateContentTypeProps
    ): Promise<ContentTypeProps>
    createWithId(
      params: OptionalDefaults<GetSpaceEnvironmentParams & { contentTypeId: string }>,
      rawData: CreateContentTypeProps
    ): Promise<ContentTypeProps>
    omitAndDeleteField(
      params: OptionalDefaults<GetContentTypeParams>,
      contentType: ContentTypeProps,
      fieldId: string
    ): Promise<ContentTypeProps>
  }
  user: UserPlainClientAPI
  entry: {
    getPublished<T extends KeyValueMap = KeyValueMap>(
      params: OptionalDefaults<GetSpaceEnvironmentParams & QueryParams>,
      rawData?: unknown,
      headers?: RawAxiosRequestHeaders
    ): Promise<CollectionProp<EntryProps<T>>>
    getMany<T extends KeyValueMap = KeyValueMap>(
      params: OptionalDefaults<GetSpaceEnvironmentParams & QueryParams>,
      rawData?: unknown,
      headers?: RawAxiosRequestHeaders
    ): Promise<CollectionProp<EntryProps<T>>>
    get<T extends KeyValueMap = KeyValueMap>(
      params: OptionalDefaults<GetSpaceEnvironmentParams & { entryId: string }>,
      rawData?: unknown,
      headers?: RawAxiosRequestHeaders
    ): Promise<EntryProps<T>>
    update<T extends KeyValueMap = KeyValueMap>(
      params: OptionalDefaults<GetSpaceEnvironmentParams & { entryId: string }>,
      rawData: EntryProps<T>,
      headers?: RawAxiosRequestHeaders
    ): Promise<EntryProps<T>>
    patch<T extends KeyValueMap = KeyValueMap>(
      params: OptionalDefaults<GetSpaceEnvironmentParams & { entryId: string }>,
      rawData: OpPatch[],
      headers?: RawAxiosRequestHeaders
    ): Promise<EntryProps<T>>
    delete(params: OptionalDefaults<GetSpaceEnvironmentParams & { entryId: string }>): Promise<any>
    publish<T extends KeyValueMap = KeyValueMap>(
      params: OptionalDefaults<GetSpaceEnvironmentParams & { entryId: string; locales?: string[] }>,
      rawData: EntryProps<T>
    ): Promise<EntryProps<T>>
    unpublish<T extends KeyValueMap = KeyValueMap>(
      params: OptionalDefaults<GetSpaceEnvironmentParams & { entryId: string; locales?: string[] }>,
      rawData?: EntryProps<T>
    ): Promise<EntryProps<T>>
    archive<T extends KeyValueMap = KeyValueMap>(
      params: OptionalDefaults<GetSpaceEnvironmentParams & { entryId: string }>
    ): Promise<EntryProps<T>>
    unarchive<T extends KeyValueMap = KeyValueMap>(
      params: OptionalDefaults<GetSpaceEnvironmentParams & { entryId: string }>
    ): Promise<EntryProps<T>>
    create<T extends KeyValueMap = KeyValueMap>(
      params: OptionalDefaults<GetSpaceEnvironmentParams & { contentTypeId: string }>,
      rawData: CreateEntryProps<T>
    ): Promise<EntryProps<T>>
    createWithId<T extends KeyValueMap = KeyValueMap>(
      params: OptionalDefaults<
        GetSpaceEnvironmentParams & { entryId: string; contentTypeId: string }
      >,
      rawData: CreateEntryProps<T>
    ): Promise<EntryProps<T>>
    references(
      params: OptionalDefaults<
        GetSpaceEnvironmentParams & {
          entryId: string
          include?: number
        }
      >
    ): Promise<EntryReferenceProps>
  }
  asset: {
    getPublished(
      params: OptionalDefaults<GetSpaceEnvironmentParams & QueryParams>,
      rawData?: unknown,
      headers?: RawAxiosRequestHeaders
    ): Promise<CollectionProp<AssetProps>>
    getMany(
      params: OptionalDefaults<GetSpaceEnvironmentParams & QueryParams>,
      rawData?: unknown,
      headers?: RawAxiosRequestHeaders
    ): Promise<CollectionProp<AssetProps>>
    get(
      params: OptionalDefaults<GetSpaceEnvironmentParams & { assetId: string } & QueryParams>,
      rawData?: unknown,
      headers?: RawAxiosRequestHeaders
    ): Promise<AssetProps>
    update(
      params: OptionalDefaults<GetSpaceEnvironmentParams & { assetId: string }>,
      rawData: AssetProps,
      headers?: RawAxiosRequestHeaders
    ): Promise<AssetProps>
    delete(params: OptionalDefaults<GetSpaceEnvironmentParams & { assetId: string }>): Promise<any>
    publish(
      params: OptionalDefaults<GetSpaceEnvironmentParams & { assetId: string; locales?: string[] }>,
      rawData: AssetProps
    ): Promise<AssetProps>
    unpublish(
      params: OptionalDefaults<GetSpaceEnvironmentParams & { assetId: string; locales?: string[] }>,
      rawData?: AssetProps
    ): Promise<AssetProps>
    archive(
      params: OptionalDefaults<GetSpaceEnvironmentParams & { assetId: string }>
    ): Promise<AssetProps>
    unarchive(
      params: OptionalDefaults<GetSpaceEnvironmentParams & { assetId: string }>
    ): Promise<AssetProps>
    create(
      params: OptionalDefaults<GetSpaceEnvironmentParams>,
      rawData: CreateAssetProps
    ): Promise<AssetProps>
    createWithId(
      params: OptionalDefaults<GetSpaceEnvironmentParams & { assetId: string }>,
      rawData: CreateAssetProps
    ): Promise<AssetProps>
    createFromFiles(
      params: OptionalDefaults<GetSpaceEnvironmentParams>,
      data: Omit<AssetFileProp, 'sys'>
    ): Promise<AssetProps>
    processForAllLocales(
      params: OptionalDefaults<GetSpaceEnvironmentParams>,
      asset: AssetProps,
      processingOptions?: AssetProcessingForLocale
    ): Promise<AssetProps>
    processForLocale(
      params: OptionalDefaults<GetSpaceEnvironmentParams>,
      asset: AssetProps,
      locale: string,
      processingOptions?: AssetProcessingForLocale
    ): Promise<AssetProps>
  }
  appUpload: AppUploadPlainClientAPI
  assetKey: {
    create(
      params: OptionalDefaults<GetSpaceEnvironmentParams>,
      data: CreateAssetKeyProps
    ): Promise<AssetKeyProps>
  }
  upload: UploadPlainClientAPI
  uploadCredential: UploadCredentialAPI
  locale: LocalePlainClientAPI
  personalAccessToken: {
    get(params: OptionalDefaults<{ tokenId: string }>): Promise<PersonalAccessTokenProps>
    getMany(
      params: OptionalDefaults<QueryParams>
    ): Promise<CollectionProp<PersonalAccessTokenProps>>
    create(
      rawData: CreatePersonalAccessTokenProps,
      headers?: RawAxiosRequestHeaders
    ): Promise<PersonalAccessTokenProps>
    revoke(params: OptionalDefaults<{ tokenId: string }>): Promise<PersonalAccessTokenProps>
  }
  accessToken: {
    get(params: OptionalDefaults<{ tokenId: string }>): Promise<AccessTokenProps>
    getMany(params: OptionalDefaults<QueryParams>): Promise<CollectionProp<AccessTokenProps>>
    createPersonalAccessToken(
      rawData: CreatePATProps,
      headers?: RawAxiosRequestHeaders
    ): Promise<AccessTokenProps>
    revoke(params: OptionalDefaults<{ tokenId: string }>): Promise<AccessTokenProps>
    getManyForOrganization(
      params: OptionalDefaults<GetOrganizationParams & QueryParams>
    ): Promise<CollectionProp<AccessTokenProps>>
  }
  usage: UsagePlainClientAPI
  release: {
    archive(params: OptionalDefaults<GetReleaseParams & { version: number }>): Promise<ReleaseProps>
    get(params: OptionalDefaults<GetReleaseParams>): Promise<ReleaseProps>
    query(
      params: OptionalDefaults<GetSpaceEnvironmentParams> & { query?: ReleaseQueryOptions }
    ): Promise<CursorPaginatedCollectionProp<ReleaseProps>>
    create(
      params: OptionalDefaults<GetSpaceEnvironmentParams>,
      data: ReleasePayload
    ): Promise<ReleaseProps>
    update(
      params: OptionalDefaults<GetReleaseParams & { version: number }>,
      data: ReleasePayload
    ): Promise<ReleaseProps>
    delete(params: OptionalDefaults<GetReleaseParams>): Promise<void>
    publish(
      params: OptionalDefaults<GetReleaseParams & { version: number }>
    ): Promise<ReleaseActionProps<'publish'>>
    unarchive(
      params: OptionalDefaults<GetReleaseParams & { version: number }>
    ): Promise<ReleaseProps>
    unpublish(
      params: OptionalDefaults<GetReleaseParams & { version: number }>
    ): Promise<ReleaseActionProps<'unpublish'>>
    validate(
      params: OptionalDefaults<GetReleaseParams>,
      data?: ReleaseValidatePayload
    ): Promise<ReleaseActionProps<'validate'>>
  }
  releaseAction: {
    get(
      params: OptionalDefaults<GetReleaseParams> & { actionId: string }
    ): Promise<ReleaseActionProps>
    getMany(
      params: OptionalDefaults<GetSpaceEnvironmentParams> & { query?: ReleaseActionQueryOptions }
    ): Promise<CollectionProp<ReleaseActionProps>>
    queryForRelease(
      params: OptionalDefaults<GetReleaseParams> & { query?: ReleaseActionQueryOptions }
    ): Promise<CollectionProp<ReleaseActionProps>>
  }
  resource: ResourcePlainAPI
  resourceProvider: ResourceProviderPlainClientAPI
  resourceType: ResourceTypePlainClientAPI
  role: RolePlainClientAPI
  scheduledActions: {
    get(
      params: OptionalDefaults<GetSpaceParams> & {
        scheduledActionId: string
        environmentId: string
      }
    ): Promise<ScheduledActionProps>
    getMany(
      params: OptionalDefaults<GetSpaceParams & QueryParams>
    ): Promise<CursorPaginatedCollectionProp<ScheduledActionProps>>
    create(
      params: OptionalDefaults<GetSpaceParams>,
      data: CreateUpdateScheduledActionProps
    ): Promise<ScheduledActionProps>
    delete(
      params: OptionalDefaults<GetSpaceEnvironmentParams & { scheduledActionId: string }>
    ): Promise<ScheduledActionProps>
    update(
      params: OptionalDefaults<GetSpaceParams & { scheduledActionId: string; version: number }>,
      data: CreateUpdateScheduledActionProps
    ): Promise<ScheduledActionProps>
  }
  previewApiKey: {
    get(
      params: OptionalDefaults<GetSpaceParams & { previewApiKeyId: string }>
    ): Promise<PreviewApiKeyProps>
    getMany(
      params: OptionalDefaults<GetSpaceParams & QueryParams>
    ): Promise<CollectionProp<PreviewApiKeyProps>>
  }
  apiKey: {
    get(params: OptionalDefaults<GetSpaceParams & { apiKeyId: string }>): Promise<ApiKeyProps>
    getMany(
      params: OptionalDefaults<GetSpaceParams & QueryParams>
    ): Promise<CollectionProp<ApiKeyProps>>
    create(
      params: OptionalDefaults<GetSpaceParams>,
      data: CreateApiKeyProps,
      headers?: RawAxiosRequestHeaders
    ): Promise<ApiKeyProps>
    createWithId(
      params: OptionalDefaults<GetSpaceParams & { apiKeyId: string }>,
      data: CreateApiKeyProps,
      headers?: RawAxiosRequestHeaders
    ): Promise<ApiKeyProps>
    update(
      params: OptionalDefaults<GetSpaceParams & { apiKeyId: string }>,
      rawData: ApiKeyProps,
      headers?: RawAxiosRequestHeaders
    ): Promise<ApiKeyProps>
    delete(params: OptionalDefaults<GetSpaceParams & { apiKeyId: string }>): Promise<any>
  }
  appDefinition: AppDefinitionPlainClientAPI
  appInstallation: AppInstallationPlainClientAPI
  extension: ExtensionPlainClientAPI
  webhook: WebhookPlainClientAPI
  snapshot: {
    getManyForEntry<T extends KeyValueMap = KeyValueMap>(
      params: OptionalDefaults<GetSnapshotForEntryParams & QueryParams>
    ): Promise<CollectionProp<SnapshotProps<Omit<EntryProps<T>, 'metadata'>>>>
    getForEntry<T extends KeyValueMap = KeyValueMap>(
      params: OptionalDefaults<GetSnapshotForEntryParams & { snapshotId: string }>
    ): Promise<SnapshotProps<Omit<EntryProps<T>, 'metadata'>>>
    getManyForContentType(
      params: OptionalDefaults<GetSnapshotForContentTypeParams & QueryParams>
    ): Promise<CollectionProp<SnapshotProps<ContentTypeProps>>>
    getForContentType(
      params: OptionalDefaults<GetSnapshotForContentTypeParams & { snapshotId: string }>
    ): Promise<SnapshotProps<ContentTypeProps>>
  }
  tag: TagPlainClientAPI
  organization: OrganizationPlainClientAPI
  organizationInvitation: {
    get(
      params: OptionalDefaults<{ organizationId: string; invitationId: string }>,
      headers?: RawAxiosRequestHeaders
    ): Promise<OrganizationInvitationProps>
    create(
      params: OptionalDefaults<{ organizationId: string }>,
      data: CreateOrganizationInvitationProps,
      headers?: RawAxiosRequestHeaders
    ): Promise<OrganizationInvitationProps>
  }
  organizationMembership: {
    get(
      params: OptionalDefaults<GetOrganizationMembershipParams>
    ): Promise<OrganizationMembershipProps>
    getMany(
      params: OptionalDefaults<GetOrganizationParams & QueryParams>
    ): Promise<CollectionProp<OrganizationMembershipProps>>
    update(
      params: OptionalDefaults<GetOrganizationMembershipParams>,
      rawData: OrganizationMembershipProps,
      headers?: RawAxiosRequestHeaders
    ): Promise<OrganizationMembershipProps>
    delete(params: OptionalDefaults<GetOrganizationMembershipParams>): Promise<any>
  }
  spaceMember: SpaceMemberPlainClientAPI
  spaceMembership: SpaceMembershipPlainClientAPI
  task: TaskPlainClientAPI
  team: TeamPlainClientAPI
  teamMembership: TeamMembershipPlainClientAPI
  teamSpaceMembership: TeamSpaceMembershipPlainClientAPI
  uiConfig: UIConfigPlainClientAPI
  userUIConfig: UserUIConfigPlainClientAPI
  workflowDefinition: WorkflowDefinitionPlainClientAPI
  workflow: WorkflowPlainClientAPI
  workflowsChangelog: WorkflowsChangelogPlainClientAPI
  oauthApplication: OAuthApplicationPlainClientAPI
}<|MERGE_RESOLUTION|>--- conflicted
+++ resolved
@@ -116,11 +116,8 @@
 import type { WorkflowDefinitionPlainClientAPI } from './entities/workflow-definition'
 import type { WorkflowsChangelogPlainClientAPI } from './entities/workflows-changelog'
 import type { DefaultParams, OptionalDefaults } from './wrappers/wrap'
-<<<<<<< HEAD
 import type { OAuthApplicationPlainClientAPI } from './entities/oauth-application'
-=======
 import type { FunctionLogPlainClientAPI } from './entities/function-log'
->>>>>>> 6a938fa9
 
 export type PlainClientAPI = {
   raw: {
