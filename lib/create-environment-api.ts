--- conflicted
+++ resolved
@@ -6,15 +6,6 @@
 import type { CreateAppInstallationProps } from './entities/app-installation'
 import type { AssetFileProp, AssetProps, CreateAssetProps } from './entities/asset'
 import type { CreateAssetKeyProps } from './entities/asset-key'
-<<<<<<< HEAD
-import type { CreateContentTypeProps, ContentTypeProps } from './entities/content-type'
-import type { CreateLocaleProps } from './entities/locale'
-import type { CreateExtensionProps } from './entities/extension'
-import type { CreateAppInstallationProps } from './entities/app-installation'
-import { TagVisibility, wrapTag, wrapTagCollection } from './entities/tag'
-import { EnvironmentProps } from './entities/environment'
-=======
->>>>>>> 3e6da63a
 import type {
   BulkAction,
   BulkActionPayload,
@@ -22,21 +13,15 @@
   BulkActionUnpublishPayload,
   BulkActionValidatePayload,
 } from './entities/bulk-action'
+
+import { wrapReleaseAction } from './entities/release-action'
+
 import {
   wrapRelease,
   ReleasePayload,
   wrapReleaseCollection,
   ReleaseQueryOptions,
   ReleaseValidatePayload,
-} from './entities/release'
-
-import { wrapReleaseAction } from './entities/release-action'
-
-import {
-  wrapRelease,
-  ReleasePayload,
-  wrapReleaseCollection,
-  ReleaseQueryOptions,
 } from './entities/release'
 
 import type { ContentTypeProps, CreateContentTypeProps } from './entities/content-type'
@@ -1768,7 +1753,6 @@
         },
       })
     },
-<<<<<<< HEAD
 
     /**
      * Publishes all Entities contained in a Release.
@@ -1877,7 +1861,5 @@
         payload,
       }).then((data) => wrapReleaseAction(makeRequest, data))
     },
-=======
->>>>>>> 3e6da63a
   }
 }