import type { RawAxiosRequestConfig, RawAxiosRequestHeaders } from 'axios'
import type { OpPatch } from 'json-patch'
import type { Stream } from 'stream'
import type { AppActionProps, CreateAppActionProps } from './entities/app-action'
import type {
  AppActionCallProps,
  AppActionCallResponse,
  CreateAppActionCallProps,
} from './entities/app-action-call'
import type { AppBundleProps, CreateAppBundleProps } from './entities/app-bundle'
import type { ApiKeyProps, CreateApiKeyProps } from './entities/api-key'
import type { AppDefinitionProps, CreateAppDefinitionProps } from './entities/app-definition'
import type { AppInstallationProps, CreateAppInstallationProps } from './entities/app-installation'
import type {
  AssetFileProp,
  AssetProcessingForLocale,
  AssetProps,
  CreateAssetProps,
} from './entities/asset'
import type { ContentTypeProps, CreateContentTypeProps } from './entities/content-type'
import type {
  CommentProps,
  CreateCommentParams,
  CreateCommentProps,
  DeleteCommentParams,
  GetCommentParentEntityParams,
  GetManyCommentsParams,
  PlainTextBodyFormat,
  RichTextBodyFormat,
  RichTextCommentBodyPayload,
  RichTextCommentProps,
  UpdateCommentParams,
  UpdateCommentProps,
} from './entities/comment'
import type { EditorInterfaceProps } from './entities/editor-interface'
import type { CreateEntryProps, EntryProps, EntryReferenceProps } from './entities/entry'
import type { CreateEnvironmentProps, EnvironmentProps } from './entities/environment'
import type {
  CreateEnvironmentAliasProps,
  EnvironmentAliasProps,
} from './entities/environment-alias'
import type { CreateLocaleProps, LocaleProps } from './entities/locale'
import type { AppInstallationsForOrganizationProps } from './entities/app-definition'
import type { OrganizationProp } from './entities/organization'
import type {
  CreateOrganizationInvitationProps,
  OrganizationInvitationProps,
} from './entities/organization-invitation'
import type { OrganizationMembershipProps } from './entities/organization-membership'
import type {
  CreatePersonalAccessTokenProps,
  PersonalAccessTokenProp,
} from './entities/personal-access-token'
import type {
  AccessTokenProp,
  CreatePersonalAccessTokenProps as CreatePATProps,
} from './entities/access-token'
import type { PreviewApiKeyProps } from './entities/preview-api-key'
import type { CreateRoleProps, RoleProps } from './entities/role'
import type { ScheduledActionProps } from './entities/scheduled-action'
import type { SnapshotProps } from './entities/snapshot'
import type { SpaceProps } from './entities/space'
import type { SpaceMemberProps } from './entities/space-member'
import type { CreateSpaceMembershipProps, SpaceMembershipProps } from './entities/space-membership'
import type { CreateTagProps, DeleteTagParams, TagProps, UpdateTagProps } from './entities/tag'
import type { CreateTeamProps, TeamProps } from './entities/team'
import type { CreateTeamMembershipProps, TeamMembershipProps } from './entities/team-membership'
import type {
  CreateTeamSpaceMembershipProps,
  TeamSpaceMembershipProps,
} from './entities/team-space-membership'
import type { CreateExtensionProps, ExtensionProps } from './entities/extension'
import type { UsageProps } from './entities/usage'
import type { UserProps } from './entities/user'
import type {
  CreateWebhooksProps,
  UpsertWebhookSigningSecretPayload,
  WebhookCallDetailsProps,
  WebhookCallOverviewProps,
  WebhookHealthProps,
  WebhookProps,
  WebhookRetryPolicyPayload,
  WebhookRetryPolicyProps,
  WebhookSigningSecretProps,
} from './entities/webhook'
import type { AssetKeyProps, CreateAssetKeyProps } from './entities/asset-key'
import type { AppUploadProps } from './entities/app-upload'
import type { AppDetailsProps, CreateAppDetailsProps } from './entities/app-details'
import type {
  AppSignedRequestProps,
  CreateAppSignedRequestProps,
} from './entities/app-signed-request'
import type {
  AppSigningSecretProps,
  CreateAppSigningSecretProps,
} from './entities/app-signing-secret'
import type {
  BulkActionProps,
  BulkActionPublishPayload,
  BulkActionUnpublishPayload,
  BulkActionValidatePayload,
} from './entities/bulk-action'
import type {
  ReleasePayload,
  ReleaseProps,
  ReleaseQueryOptions,
  ReleaseValidatePayload,
} from './entities/release'
import type {
  ReleaseAction,
  ReleaseActionProps,
  ReleaseActionQueryOptions,
} from './entities/release-action'

import type {
  CreateTaskParams,
  CreateTaskProps,
  DeleteTaskParams,
  TaskProps,
  UpdateTaskParams,
  UpdateTaskProps,
} from './entities/task'

import type {
  CreateWorkflowDefinitionParams,
  CreateWorkflowDefinitionProps,
  DeleteWorkflowDefinitionParams,
  WorkflowDefinitionProps,
  WorkflowDefinitionQueryOptions,
} from './entities/workflow-definition'
import type {
  CompleteWorkflowParams,
  CreateWorkflowParams,
  CreateWorkflowProps,
  DeleteWorkflowParams,
  WorkflowProps,
  WorkflowQueryOptions,
} from './entities/workflow'
import type {
  WorkflowsChangelogEntryProps,
  WorkflowsChangelogQueryOptions,
} from './entities/workflows-changelog-entry'
import type { UIConfigProps } from './entities/ui-config'
import type { UserUIConfigProps } from './entities/user-ui-config'
import type {
  CreateEnvironmentTemplateProps,
  EnvironmentTemplateProps,
} from './entities/environment-template'
import type {
  CreateEnvironmentTemplateInstallationProps,
  EnvironmentTemplateInstallationProps,
  EnvironmentTemplateValidationProps,
  ValidateEnvironmentTemplateInstallationProps,
} from './entities/environment-template-installation'
import type { FunctionProps } from './entities/function'
import type {
  AppEventSubscriptionProps,
  CreateAppEventSubscriptionProps,
} from './entities/app-event-subscription'
import type { AppKeyProps, CreateAppKeyProps } from './entities/app-key'
import type { AppAccessTokenProps, CreateAppAccessTokenProps } from './entities/app-access-token'
import type { ConceptProps, CreateConceptProps } from './entities/concept'
import type { ConceptSchemeProps, CreateConceptSchemeProps } from './entities/concept-scheme'
import type {
  ResourceProviderProps,
  UpsertResourceProviderProps,
} from './entities/resource-provider'
<<<<<<< HEAD
import type {
  ResourceTypeProps,
  SpaceEnvResourceTypeProps,
  UpsertResourceTypeProps,
} from './entities/resource-type'
import type { ResourceProps, ResourceQueryOptions } from './entities/resource'
=======
import type { ResourceTypeProps, UpsertResourceTypeProps } from './entities/resource-type'
>>>>>>> 2b67208a

export interface DefaultElements<TPlainObject extends object = object> {
  toPlainObject(): TPlainObject
}

/**
 * Link is a reference object to another entity that can be resolved using tools such as contentful-resolve
 */
export interface Link<T extends string> {
  sys: {
    type: 'Link'
    linkType: T
    id: string
  }
}

/**
 * ResourceLink is a reference object to another entity outside of the current space/environment
 */
export interface ResourceLink<T extends string> {
  sys: {
    type: 'ResourceLink'
    linkType: T
    urn: string
  }
}

export interface VersionedLink<T extends string> {
  sys: {
    type: 'Link'
    linkType: T
    id: string
    version: number
  }
}

export interface BaseCollection<T> {
  sys: { type: 'Array' }
  items: T[]
}

/** String will be in ISO8601 datetime format e.g. 2013-06-26T13:57:24Z */
export type ISO8601Timestamp = string

export interface PaginationQueryOptions {
  skip?: number
  limit?: number
  order?: string
}

export interface QueryOptions extends PaginationQueryOptions {
  content_type?: string
  include?: number
  select?: string
  links_to_entry?: string

  [key: string]: any
}

export interface SpaceQueryOptions extends PaginationQueryOptions {
  spaceId?: string
}

export interface BasicMetaSysProps {
  type: string
  id: string
  version: number
  createdBy?: SysLink
  createdAt: string
  updatedBy?: SysLink
  updatedAt: string
}

export interface MetaSysProps extends BasicMetaSysProps {
  space?: SysLink
  status?: SysLink
  publishedVersion?: number
  archivedVersion?: number
  archivedBy?: SysLink
  archivedAt?: string
  deletedVersion?: number
  deletedBy?: SysLink
  deletedAt?: string
}

export interface EntityMetaSysProps extends MetaSysProps {
  space: SysLink
  contentType: SysLink
  environment: SysLink
  publishedBy?: Link<'User'> | Link<'AppDefinition'>
  publishedAt?: string
  firstPublishedAt?: string
  publishedCounter?: number
  locale?: string
}

export interface EntryMetaSysProps extends EntityMetaSysProps {
  automationTags: Link<'Tag'>[]
}

export interface MetaLinkProps {
  type: string
  linkType: string
  id: string
}

export interface MetadataProps {
  tags: Link<'Tag'>[]
  concepts?: Link<'TaxonomyConcept'>[]
}

export interface SysLink {
  sys: MetaLinkProps
}

export interface CollectionProp<TObj> {
  sys: {
    type: 'Array'
  }
  total: number
  skip: number
  limit: number
  items: TObj[]
}

export interface CursorPaginatedCollectionProp<TObj>
  extends Omit<CollectionProp<TObj>, 'total' | 'skip'> {
  pages?: {
    next?: string
    prev?: string
  }
}

export interface Collection<T, TPlain>
  extends CollectionProp<T>,
    DefaultElements<CollectionProp<TPlain>> {}

export interface CursorPaginatedCollection<T, TPlain>
  extends CursorPaginatedCollectionProp<T>,
    DefaultElements<CursorPaginatedCollectionProp<TPlain>> {}

/* eslint-disable @typescript-eslint/no-explicit-any */
export interface QueryOptions extends BasicQueryOptions {
  content_type?: string
  include?: number
  select?: string
}

export interface BasicQueryOptions {
  skip?: number
  limit?: number

  [key: string]: any
}

export interface BasicCursorPaginationOptions extends Omit<BasicQueryOptions, 'skip'> {
  pageNext?: string
  pagePrev?: string
}

export type KeyValueMap = Record<string, any>

/**
 * @private
 */
type MRInternal<UA extends boolean> = {
  (opts: MROpts<'Http', 'get', UA>): MRReturn<'Http', 'get'>
  (opts: MROpts<'Http', 'patch', UA>): MRReturn<'Http', 'patch'>
  (opts: MROpts<'Http', 'post', UA>): MRReturn<'Http', 'post'>
  (opts: MROpts<'Http', 'put', UA>): MRReturn<'Http', 'put'>
  (opts: MROpts<'Http', 'delete', UA>): MRReturn<'Http', 'delete'>
  (opts: MROpts<'Http', 'request', UA>): MRReturn<'Http', 'request'>

  (opts: MROpts<'AppAction', 'get', UA>): MRReturn<'AppAction', 'get'>
  (opts: MROpts<'AppAction', 'getMany', UA>): MRReturn<'AppAction', 'getMany'>
  (opts: MROpts<'AppAction', 'delete', UA>): MRReturn<'AppAction', 'delete'>
  (opts: MROpts<'AppAction', 'create', UA>): MRReturn<'AppAction', 'create'>
  (opts: MROpts<'AppAction', 'update', UA>): MRReturn<'AppAction', 'update'>

  (opts: MROpts<'AppActionCall', 'create', UA>): MRReturn<'AppActionCall', 'create'>
  (opts: MROpts<'AppActionCall', 'createWithResponse', UA>): MRReturn<
    'AppActionCall',
    'createWithResponse'
  >
  (opts: MROpts<'AppActionCall', 'getCallDetails', UA>): MRReturn<'AppActionCall', 'getCallDetails'>

  (opts: MROpts<'AppBundle', 'get', UA>): MRReturn<'AppBundle', 'get'>
  (opts: MROpts<'AppBundle', 'getMany', UA>): MRReturn<'AppBundle', 'getMany'>
  (opts: MROpts<'AppBundle', 'delete', UA>): MRReturn<'AppBundle', 'delete'>
  (opts: MROpts<'AppBundle', 'create', UA>): MRReturn<'AppBundle', 'create'>

  (opts: MROpts<'ApiKey', 'get', UA>): MRReturn<'ApiKey', 'get'>
  (opts: MROpts<'ApiKey', 'getMany', UA>): MRReturn<'ApiKey', 'getMany'>
  (opts: MROpts<'ApiKey', 'create', UA>): MRReturn<'ApiKey', 'create'>
  (opts: MROpts<'ApiKey', 'createWithId', UA>): MRReturn<'ApiKey', 'createWithId'>
  (opts: MROpts<'ApiKey', 'update', UA>): MRReturn<'ApiKey', 'update'>
  (opts: MROpts<'ApiKey', 'delete', UA>): MRReturn<'ApiKey', 'delete'>

  (opts: MROpts<'AppDefinition', 'get', UA>): MRReturn<'AppDefinition', 'get'>
  (opts: MROpts<'AppDefinition', 'getMany', UA>): MRReturn<'AppDefinition', 'getMany'>
  (opts: MROpts<'AppDefinition', 'create', UA>): MRReturn<'AppDefinition', 'create'>
  (opts: MROpts<'AppDefinition', 'update', UA>): MRReturn<'AppDefinition', 'update'>
  (opts: MROpts<'AppDefinition', 'delete', UA>): MRReturn<'AppDefinition', 'delete'>
  (opts: MROpts<'AppDefinition', 'getInstallationsForOrg', UA>): MRReturn<
    'AppDefinition',
    'getInstallationsForOrg'
  >

  (opts: MROpts<'AppInstallation', 'get', UA>): MRReturn<'AppInstallation', 'get'>
  (opts: MROpts<'AppInstallation', 'getMany', UA>): MRReturn<'AppInstallation', 'getMany'>
  (opts: MROpts<'AppInstallation', 'upsert', UA>): MRReturn<'AppInstallation', 'upsert'>
  (opts: MROpts<'AppInstallation', 'delete', UA>): MRReturn<'AppInstallation', 'delete'>
  (opts: MROpts<'AppInstallation', 'getForOrganization', UA>): MRReturn<
    'AppInstallation',
    'getForOrganization'
  >

  (opts: MROpts<'Asset', 'getMany', UA>): MRReturn<'Asset', 'getMany'>
  (opts: MROpts<'Asset', 'getPublished', UA>): MRReturn<'Asset', 'getPublished'>
  (opts: MROpts<'Asset', 'get', UA>): MRReturn<'Asset', 'get'>
  (opts: MROpts<'Asset', 'update', UA>): MRReturn<'Asset', 'update'>
  (opts: MROpts<'Asset', 'delete', UA>): MRReturn<'Asset', 'delete'>
  (opts: MROpts<'Asset', 'publish', UA>): MRReturn<'Asset', 'publish'>
  (opts: MROpts<'Asset', 'unpublish', UA>): MRReturn<'Asset', 'unpublish'>
  (opts: MROpts<'Asset', 'archive', UA>): MRReturn<'Asset', 'archive'>
  (opts: MROpts<'Asset', 'unarchive', UA>): MRReturn<'Asset', 'unarchive'>
  (opts: MROpts<'Asset', 'create', UA>): MRReturn<'Asset', 'create'>
  (opts: MROpts<'Asset', 'createWithId', UA>): MRReturn<'Asset', 'createWithId'>
  (opts: MROpts<'Asset', 'createFromFiles', UA>): MRReturn<'Asset', 'createFromFiles'>
  (opts: MROpts<'Asset', 'processForAllLocales', UA>): MRReturn<'Asset', 'processForAllLocales'>
  (opts: MROpts<'Asset', 'processForLocale', UA>): MRReturn<'Asset', 'processForLocale'>

  (opts: MROpts<'AppUpload', 'get', UA>): MRReturn<'AppUpload', 'get'>
  (opts: MROpts<'AppUpload', 'delete', UA>): MRReturn<'AppUpload', 'delete'>
  (opts: MROpts<'AppUpload', 'create', UA>): MRReturn<'AppUpload', 'create'>

  (opts: MROpts<'AppDetails', 'upsert', UA>): MRReturn<'AppDetails', 'upsert'>
  (opts: MROpts<'AppDetails', 'get', UA>): MRReturn<'AppDetails', 'get'>
  (opts: MROpts<'AppDetails', 'delete', UA>): MRReturn<'AppDetails', 'delete'>

  (opts: MROpts<'AppSignedRequest', 'create', UA>): MRReturn<'AppSignedRequest', 'create'>

  (opts: MROpts<'AppSigningSecret', 'upsert', UA>): MRReturn<'AppSigningSecret', 'upsert'>
  (opts: MROpts<'AppSigningSecret', 'get', UA>): MRReturn<'AppSigningSecret', 'get'>
  (opts: MROpts<'AppSigningSecret', 'delete', UA>): MRReturn<'AppSigningSecret', 'delete'>

  (opts: MROpts<'AppEventSubscription', 'upsert', UA>): MRReturn<'AppEventSubscription', 'upsert'>
  (opts: MROpts<'AppEventSubscription', 'get', UA>): MRReturn<'AppEventSubscription', 'get'>
  (opts: MROpts<'AppEventSubscription', 'delete', UA>): MRReturn<'AppEventSubscription', 'delete'>

  (opts: MROpts<'AppKey', 'get', UA>): MRReturn<'AppKey', 'get'>
  (opts: MROpts<'AppKey', 'getMany', UA>): MRReturn<'AppKey', 'getMany'>
  (opts: MROpts<'AppKey', 'create', UA>): MRReturn<'AppKey', 'create'>
  (opts: MROpts<'AppKey', 'delete', UA>): MRReturn<'AppKey', 'delete'>

  (opts: MROpts<'AppAccessToken', 'create', UA>): MRReturn<'AppAccessToken', 'create'>

  (opts: MROpts<'AssetKey', 'create', UA>): MRReturn<'AssetKey', 'create'>

  (opts: MROpts<'BulkAction', 'get', UA>): MRReturn<'BulkAction', 'get'>
  (opts: MROpts<'BulkAction', 'publish', UA>): MRReturn<'BulkAction', 'publish'>
  (opts: MROpts<'BulkAction', 'unpublish', UA>): MRReturn<'BulkAction', 'unpublish'>
  (opts: MROpts<'BulkAction', 'validate', UA>): MRReturn<'BulkAction', 'validate'>

  (opts: MROpts<'Comment', 'get', UA>): MRReturn<'Comment', 'get'>
  (opts: MROpts<'Comment', 'getMany', UA>): MRReturn<'Comment', 'getMany'>
  (opts: MROpts<'Comment', 'getAll', UA>): MRReturn<'Comment', 'getAll'>
  (opts: MROpts<'Comment', 'create', UA>): MRReturn<'Comment', 'create'>
  (opts: MROpts<'Comment', 'update', UA>): MRReturn<'Comment', 'update'>
  (opts: MROpts<'Comment', 'delete', UA>): MRReturn<'Comment', 'delete'>

  (opts: MROpts<'Concept', 'get', UA>): MRReturn<'Concept', 'get'>
  (opts: MROpts<'Concept', 'getMany', UA>): MRReturn<'Concept', 'getMany'>
  (opts: MROpts<'Concept', 'getTotal', UA>): MRReturn<'Concept', 'getTotal'>
  (opts: MROpts<'Concept', 'getDescendants', UA>): MRReturn<'Concept', 'getDescendants'>
  (opts: MROpts<'Concept', 'create', UA>): MRReturn<'Concept', 'create'>
  (opts: MROpts<'Concept', 'update', UA>): MRReturn<'Concept', 'update'>
  (opts: MROpts<'Concept', 'delete', UA>): MRReturn<'Concept', 'delete'>

  (opts: MROpts<'ConceptScheme', 'get', UA>): MRReturn<'ConceptScheme', 'get'>
  (opts: MROpts<'ConceptScheme', 'getMany', UA>): MRReturn<'ConceptScheme', 'getMany'>
  (opts: MROpts<'ConceptScheme', 'getTotal', UA>): MRReturn<'ConceptScheme', 'getTotal'>
  (opts: MROpts<'ConceptScheme', 'create', UA>): MRReturn<'ConceptScheme', 'create'>
  (opts: MROpts<'ConceptScheme', 'update', UA>): MRReturn<'ConceptScheme', 'update'>
  (opts: MROpts<'ConceptScheme', 'delete', UA>): MRReturn<'ConceptScheme', 'delete'>

  (opts: MROpts<'ContentType', 'get', UA>): MRReturn<'ContentType', 'get'>
  (opts: MROpts<'ContentType', 'getMany', UA>): MRReturn<'ContentType', 'getMany'>
  (opts: MROpts<'ContentType', 'update', UA>): MRReturn<'ContentType', 'update'>
  (opts: MROpts<'ContentType', 'create', UA>): MRReturn<'ContentType', 'create'>
  (opts: MROpts<'ContentType', 'createWithId', UA>): MRReturn<'ContentType', 'createWithId'>
  (opts: MROpts<'ContentType', 'delete', UA>): MRReturn<'ContentType', 'delete'>
  (opts: MROpts<'ContentType', 'publish', UA>): MRReturn<'ContentType', 'publish'>
  (opts: MROpts<'ContentType', 'unpublish', UA>): MRReturn<'ContentType', 'unpublish'>

  (opts: MROpts<'EditorInterface', 'get', UA>): MRReturn<'EditorInterface', 'get'>
  (opts: MROpts<'EditorInterface', 'getMany', UA>): MRReturn<'EditorInterface', 'getMany'>
  (opts: MROpts<'EditorInterface', 'update', UA>): MRReturn<'EditorInterface', 'update'>

  (opts: MROpts<'Environment', 'get', UA>): MRReturn<'Environment', 'get'>
  (opts: MROpts<'Environment', 'getMany', UA>): MRReturn<'Environment', 'getMany'>
  (opts: MROpts<'Environment', 'create', UA>): MRReturn<'Environment', 'create'>
  (opts: MROpts<'Environment', 'createWithId', UA>): MRReturn<'Environment', 'createWithId'>
  (opts: MROpts<'Environment', 'update', UA>): MRReturn<'Environment', 'update'>
  (opts: MROpts<'Environment', 'delete', UA>): MRReturn<'Environment', 'delete'>

  (opts: MROpts<'EnvironmentAlias', 'get', UA>): MRReturn<'EnvironmentAlias', 'get'>
  (opts: MROpts<'EnvironmentAlias', 'getMany', UA>): MRReturn<'EnvironmentAlias', 'getMany'>
  (opts: MROpts<'EnvironmentAlias', 'createWithId', UA>): MRReturn<
    'EnvironmentAlias',
    'createWithId'
  >
  (opts: MROpts<'EnvironmentAlias', 'update', UA>): MRReturn<'EnvironmentAlias', 'update'>
  (opts: MROpts<'EnvironmentAlias', 'delete', UA>): MRReturn<'EnvironmentAlias', 'delete'>

  (opts: MROpts<'EnvironmentTemplate', 'get', UA>): MRReturn<'EnvironmentTemplate', 'get'>
  (opts: MROpts<'EnvironmentTemplate', 'getMany', UA>): MRReturn<'EnvironmentTemplate', 'getMany'>
  (opts: MROpts<'EnvironmentTemplate', 'create', UA>): MRReturn<'EnvironmentTemplate', 'create'>
  (opts: MROpts<'EnvironmentTemplate', 'update', UA>): MRReturn<'EnvironmentTemplate', 'update'>
  (opts: MROpts<'EnvironmentTemplate', 'delete', UA>): MRReturn<'EnvironmentTemplate', 'delete'>
  (opts: MROpts<'EnvironmentTemplate', 'versions', UA>): MRReturn<'EnvironmentTemplate', 'versions'>
  (opts: MROpts<'EnvironmentTemplate', 'versionUpdate', UA>): MRReturn<
    'EnvironmentTemplate',
    'versionUpdate'
  >
  (opts: MROpts<'EnvironmentTemplate', 'validate', UA>): MRReturn<'EnvironmentTemplate', 'validate'>
  (opts: MROpts<'EnvironmentTemplate', 'install', UA>): MRReturn<'EnvironmentTemplate', 'install'>
  (opts: MROpts<'EnvironmentTemplate', 'disconnect', UA>): MRReturn<
    'EnvironmentTemplate',
    'disconnect'
  >

  (opts: MROpts<'EnvironmentTemplateInstallation', 'getMany', UA>): MRReturn<
    'EnvironmentTemplateInstallation',
    'getMany'
  >
  (opts: MROpts<'EnvironmentTemplateInstallation', 'getForEnvironment', UA>): MRReturn<
    'EnvironmentTemplateInstallation',
    'getForEnvironment'
  >

  (opts: MROpts<'Entry', 'getMany', UA>): MRReturn<'Entry', 'getMany'>
  (opts: MROpts<'Entry', 'getPublished', UA>): MRReturn<'Entry', 'getPublished'>
  (opts: MROpts<'Entry', 'get', UA>): MRReturn<'Entry', 'get'>
  (opts: MROpts<'Entry', 'patch', UA>): MRReturn<'Entry', 'patch'>
  (opts: MROpts<'Entry', 'update', UA>): MRReturn<'Entry', 'update'>
  (opts: MROpts<'Entry', 'delete', UA>): MRReturn<'Entry', 'delete'>
  (opts: MROpts<'Entry', 'publish', UA>): MRReturn<'Entry', 'publish'>
  (opts: MROpts<'Entry', 'unpublish', UA>): MRReturn<'Entry', 'unpublish'>
  (opts: MROpts<'Entry', 'archive', UA>): MRReturn<'Entry', 'archive'>
  (opts: MROpts<'Entry', 'unarchive', UA>): MRReturn<'Entry', 'unarchive'>
  (opts: MROpts<'Entry', 'create', UA>): MRReturn<'Entry', 'create'>
  (opts: MROpts<'Entry', 'createWithId', UA>): MRReturn<'Entry', 'createWithId'>
  (opts: MROpts<'Entry', 'references', UA>): MRReturn<'Entry', 'references'>

  (opts: MROpts<'Extension', 'get', UA>): MRReturn<'Extension', 'get'>
  (opts: MROpts<'Extension', 'getMany', UA>): MRReturn<'Extension', 'getMany'>
  (opts: MROpts<'Extension', 'create', UA>): MRReturn<'Extension', 'create'>
  (opts: MROpts<'Extension', 'createWithId', UA>): MRReturn<'Extension', 'createWithId'>
  (opts: MROpts<'Extension', 'update', UA>): MRReturn<'Extension', 'update'>
  (opts: MROpts<'Extension', 'delete', UA>): MRReturn<'Extension', 'delete'>

  (opts: MROpts<'Locale', 'get', UA>): MRReturn<'Locale', 'get'>
  (opts: MROpts<'Locale', 'getMany', UA>): MRReturn<'Locale', 'getMany'>
  (opts: MROpts<'Locale', 'delete', UA>): MRReturn<'Locale', 'delete'>
  (opts: MROpts<'Locale', 'update', UA>): MRReturn<'Locale', 'update'>
  (opts: MROpts<'Locale', 'create', UA>): MRReturn<'Locale', 'create'>

  (opts: MROpts<'Organization', 'getMany', UA>): MRReturn<'Organization', 'getMany'>
  (opts: MROpts<'Organization', 'get', UA>): MRReturn<'Organization', 'get'>

  (opts: MROpts<'OrganizationInvitation', 'get', UA>): MRReturn<'OrganizationInvitation', 'get'>
  (opts: MROpts<'OrganizationInvitation', 'create', UA>): MRReturn<
    'OrganizationInvitation',
    'create'
  >

  (opts: MROpts<'OrganizationMembership', 'get', UA>): MRReturn<'OrganizationMembership', 'get'>
  (opts: MROpts<'OrganizationMembership', 'getMany', UA>): MRReturn<
    'OrganizationMembership',
    'getMany'
  >
  (opts: MROpts<'OrganizationMembership', 'update', UA>): MRReturn<
    'OrganizationMembership',
    'update'
  >
  (opts: MROpts<'OrganizationMembership', 'delete', UA>): MRReturn<
    'OrganizationMembership',
    'delete'
  >

  (opts: MROpts<'PersonalAccessToken', 'get', UA>): MRReturn<'PersonalAccessToken', 'get'>
  (opts: MROpts<'PersonalAccessToken', 'getMany', UA>): MRReturn<'PersonalAccessToken', 'getMany'>
  (opts: MROpts<'PersonalAccessToken', 'create', UA>): MRReturn<'PersonalAccessToken', 'create'>
  (opts: MROpts<'PersonalAccessToken', 'revoke', UA>): MRReturn<'PersonalAccessToken', 'revoke'>

  (opts: MROpts<'AccessToken', 'get', UA>): MRReturn<'AccessToken', 'get'>
  (opts: MROpts<'AccessToken', 'getMany', UA>): MRReturn<'AccessToken', 'getMany'>
  (opts: MROpts<'AccessToken', 'createPersonalAccessToken', UA>): MRReturn<
    'AccessToken',
    'createPersonalAccessToken'
  >
  (opts: MROpts<'AccessToken', 'revoke', UA>): MRReturn<'AccessToken', 'revoke'>
  (opts: MROpts<'AccessToken', 'getManyForOrganization', UA>): MRReturn<
    'AccessToken',
    'getManyForOrganization'
  >

  (opts: MROpts<'PreviewApiKey', 'get', UA>): MRReturn<'PreviewApiKey', 'get'>
  (opts: MROpts<'PreviewApiKey', 'getMany', UA>): MRReturn<'PreviewApiKey', 'getMany'>

  (opts: MROpts<'Release', 'archive', UA>): MRReturn<'Release', 'archive'>
  (opts: MROpts<'Release', 'get', UA>): MRReturn<'Release', 'get'>
  (opts: MROpts<'Release', 'query', UA>): MRReturn<'Release', 'query'>
  (opts: MROpts<'Release', 'create', UA>): MRReturn<'Release', 'create'>
  (opts: MROpts<'Release', 'update', UA>): MRReturn<'Release', 'update'>
  (opts: MROpts<'Release', 'delete', UA>): MRReturn<'Release', 'delete'>
  (opts: MROpts<'Release', 'publish', UA>): MRReturn<'Release', 'publish'>
  (opts: MROpts<'Release', 'unpublish', UA>): MRReturn<'Release', 'unpublish'>
  (opts: MROpts<'Release', 'unarchive', UA>): MRReturn<'Release', 'unarchive'>
  (opts: MROpts<'Release', 'validate', UA>): MRReturn<'Release', 'validate'>

  (opts: MROpts<'ReleaseAction', 'get', UA>): MRReturn<'ReleaseAction', 'get'>
  (opts: MROpts<'ReleaseAction', 'getMany', UA>): MRReturn<'ReleaseAction', 'getMany'>
  (opts: MROpts<'ReleaseAction', 'queryForRelease', UA>): MRReturn<
    'ReleaseAction',
    'queryForRelease'
  >
  (opts: MROpts<'Resource', 'getMany', UA>): MRReturn<'Resource', 'getMany'>
  (opts: MROpts<'ResourceProvider', 'get', UA>): MRReturn<'ResourceProvider', 'get'>
  (opts: MROpts<'ResourceProvider', 'upsert', UA>): MRReturn<'ResourceProvider', 'upsert'>
  (opts: MROpts<'ResourceProvider', 'delete', UA>): MRReturn<'ResourceProvider', 'delete'>

  (opts: MROpts<'ResourceType', 'get', UA>): MRReturn<'ResourceType', 'get'>
  (opts: MROpts<'ResourceType', 'upsert', UA>): MRReturn<'ResourceType', 'upsert'>
  (opts: MROpts<'ResourceType', 'delete', UA>): MRReturn<'ResourceType', 'delete'>
<<<<<<< HEAD
  (opts: MROpts<'ResourceType', 'getForEnvironment', UA>): MRReturn<
    'ResourceType',
    'getForEnvironment'
  >
=======
>>>>>>> 2b67208a
  (opts: MROpts<'ResourceType', 'getMany', UA>): MRReturn<'ResourceType', 'getMany'>

  (opts: MROpts<'Role', 'get', UA>): MRReturn<'Role', 'get'>
  (opts: MROpts<'Role', 'getMany', UA>): MRReturn<'Role', 'getMany'>
  (opts: MROpts<'Role', 'getManyForOrganization', UA>): MRReturn<'Role', 'getManyForOrganization'>
  (opts: MROpts<'Role', 'create', UA>): MRReturn<'Role', 'create'>
  (opts: MROpts<'Role', 'createWithId', UA>): MRReturn<'Role', 'createWithId'>
  (opts: MROpts<'Role', 'update', UA>): MRReturn<'Role', 'update'>
  (opts: MROpts<'Role', 'delete', UA>): MRReturn<'Role', 'delete'>

  (opts: MROpts<'ScheduledAction', 'get', UA>): MRReturn<'ScheduledAction', 'get'>
  (opts: MROpts<'ScheduledAction', 'getMany', UA>): MRReturn<'ScheduledAction', 'getMany'>
  (opts: MROpts<'ScheduledAction', 'create', UA>): MRReturn<'ScheduledAction', 'create'>
  (opts: MROpts<'ScheduledAction', 'update', UA>): MRReturn<'ScheduledAction', 'update'>
  (opts: MROpts<'ScheduledAction', 'delete', UA>): MRReturn<'ScheduledAction', 'delete'>

  (opts: MROpts<'Snapshot', 'getManyForEntry', UA>): MRReturn<'Snapshot', 'getManyForEntry'>
  (opts: MROpts<'Snapshot', 'getForEntry', UA>): MRReturn<'Snapshot', 'getForEntry'>
  (opts: MROpts<'Snapshot', 'getManyForContentType', UA>): MRReturn<
    'Snapshot',
    'getManyForContentType'
  >
  (opts: MROpts<'Snapshot', 'getForContentType', UA>): MRReturn<'Snapshot', 'getForContentType'>

  (opts: MROpts<'Space', 'get', UA>): MRReturn<'Space', 'get'>
  (opts: MROpts<'Space', 'getMany', UA>): MRReturn<'Space', 'getMany'>
  (opts: MROpts<'Space', 'getManyForOrganization', UA>): MRReturn<'Space', 'getManyForOrganization'>
  (opts: MROpts<'Space', 'create', UA>): MRReturn<'Space', 'create'>
  (opts: MROpts<'Space', 'update', UA>): MRReturn<'Space', 'update'>
  (opts: MROpts<'Space', 'delete', UA>): MRReturn<'Space', 'delete'>

  (opts: MROpts<'SpaceMember', 'get', UA>): MRReturn<'SpaceMember', 'get'>
  (opts: MROpts<'SpaceMember', 'getMany', UA>): MRReturn<'SpaceMember', 'getMany'>

  (opts: MROpts<'SpaceMembership', 'get', UA>): MRReturn<'SpaceMembership', 'get'>
  (opts: MROpts<'SpaceMembership', 'getMany', UA>): MRReturn<'SpaceMembership', 'getMany'>
  (opts: MROpts<'SpaceMembership', 'getForOrganization', UA>): MRReturn<
    'SpaceMembership',
    'getForOrganization'
  >
  (opts: MROpts<'SpaceMembership', 'getManyForOrganization', UA>): MRReturn<
    'SpaceMembership',
    'getManyForOrganization'
  >
  (opts: MROpts<'SpaceMembership', 'create', UA>): MRReturn<'SpaceMembership', 'create'>
  (opts: MROpts<'SpaceMembership', 'createWithId', UA>): MRReturn<'SpaceMembership', 'createWithId'>
  (opts: MROpts<'SpaceMembership', 'update', UA>): MRReturn<'SpaceMembership', 'update'>
  (opts: MROpts<'SpaceMembership', 'delete', UA>): MRReturn<'SpaceMembership', 'delete'>

  (opts: MROpts<'Tag', 'get', UA>): MRReturn<'Tag', 'get'>
  (opts: MROpts<'Tag', 'getMany', UA>): MRReturn<'Tag', 'getMany'>
  (opts: MROpts<'Tag', 'createWithId', UA>): MRReturn<'Tag', 'createWithId'>
  (opts: MROpts<'Tag', 'update', UA>): MRReturn<'Tag', 'update'>
  (opts: MROpts<'Tag', 'delete', UA>): MRReturn<'Tag', 'delete'>

  (opts: MROpts<'Task', 'get', UA>): MRReturn<'Task', 'get'>
  (opts: MROpts<'Task', 'getMany', UA>): MRReturn<'Task', 'getMany'>
  (opts: MROpts<'Task', 'getAll', UA>): MRReturn<'Task', 'getAll'>
  (opts: MROpts<'Task', 'create', UA>): MRReturn<'Task', 'create'>
  (opts: MROpts<'Task', 'update', UA>): MRReturn<'Task', 'update'>
  (opts: MROpts<'Task', 'delete', UA>): MRReturn<'Task', 'delete'>

  (opts: MROpts<'Team', 'get', UA>): MRReturn<'Team', 'get'>
  (opts: MROpts<'Team', 'getMany', UA>): MRReturn<'Team', 'getMany'>
  (opts: MROpts<'Team', 'getManyForSpace', UA>): MRReturn<'Team', 'getManyForSpace'>
  (opts: MROpts<'Team', 'create', UA>): MRReturn<'Team', 'create'>
  (opts: MROpts<'Team', 'update', UA>): MRReturn<'Team', 'update'>
  (opts: MROpts<'Team', 'delete', UA>): MRReturn<'Team', 'delete'>

  (opts: MROpts<'TeamMembership', 'get', UA>): MRReturn<'TeamMembership', 'get'>
  (opts: MROpts<'TeamMembership', 'getManyForOrganization', UA>): MRReturn<
    'TeamMembership',
    'getManyForOrganization'
  >
  (opts: MROpts<'TeamMembership', 'getManyForTeam', UA>): MRReturn<
    'TeamMembership',
    'getManyForTeam'
  >
  (opts: MROpts<'TeamMembership', 'create', UA>): MRReturn<'TeamMembership', 'create'>
  (opts: MROpts<'TeamMembership', 'update', UA>): MRReturn<'TeamMembership', 'update'>
  (opts: MROpts<'TeamMembership', 'delete', UA>): MRReturn<'TeamMembership', 'delete'>

  (opts: MROpts<'TeamSpaceMembership', 'get', UA>): MRReturn<'TeamSpaceMembership', 'get'>
  (opts: MROpts<'TeamSpaceMembership', 'getMany', UA>): MRReturn<'TeamSpaceMembership', 'getMany'>
  (opts: MROpts<'TeamSpaceMembership', 'getForOrganization', UA>): MRReturn<
    'TeamSpaceMembership',
    'getForOrganization'
  >
  (opts: MROpts<'TeamSpaceMembership', 'getManyForOrganization', UA>): MRReturn<
    'TeamSpaceMembership',
    'getManyForOrganization'
  >
  (opts: MROpts<'TeamSpaceMembership', 'create', UA>): MRReturn<'TeamSpaceMembership', 'create'>
  (opts: MROpts<'TeamSpaceMembership', 'update', UA>): MRReturn<'TeamSpaceMembership', 'update'>
  (opts: MROpts<'TeamSpaceMembership', 'delete', UA>): MRReturn<'TeamSpaceMembership', 'delete'>

  (opts: MROpts<'UIConfig', 'get', UA>): MRReturn<'UIConfig', 'get'>
  (opts: MROpts<'UIConfig', 'update', UA>): MRReturn<'UIConfig', 'update'>

  (opts: MROpts<'Upload', 'get', UA>): MRReturn<'Entry', 'get'>
  (opts: MROpts<'Upload', 'create', UA>): MRReturn<'Entry', 'create'>
  (opts: MROpts<'Upload', 'delete', UA>): MRReturn<'Entry', 'delete'>

  (opts: MROpts<'Usage', 'getManyForSpace', UA>): MRReturn<'Usage', 'getManyForSpace'>
  (opts: MROpts<'Usage', 'getManyForOrganization', UA>): MRReturn<'Usage', 'getManyForOrganization'>

  (opts: MROpts<'User', 'getManyForSpace', UA>): MRReturn<'User', 'getManyForSpace'>
  (opts: MROpts<'User', 'getForSpace', UA>): MRReturn<'User', 'getForSpace'>
  (opts: MROpts<'User', 'getCurrent', UA>): MRReturn<'User', 'getCurrent'>
  (opts: MROpts<'User', 'getForOrganization', UA>): MRReturn<'User', 'getForOrganization'>
  (opts: MROpts<'User', 'getManyForOrganization', UA>): MRReturn<'User', 'getManyForOrganization'>

  (opts: MROpts<'UserUIConfig', 'get', UA>): MRReturn<'UserUIConfig', 'update'>
  (opts: MROpts<'UserUIConfig', 'update', UA>): MRReturn<'UserUIConfig', 'update'>

  (opts: MROpts<'Webhook', 'get', UA>): MRReturn<'Webhook', 'get'>
  (opts: MROpts<'Webhook', 'getMany', UA>): MRReturn<'Webhook', 'getMany'>
  (opts: MROpts<'Webhook', 'getCallDetails', UA>): MRReturn<'Webhook', 'getCallDetails'>
  (opts: MROpts<'Webhook', 'getHealthStatus', UA>): MRReturn<'Webhook', 'getHealthStatus'>
  (opts: MROpts<'Webhook', 'getManyCallDetails', UA>): MRReturn<'Webhook', 'getManyCallDetails'>
  (opts: MROpts<'Webhook', 'getSigningSecret', UA>): MRReturn<'Webhook', 'getSigningSecret'>
  (opts: MROpts<'Webhook', 'getRetryPolicy', UA>): MRReturn<'Webhook', 'getRetryPolicy'>
  (opts: MROpts<'Webhook', 'create', UA>): MRReturn<'Webhook', 'create'>
  (opts: MROpts<'Webhook', 'createWithId', UA>): MRReturn<'Webhook', 'createWithId'>
  (opts: MROpts<'Webhook', 'update', UA>): MRReturn<'Webhook', 'update'>
  (opts: MROpts<'Webhook', 'upsertSigningSecret', UA>): MRReturn<'Webhook', 'upsertSigningSecret'>
  (opts: MROpts<'Webhook', 'upsertRetryPolicy', UA>): MRReturn<'Webhook', 'upsertRetryPolicy'>
  (opts: MROpts<'Webhook', 'delete', UA>): MRReturn<'Webhook', 'delete'>
  (opts: MROpts<'Webhook', 'deleteSigningSecret', UA>): MRReturn<'Webhook', 'deleteSigningSecret'>
  (opts: MROpts<'Webhook', 'deleteRetryPolicy', UA>): MRReturn<'Webhook', 'deleteRetryPolicy'>

  (opts: MROpts<'WorkflowDefinition', 'get', UA>): MRReturn<'WorkflowDefinition', 'get'>
  (opts: MROpts<'WorkflowDefinition', 'getMany', UA>): MRReturn<'WorkflowDefinition', 'getMany'>
  (opts: MROpts<'WorkflowDefinition', 'create', UA>): MRReturn<'WorkflowDefinition', 'create'>
  (opts: MROpts<'WorkflowDefinition', 'update', UA>): MRReturn<'WorkflowDefinition', 'update'>
  (opts: MROpts<'WorkflowDefinition', 'delete', UA>): MRReturn<'WorkflowDefinition', 'delete'>

  (opts: MROpts<'Workflow', 'getMany', UA>): MRReturn<'Workflow', 'getMany'>
  (opts: MROpts<'Workflow', 'create', UA>): MRReturn<'Workflow', 'create'>
  (opts: MROpts<'Workflow', 'update', UA>): MRReturn<'Workflow', 'update'>
  (opts: MROpts<'Workflow', 'delete', UA>): MRReturn<'Workflow', 'delete'>
  (opts: MROpts<'Workflow', 'complete', UA>): MRReturn<'Workflow', 'complete'>

  (opts: MROpts<'WorkflowsChangelog', 'getMany', UA>): MRReturn<'WorkflowsChangelog', 'getMany'>
}

/**
 * @private
 */
export type MakeRequestWithUserAgent = MRInternal<true>

/**
 * @private
 */
export type MakeRequest = MRInternal<false>

/**
 * @private
 */
type Without<T, U> = { [P in Exclude<keyof T, keyof U>]?: never }

/**
 * @private
 */
export type XOR<T, U> = T | U extends object ? (Without<T, U> & U) | (Without<U, T> & T) : T | U

export interface Adapter {
  makeRequest: MakeRequestWithUserAgent
}

/**
 * @private
 */
export type MRActions = {
  Resource: {
    getMany: {
      params: GetResourceParams & { query: ResourceQueryOptions }
      headers?: RawAxiosRequestHeaders
      return: CursorPaginatedCollectionProp<ResourceProps>
    }
  }
  ResourceProvider: {
    get: { params: GetResourceProviderParams; return: ResourceProviderProps }
    upsert: {
      params: GetResourceProviderParams
      payload: UpsertResourceProviderProps
      headers?: RawAxiosRequestHeaders
      return: ResourceProviderProps
    }
    delete: { params: GetResourceProviderParams; return: any }
  }
  ResourceType: {
    get: { params: GetResourceTypeParams; return: ResourceTypeProps }
<<<<<<< HEAD
    getMany: { params: GetResourceProviderParams; return: CollectionProp<ResourceTypeProps> }
=======
    getMany: {
      params: Omit<GetResourceTypeParams, 'resourceTypeId'>
      return: CollectionProp<ResourceTypeProps>
    }
>>>>>>> 2b67208a
    upsert: {
      params: GetResourceTypeParams
      payload: UpsertResourceTypeProps
      headers?: RawAxiosRequestHeaders
      return: ResourceTypeProps
    }
    delete: { params: GetResourceTypeParams; return: any }
<<<<<<< HEAD
    getForEnvironment: {
      params: GetSpaceEnvironmentParams & { query: BasicCursorPaginationOptions }
      return: CursorPaginatedCollectionProp<SpaceEnvResourceTypeProps>
    }
=======
>>>>>>> 2b67208a
  }
  Http: {
    get: { params: { url: string; config?: RawAxiosRequestConfig }; return: any }
    patch: { params: { url: string; config?: RawAxiosRequestConfig }; payload: any; return: any }
    post: { params: { url: string; config?: RawAxiosRequestConfig }; payload: any; return: any }
    put: { params: { url: string; config?: RawAxiosRequestConfig }; payload: any; return: any }
    delete: { params: { url: string; config?: RawAxiosRequestConfig }; return: any }
    request: { params: { url: string; config?: RawAxiosRequestConfig }; return: any }
  }
  AppAction: {
    get: { params: GetAppActionParams; return: AppActionProps }
    getMany: {
      params: GetAppDefinitionParams & QueryParams
      return: CollectionProp<AppActionProps>
    }
    getManyForEnvironment: {
      params: GetAppActionsForEnvParams & QueryParams
      return: CollectionProp<AppActionProps>
    }
    delete: { params: GetAppActionParams; return: void }
    create: {
      params: GetAppDefinitionParams
      payload: CreateAppActionProps
      return: AppActionProps
    }
    update: {
      params: GetAppActionParams
      payload: CreateAppActionProps
      return: AppActionProps
    }
  }
  AppActionCall: {
    create: {
      params: GetAppActionCallParams
      payload: CreateAppActionCallProps
      return: AppActionCallProps
    }
    getCallDetails: {
      params: GetAppActionCallDetailsParams
      return: AppActionCallResponse
    }
    createWithResponse: {
      params: GetAppActionCallParams
      payload: CreateAppActionCallProps
      return: AppActionCallResponse
    }
  }
  AppBundle: {
    get: { params: GetAppBundleParams; return: AppBundleProps }
    getMany: {
      params: GetAppDefinitionParams & QueryParams
      return: CollectionProp<AppBundleProps>
    }
    delete: { params: GetAppBundleParams; return: void }
    create: {
      params: GetAppDefinitionParams
      payload: CreateAppBundleProps
      return: AppBundleProps
    }
  }
  ApiKey: {
    get: { params: GetSpaceParams & { apiKeyId: string }; return: ApiKeyProps }
    getMany: { params: GetSpaceParams & QueryParams; return: CollectionProp<ApiKeyProps> }
    create: {
      params: GetSpaceParams
      payload: CreateApiKeyProps
      headers?: RawAxiosRequestHeaders
      return: ApiKeyProps
    }
    createWithId: {
      params: GetSpaceParams & { apiKeyId: string }
      payload: CreateApiKeyProps
      headers?: RawAxiosRequestHeaders
      return: ApiKeyProps
    }
    update: {
      params: GetSpaceParams & { apiKeyId: string }
      payload: ApiKeyProps
      headers?: RawAxiosRequestHeaders
      return: ApiKeyProps
    }
    delete: { params: GetSpaceParams & { apiKeyId: string }; return: any }
  }
  AppDefinition: {
    get: {
      params: GetOrganizationParams & { appDefinitionId: string }
      return: AppDefinitionProps
    }
    getMany: {
      params: GetOrganizationParams & QueryParams
      return: CollectionProp<AppDefinitionProps>
    }
    create: {
      params: GetOrganizationParams
      payload: CreateAppDefinitionProps
      return: AppDefinitionProps
    }
    update: {
      params: GetAppDefinitionParams
      payload: AppDefinitionProps
      headers?: RawAxiosRequestHeaders
      return: AppDefinitionProps
    }
    delete: { params: GetAppDefinitionParams; return: any }
    getInstallationsForOrg: {
      params: GetOrganizationParams & { appDefinitionId: string } & SpaceQueryParams
      return: AppInstallationsForOrganizationProps
    }
  }
  AppInstallation: {
    get: { params: GetAppInstallationParams; return: AppInstallationProps }
    getMany: {
      params: GetSpaceEnvironmentParams & PaginationQueryParams
      return: CollectionProp<AppInstallationProps>
    }
    upsert: {
      params: GetAppInstallationParams & { acceptAllTerms?: boolean }
      payload: CreateAppInstallationProps
      headers?: RawAxiosRequestHeaders
      return: AppInstallationProps
    }
    delete: { params: GetAppInstallationParams; return: any }
    getForOrganization: {
      params: GetOrganizationParams & { appDefinitionId: string; spaceId?: string }
      return: AppInstallationsForOrganizationProps
    }
  }
  AppUpload: {
    get: {
      params: GetAppUploadParams
      return: AppUploadProps
    }
    delete: {
      params: GetAppUploadParams
      return: void
    }
    create: {
      params: GetOrganizationParams
      payload: { file: string | ArrayBuffer | Stream }
      return: AppUploadProps
    }
  }
  AppDetails: {
    upsert: {
      params: GetAppDefinitionParams
      payload: CreateAppDetailsProps
      return: AppDetailsProps
    }
    get: {
      params: GetAppDefinitionParams
      return: AppDetailsProps
    }
    delete: {
      params: GetAppDefinitionParams
      return: void
    }
  }
  AppSignedRequest: {
    create: {
      params: GetAppInstallationParams
      payload: CreateAppSignedRequestProps
      return: AppSignedRequestProps
    }
  }
  AppSigningSecret: {
    upsert: {
      params: GetAppDefinitionParams
      payload: CreateAppSigningSecretProps
      return: AppSigningSecretProps
    }
    get: {
      params: GetAppDefinitionParams
      return: AppSigningSecretProps
    }
    delete: {
      params: GetAppDefinitionParams
      return: void
    }
  }
  AppEventSubscription: {
    upsert: {
      params: GetAppDefinitionParams
      payload: CreateAppEventSubscriptionProps
      return: AppEventSubscriptionProps
    }
    get: {
      params: GetAppDefinitionParams
      return: AppEventSubscriptionProps
    }
    delete: {
      params: GetAppDefinitionParams
      return: void
    }
  }
  AppKey: {
    create: {
      params: GetAppDefinitionParams
      payload: CreateAppKeyProps
      return: AppKeyProps
    }
    get: {
      params: GetAppDefinitionParams & { fingerprint: string }
      return: AppKeyProps
    }
    getMany: {
      params: GetAppDefinitionParams & QueryParams
      return: CollectionProp<AppKeyProps>
    }
    delete: {
      params: GetAppDefinitionParams & { fingerprint: string }
      return: void
    }
  }
  AppAccessToken: {
    create: {
      params: GetAppInstallationParams
      payload: CreateAppAccessTokenProps
      return: AppAccessTokenProps
    }
  }
  Asset: {
    getPublished: {
      params: GetSpaceEnvironmentParams & QueryParams
      headers?: RawAxiosRequestHeaders
      return: CollectionProp<AssetProps>
    }
    getMany: {
      params: GetSpaceEnvironmentParams & QueryParams
      headers?: RawAxiosRequestHeaders
      return: CollectionProp<AssetProps>
    }
    get: {
      params: GetSpaceEnvironmentParams & { assetId: string } & QueryParams
      headers?: RawAxiosRequestHeaders
      return: AssetProps
    }
    update: {
      params: GetSpaceEnvironmentParams & { assetId: string }
      payload: AssetProps
      headers?: RawAxiosRequestHeaders
      return: AssetProps
    }
    delete: { params: GetSpaceEnvironmentParams & { assetId: string }; return: any }
    publish: {
      params: GetSpaceEnvironmentParams & { assetId: string }
      payload: AssetProps
      return: AssetProps
    }
    unpublish: { params: GetSpaceEnvironmentParams & { assetId: string }; return: AssetProps }
    archive: { params: GetSpaceEnvironmentParams & { assetId: string }; return: AssetProps }
    unarchive: { params: GetSpaceEnvironmentParams & { assetId: string }; return: AssetProps }
    create: { params: GetSpaceEnvironmentParams; payload: CreateAssetProps; return: AssetProps }
    createWithId: {
      params: GetSpaceEnvironmentParams & { assetId: string }
      payload: CreateAssetProps
      return: AssetProps
    }
    createFromFiles: {
      params: GetSpaceEnvironmentParams & { uploadTimeout?: number }
      payload: Omit<AssetFileProp, 'sys'>
      return: AssetProps
    }
    processForAllLocales: {
      params: GetSpaceEnvironmentParams & {
        asset: AssetProps
        options?: AssetProcessingForLocale
      }
      return: AssetProps
    }
    processForLocale: {
      params: GetSpaceEnvironmentParams & {
        asset: AssetProps
        locale: string
        options?: AssetProcessingForLocale
      }
      return: AssetProps
    }
  }
  AssetKey: {
    create: {
      params: GetSpaceEnvironmentParams
      payload: CreateAssetKeyProps
      return: AssetKeyProps
    }
  }
  BulkAction: {
    get: {
      params: GetBulkActionParams
      return: BulkActionProps
    }
    publish: {
      params: GetSpaceEnvironmentParams
      payload: BulkActionPublishPayload
      return: BulkActionProps<BulkActionPublishPayload>
    }
    unpublish: {
      params: GetSpaceEnvironmentParams
      payload: BulkActionUnpublishPayload
      return: BulkActionProps<BulkActionUnpublishPayload>
    }
    validate: {
      params: GetSpaceEnvironmentParams
      payload: BulkActionValidatePayload
      return: BulkActionProps<BulkActionValidatePayload>
    }
  }
  Comment: {
    get:
      | { params: GetCommentParams & PlainTextBodyFormat; return: CommentProps }
      | { params: GetCommentParams & RichTextBodyFormat; return: RichTextCommentProps }
    getMany:
      | {
          params: GetManyCommentsParams & PlainTextBodyFormat & QueryParams
          return: CollectionProp<CommentProps>
        }
      | {
          params: GetManyCommentsParams & QueryParams & RichTextBodyFormat
          return: CollectionProp<RichTextCommentProps>
        }
    getAll:
      | {
          params: GetManyCommentsParams & QueryParams & PlainTextBodyFormat
          return: CollectionProp<CommentProps>
        }
      | {
          params: GetManyCommentsParams & QueryParams & RichTextBodyFormat
          return: CollectionProp<RichTextCommentProps>
        }
    create:
      | {
          params: CreateCommentParams & PlainTextBodyFormat
          payload: CreateCommentProps
          return: CommentProps
        }
      | {
          params: CreateCommentParams & RichTextBodyFormat
          payload: RichTextCommentBodyPayload
          return: RichTextCommentProps
        }
    update:
      | {
          params: UpdateCommentParams
          payload: UpdateCommentProps
          headers?: RawAxiosRequestHeaders
          return: CommentProps
        }
      | {
          params: UpdateCommentParams
          payload: Omit<UpdateCommentProps, 'body'> & RichTextCommentBodyPayload
          headers?: RawAxiosRequestHeaders
          return: RichTextCommentProps
        }
    delete: { params: DeleteCommentParams; return: void }
  }
  Concept: {
    create: {
      params: GetOrganizationParams
      payload: CreateConceptProps
      return: ConceptProps
    }
    update: {
      params: UpdateConceptParams
      payload: OpPatch[]
      return: ConceptProps
    }
    delete: {
      params: DeleteConceptParams
      return: void
    }
    get: {
      params: GetConceptParams
      return: ConceptProps
    }
    getMany: {
      params: GetManyConceptParams
      return: CursorPaginatedCollectionProp<ConceptProps>
    }
    getTotal: {
      params: GetOrganizationParams
      return: { total: number }
    }
    getDescendants: {
      params: GetConceptDescendantsParams
      return: CursorPaginatedCollectionProp<ConceptProps>
    }
    getAncestors: {
      params: GetConceptDescendantsParams
      return: CursorPaginatedCollectionProp<ConceptProps>
    }
  }
  ConceptScheme: {
    create: {
      params: GetOrganizationParams
      payload: CreateConceptSchemeProps
      return: ConceptSchemeProps
    }
    update: {
      params: UpdateConceptSchemeParams
      payload: OpPatch[]
      return: ConceptSchemeProps
    }
    get: {
      params: GetConceptSchemeParams
      return: ConceptSchemeProps
    }
    getMany: {
      params: GetManyConceptSchemeParams
      return: CursorPaginatedCollectionProp<ConceptSchemeProps>
    }
    getTotal: {
      params: GetOrganizationParams
      return: { total: number }
    }
    delete: {
      params: DeleteConceptSchemeParams
      return: void
    }
  }
  ContentType: {
    get: { params: GetContentTypeParams & QueryParams; return: ContentTypeProps }
    getMany: {
      params: GetSpaceEnvironmentParams & QueryParams
      return: CollectionProp<ContentTypeProps>
    }
    create: {
      params: GetSpaceEnvironmentParams
      payload: CreateContentTypeProps
      return: ContentTypeProps
    }
    createWithId: {
      params: GetContentTypeParams
      payload: CreateContentTypeProps
      return: ContentTypeProps
    }
    update: {
      params: GetContentTypeParams
      payload: ContentTypeProps
      headers?: RawAxiosRequestHeaders
      return: ContentTypeProps
    }
    delete: { params: GetContentTypeParams; return: any }
    publish: { params: GetContentTypeParams; payload: ContentTypeProps; return: ContentTypeProps }
    unpublish: { params: GetContentTypeParams; return: ContentTypeProps }
  }
  EditorInterface: {
    get: { params: GetEditorInterfaceParams; return: EditorInterfaceProps }
    getMany: {
      params: GetSpaceEnvironmentParams & QueryParams
      return: CollectionProp<EditorInterfaceProps>
    }
    update: {
      params: GetEditorInterfaceParams
      payload: EditorInterfaceProps
      headers?: RawAxiosRequestHeaders
      return: EditorInterfaceProps
    }
  }
  Function: {
    getMany: {
      params: GetAppDefinitionParams & QueryParams
      return: CollectionProp<FunctionProps>
    }
  }
  Environment: {
    get: { params: GetSpaceEnvironmentParams; return: EnvironmentProps }
    getMany: {
      params: GetSpaceParams & PaginationQueryParams
      return: CollectionProp<EnvironmentProps>
    }
    create: {
      params: GetSpaceParams
      payload: Partial<Pick<EnvironmentProps, 'name'>>
      headers?: RawAxiosRequestHeaders
      return: EnvironmentProps
    }
    createWithId: {
      params: GetSpaceEnvironmentParams & { sourceEnvironmentId?: string }
      payload: CreateEnvironmentProps
      headers?: RawAxiosRequestHeaders
      return: EnvironmentProps
    }
    update: {
      params: GetSpaceEnvironmentParams
      payload: EnvironmentProps
      headers?: RawAxiosRequestHeaders
      return: EnvironmentProps
    }
    delete: { params: GetSpaceEnvironmentParams; return: any }
  }
  EnvironmentAlias: {
    get: { params: GetSpaceEnvAliasParams; return: EnvironmentAliasProps }
    getMany: {
      params: GetSpaceParams & PaginationQueryParams
      return: CollectionProp<EnvironmentAliasProps>
    }
    createWithId: {
      params: GetSpaceEnvAliasParams
      payload: CreateEnvironmentAliasProps
      headers?: RawAxiosRequestHeaders
      return: EnvironmentAliasProps
    }
    update: {
      params: GetSpaceEnvAliasParams
      payload: EnvironmentAliasProps
      headers?: RawAxiosRequestHeaders
      return: EnvironmentAliasProps
    }
    delete: { params: GetSpaceEnvAliasParams; return: any }
  }
  EnvironmentTemplate: {
    get: {
      params: GetEnvironmentTemplateParams & {
        version?: number
        query?: { select?: string }
      }
      return: EnvironmentTemplateProps
    }
    getMany: {
      params: GetOrganizationParams & {
        query?: BasicCursorPaginationOptions & { select?: string }
      }
      return: CursorPaginatedCollectionProp<EnvironmentTemplateProps>
    }
    create: {
      payload: CreateEnvironmentTemplateProps
      params: GetOrganizationParams
      return: EnvironmentTemplateProps
    }
    versionUpdate: {
      params: GetEnvironmentTemplateParams & {
        version: number
      }
      payload: {
        versionName: string
        versionDescription: string
      }
      return: EnvironmentTemplateProps
    }
    update: {
      params: GetEnvironmentTemplateParams
      payload: EnvironmentTemplateProps
      return: EnvironmentTemplateProps
    }
    delete: {
      params: GetEnvironmentTemplateParams
      return: void
    }
    versions: {
      params: GetEnvironmentTemplateParams & {
        query?: BasicCursorPaginationOptions & { select?: string }
      }
      return: CursorPaginatedCollectionProp<EnvironmentTemplateProps>
    }
    validate: {
      params: EnvironmentTemplateParams & {
        version?: number
      }
      payload: ValidateEnvironmentTemplateInstallationProps
      return: EnvironmentTemplateValidationProps
    }
    install: {
      params: EnvironmentTemplateParams
      payload: CreateEnvironmentTemplateInstallationProps
      return: EnvironmentTemplateInstallationProps
    }
    disconnect: {
      params: EnvironmentTemplateParams
      return: void
    }
  }
  EnvironmentTemplateInstallation: {
    getMany: {
      params: BasicCursorPaginationOptions & {
        environmentId?: string
        environmentTemplateId: string
        organizationId: string
        spaceId?: string
      }
      return: CursorPaginatedCollectionProp<EnvironmentTemplateInstallationProps>
    }
    getForEnvironment: {
      params: BasicCursorPaginationOptions &
        EnvironmentTemplateParams & {
          installationId?: string
        }
      return: CursorPaginatedCollectionProp<EnvironmentTemplateInstallationProps>
    }
  }
  Entry: {
    getPublished: {
      params: GetSpaceEnvironmentParams & QueryParams
      return: CollectionProp<EntryProps<any>>
    }
    getMany: {
      params: GetSpaceEnvironmentParams & QueryParams
      return: CollectionProp<EntryProps<any>>
    }
    get: {
      params: GetSpaceEnvironmentParams & { entryId: string } & QueryParams
      return: EntryProps<any>
    }
    patch: {
      params: GetSpaceEnvironmentParams & { entryId: string; version: number }
      payload: OpPatch[]
      headers?: RawAxiosRequestHeaders
      return: EntryProps<any>
    }
    update: {
      params: GetSpaceEnvironmentParams & { entryId: string }
      payload: EntryProps<any>
      headers?: RawAxiosRequestHeaders
      return: EntryProps<any>
    }
    delete: { params: GetSpaceEnvironmentParams & { entryId: string }; return: any }
    publish: {
      params: GetSpaceEnvironmentParams & { entryId: string }
      payload: EntryProps<any>
      return: EntryProps<any>
    }
    unpublish: {
      params: GetSpaceEnvironmentParams & { entryId: string }
      return: EntryProps<any>
    }
    archive: {
      params: GetSpaceEnvironmentParams & { entryId: string }
      return: EntryProps<any>
    }
    unarchive: {
      params: GetSpaceEnvironmentParams & { entryId: string }
      return: EntryProps<any>
    }
    create: {
      params: GetSpaceEnvironmentParams & { contentTypeId: string }
      payload: CreateEntryProps<any>
      return: EntryProps<any>
    }
    createWithId: {
      params: GetSpaceEnvironmentParams & { entryId: string; contentTypeId: string }
      payload: CreateEntryProps<any>
      return: EntryProps<any>
    }
    references: {
      params: GetSpaceEnvironmentParams & {
        entryId: string
        include?: number
      }
      return: EntryReferenceProps
    }
  }
  Extension: {
    get: { params: GetExtensionParams & QueryParams; return: ExtensionProps }
    getMany: {
      params: GetSpaceEnvironmentParams & QueryParams
      return: CollectionProp<ExtensionProps>
    }
    create: {
      params: GetSpaceEnvironmentParams
      payload: CreateExtensionProps
      headers?: RawAxiosRequestHeaders
      return: ExtensionProps
    }
    createWithId: {
      params: GetExtensionParams
      payload: CreateExtensionProps
      headers?: RawAxiosRequestHeaders
      return: ExtensionProps
    }
    update: {
      params: GetExtensionParams
      payload: ExtensionProps
      headers?: RawAxiosRequestHeaders
      return: ExtensionProps
    }
    delete: { params: GetExtensionParams; return: any }
  }
  Locale: {
    get: { params: GetSpaceEnvironmentParams & { localeId: string }; return: LocaleProps }
    getMany: {
      params: GetSpaceEnvironmentParams & QueryParams
      return: CollectionProp<LocaleProps>
    }
    delete: { params: GetSpaceEnvironmentParams & { localeId: string }; return: any }
    update: {
      params: GetSpaceEnvironmentParams & { localeId: string }
      payload: LocaleProps
      headers?: RawAxiosRequestHeaders
      return: LocaleProps
    }
    create: {
      params: GetSpaceEnvironmentParams
      payload: CreateLocaleProps
      headers?: RawAxiosRequestHeaders
      return: LocaleProps
    }
  }
  Organization: {
    getMany: { params: PaginationQueryParams; return: CollectionProp<OrganizationProp> }
    get: { params: GetOrganizationParams; return: OrganizationProp }
  }
  OrganizationInvitation: {
    get: {
      params: { organizationId: string; invitationId: string }
      headers?: RawAxiosRequestHeaders
      return: OrganizationInvitationProps
    }
    create: {
      params: { organizationId: string }
      payload: CreateOrganizationInvitationProps
      headers?: RawAxiosRequestHeaders
      return: OrganizationInvitationProps
    }
  }
  OrganizationMembership: {
    get: { params: GetOrganizationMembershipParams; return: OrganizationMembershipProps }
    getMany: {
      params: GetOrganizationParams & QueryParams
      return: CollectionProp<OrganizationMembershipProps>
    }
    update: {
      params: GetOrganizationMembershipParams
      payload: OrganizationMembershipProps
      headers?: RawAxiosRequestHeaders
      return: OrganizationMembershipProps
    }
    delete: { params: GetOrganizationMembershipParams; return: any }
  }
  PersonalAccessToken: {
    get: { params: { tokenId: string }; return: PersonalAccessTokenProp }
    getMany: { params: QueryParams; return: CollectionProp<PersonalAccessTokenProp> }
    create: {
      params: {}
      payload: CreatePersonalAccessTokenProps
      headers?: RawAxiosRequestHeaders
      return: PersonalAccessTokenProp
    }
    revoke: { params: { tokenId: string }; return: PersonalAccessTokenProp }
  }
  AccessToken: {
    get: { params: { tokenId: string }; return: AccessTokenProp }
    getMany: { params: QueryParams; return: CollectionProp<AccessTokenProp> }
    createPersonalAccessToken: {
      params: {}
      payload: CreatePATProps
      headers?: RawAxiosRequestHeaders
      return: AccessTokenProp
    }
    revoke: { params: { tokenId: string }; return: AccessTokenProp }
    getManyForOrganization: {
      params: GetOrganizationParams & QueryParams
      return: CollectionProp<AccessTokenProp>
    }
  }
  PreviewApiKey: {
    get: { params: GetSpaceParams & { previewApiKeyId: string }; return: PreviewApiKeyProps }
    getMany: { params: GetSpaceParams & QueryParams; return: CollectionProp<PreviewApiKeyProps> }
  }
  Release: {
    archive: {
      params: GetReleaseParams & { version: number }
      return: ReleaseProps
    }
    get: {
      params: GetReleaseParams
      return: ReleaseProps
    }
    query: {
      params: GetSpaceEnvironmentParams & { query?: ReleaseQueryOptions }
      return: CollectionProp<ReleaseProps>
    }
    create: {
      params: GetSpaceEnvironmentParams
      payload: ReleasePayload
      return: ReleaseProps
    }
    update: {
      params: GetReleaseParams & { version: number }
      payload: ReleasePayload
      return: ReleaseProps
    }
    delete: {
      params: GetReleaseParams
      return: void
    }
    publish: {
      params: GetReleaseParams & { version: number }
      return: ReleaseActionProps<'publish'>
    }
    unarchive: {
      params: GetReleaseParams & { version: number }
      return: ReleaseProps
    }
    unpublish: {
      params: GetReleaseParams & { version: number }
      return: ReleaseActionProps<'unpublish'>
    }
    validate: {
      params: GetReleaseParams
      payload?: ReleaseValidatePayload
      return: ReleaseActionProps<'validate'>
    }
  }
  ReleaseAction: {
    get: {
      params: GetReleaseParams & { actionId: string }
      return: ReleaseAction
    }
    getMany: {
      params: GetSpaceEnvironmentParams & { query?: ReleaseActionQueryOptions }
      return: Collection<ReleaseAction, ReleaseActionProps>
    }
    queryForRelease: {
      params: GetReleaseParams & { query?: ReleaseActionQueryOptions }
      return: Collection<ReleaseAction, ReleaseActionProps>
    }
  }
  Role: {
    get: { params: GetSpaceParams & { roleId: string }; return: RoleProps }
    getMany: { params: GetSpaceParams & QueryParams; return: CollectionProp<RoleProps> }
    getManyForOrganization: {
      params: GetOrganizationParams & QueryParams
      return: CollectionProp<RoleProps>
    }
    create: {
      params: GetSpaceParams
      payload: CreateRoleProps
      headers?: RawAxiosRequestHeaders
      return: RoleProps
    }
    createWithId: {
      params: GetSpaceParams & { roleId: string }
      payload: CreateRoleProps
      headers?: RawAxiosRequestHeaders
      return: RoleProps
    }
    update: {
      params: GetSpaceParams & { roleId: string }
      payload: RoleProps
      headers?: RawAxiosRequestHeaders
      return: RoleProps
    }
    delete: { params: GetSpaceParams & { roleId: string }; return: any }
  }
  ScheduledAction: {
    get: {
      params: GetSpaceParams & { scheduledActionId: string; environmentId: string }
      return: ScheduledActionProps
    }
    getMany: { params: GetSpaceParams & QueryParams; return: CollectionProp<ScheduledActionProps> }
    create: {
      params: GetSpaceParams
      payload: Omit<ScheduledActionProps, 'sys'>
      return: ScheduledActionProps
    }
    update: {
      params: GetSpaceParams & { scheduledActionId: string; version: number }
      payload: Omit<ScheduledActionProps, 'sys'>
      return: ScheduledActionProps
    }
    delete: { params: GetSpaceEnvironmentParams & { scheduledActionId: string }; return: any }
  }
  Snapshot: {
    getManyForEntry: {
      params: GetSnapshotForEntryParams & QueryParams
      return: CollectionProp<SnapshotProps<Omit<EntryProps<any>, 'metadata'>>>
    }
    getForEntry: {
      params: GetSnapshotForEntryParams & { snapshotId: string }
      return: SnapshotProps<Omit<EntryProps<any>, 'metadata'>>
    }
    getManyForContentType: {
      params: GetSnapshotForContentTypeParams & QueryParams
      return: CollectionProp<SnapshotProps<ContentTypeProps>>
    }
    getForContentType: {
      params: GetSnapshotForContentTypeParams & { snapshotId: string }
      return: SnapshotProps<ContentTypeProps>
    }
  }
  Space: {
    get: { params: GetSpaceParams; return: SpaceProps }
    getMany: { params: QueryParams; return: CollectionProp<SpaceProps> }
    getManyForOrganization: {
      params: GetOrganizationParams & QueryParams
      return: CollectionProp<SpaceProps>
    }
    create: {
      params: { organizationId?: string }
      payload: Omit<SpaceProps, 'sys'>
      headers?: RawAxiosRequestHeaders
      return: any
    }
    update: {
      params: GetSpaceParams
      payload: SpaceProps
      headers?: RawAxiosRequestHeaders
      return: SpaceProps
    }
    delete: { params: GetSpaceParams; return: void }
  }
  SpaceMember: {
    get: { params: GetSpaceParams & { spaceMemberId: string }; return: SpaceMemberProps }
    getMany: { params: GetSpaceParams & QueryParams; return: CollectionProp<SpaceMemberProps> }
  }
  SpaceMembership: {
    get: { params: GetSpaceMembershipProps; return: SpaceMembershipProps }
    getMany: { params: GetSpaceParams & QueryParams; return: CollectionProp<SpaceMembershipProps> }
    getForOrganization: {
      params: GetOrganizationParams & { spaceMembershipId: string }
      return: SpaceMembershipProps
    }
    getManyForOrganization: {
      params: GetOrganizationParams & QueryParams
      return: CollectionProp<SpaceMembershipProps>
    }
    create: {
      params: GetSpaceParams
      payload: CreateSpaceMembershipProps
      headers?: RawAxiosRequestHeaders
      return: SpaceMembershipProps
    }
    createWithId: {
      params: GetSpaceMembershipProps
      payload: CreateSpaceMembershipProps
      headers?: RawAxiosRequestHeaders
      return: SpaceMembershipProps
    }
    update: {
      params: GetSpaceMembershipProps
      payload: SpaceMembershipProps
      headers?: RawAxiosRequestHeaders
      return: SpaceMembershipProps
    }
    delete: { params: GetSpaceMembershipProps; return: any }
  }
  Tag: {
    get: { params: GetTagParams; return: TagProps }
    getMany: { params: GetSpaceEnvironmentParams & QueryParams; return: CollectionProp<TagProps> }
    createWithId: { params: GetTagParams; payload: CreateTagProps; return: TagProps }
    update: {
      params: GetTagParams
      payload: UpdateTagProps
      headers?: RawAxiosRequestHeaders
      return: TagProps
    }
    delete: { params: DeleteTagParams; return: any }
  }
  Task: {
    get: { params: GetTaskParams; return: TaskProps }
    getMany: {
      params: GetEntryParams & QueryParams
      return: CollectionProp<TaskProps>
    }
    getAll: {
      params: GetEntryParams & QueryParams
      return: CollectionProp<TaskProps>
    }
    create: { params: CreateTaskParams; payload: CreateTaskProps; return: TaskProps }
    update: {
      params: UpdateTaskParams
      payload: UpdateTaskProps
      headers?: RawAxiosRequestHeaders
      return: TaskProps
    }
    delete: { params: DeleteTaskParams; return: void }
  }
  Team: {
    get: { params: GetTeamParams; return: TeamProps }
    getMany: { params: GetOrganizationParams & QueryParams; return: CollectionProp<TeamProps> }
    getManyForSpace: { params: GetSpaceParams & QueryParams; return: CollectionProp<TeamProps> }
    create: {
      params: GetOrganizationParams
      payload: CreateTeamProps
      headers?: RawAxiosRequestHeaders
      return: any
    }
    update: {
      params: GetTeamParams
      payload: TeamProps
      headers?: RawAxiosRequestHeaders
      return: TeamProps
    }
    delete: { params: GetTeamParams; return: any }
  }
  TeamMembership: {
    get: { params: GetTeamMembershipParams; return: TeamMembershipProps }
    getManyForOrganization: {
      params: GetOrganizationParams & QueryParams
      return: CollectionProp<TeamMembershipProps>
    }
    getManyForTeam: {
      params: GetTeamParams & QueryParams
      return: CollectionProp<TeamMembershipProps>
    }
    create: {
      params: GetTeamParams
      payload: CreateTeamMembershipProps
      headers?: RawAxiosRequestHeaders
      return: TeamMembershipProps
    }
    update: {
      params: GetTeamMembershipParams
      payload: TeamMembershipProps
      headers?: RawAxiosRequestHeaders
      return: TeamMembershipProps
    }
    delete: { params: GetTeamMembershipParams; return: any }
  }
  TeamSpaceMembership: {
    get: { params: GetTeamSpaceMembershipParams; return: TeamSpaceMembershipProps }
    getMany: {
      params: GetSpaceParams & QueryParams
      return: CollectionProp<TeamSpaceMembershipProps>
    }
    getForOrganization: {
      params: GetOrganizationParams & { teamSpaceMembershipId: string }
      return: TeamSpaceMembershipProps
    }
    getManyForOrganization: {
      params: GetOrganizationParams & QueryParams & { teamId?: string }
      return: CollectionProp<TeamSpaceMembershipProps>
    }
    create: {
      params: GetSpaceParams & { teamId: string }
      payload: CreateTeamSpaceMembershipProps
      headers?: RawAxiosRequestHeaders
      return: TeamSpaceMembershipProps
    }
    update: {
      params: GetTeamSpaceMembershipParams
      payload: TeamSpaceMembershipProps
      headers?: RawAxiosRequestHeaders
      return: TeamSpaceMembershipProps
    }
    delete: { params: GetTeamSpaceMembershipParams; return: any }
  }
  UIConfig: {
    get: { params: GetUIConfigParams; return: UIConfigProps }
    update: { params: GetUIConfigParams; payload: UIConfigProps; return: UIConfigProps }
  }
  Upload: {
    get: { params: GetSpaceEnvironmentUploadParams; return: any }
    create: {
      params: GetSpaceEnvironmentParams
      payload: { file: string | ArrayBuffer | Stream }
      return: any
    }
    delete: { params: GetSpaceEnvironmentUploadParams; return: any }
  }
  Usage: {
    getManyForSpace: {
      params: { organizationId: string } & QueryParams
      return: CollectionProp<UsageProps>
    }
    getManyForOrganization: {
      params: { organizationId: string } & QueryParams
      return: CollectionProp<UsageProps>
    }
  }
  User: {
    getManyForSpace: { params: GetSpaceParams & QueryParams; return: CollectionProp<UserProps> }
    getForSpace: { params: GetSpaceParams & { userId: string }; return: UserProps }
    getCurrent: { params?: QueryParams; return: any }
    getForOrganization: { params: GetOrganizationParams & { userId: string }; return: UserProps }
    getManyForOrganization: {
      params: GetOrganizationParams & QueryParams
      return: CollectionProp<UserProps>
    }
  }
  UserUIConfig: {
    get: { params: GetUserUIConfigParams; return: UserUIConfigProps }
    update: { params: GetUserUIConfigParams; payload: UserUIConfigProps; return: UserUIConfigProps }
  }
  Webhook: {
    get: { params: GetWebhookParams; return: WebhookProps }
    getMany: { params: GetSpaceParams & QueryParams; return: CollectionProp<WebhookProps> }
    getCallDetails: { params: GetWebhookCallDetailsUrl; return: WebhookCallDetailsProps }
    getHealthStatus: { params: GetWebhookParams; return: WebhookHealthProps }
    getManyCallDetails: {
      params: GetWebhookParams & QueryParams
      return: CollectionProp<WebhookCallOverviewProps>
    }
    getSigningSecret: { params: GetSpaceParams; return: WebhookSigningSecretProps }
    getRetryPolicy: { params: GetSpaceParams; return: WebhookRetryPolicyProps }
    create: {
      params: GetSpaceParams
      payload: CreateWebhooksProps
      headers?: RawAxiosRequestHeaders
      return: WebhookProps
    }
    createWithId: {
      params: GetWebhookParams
      payload: CreateWebhooksProps
      headers?: RawAxiosRequestHeaders
      return: WebhookProps
    }
    update: { params: GetWebhookParams; payload: WebhookProps; return: WebhookProps }
    upsertSigningSecret: {
      params: GetSpaceParams
      payload: UpsertWebhookSigningSecretPayload
      return: WebhookSigningSecretProps
    }
    upsertRetryPolicy: {
      params: GetSpaceParams
      payload: WebhookRetryPolicyPayload
      return: WebhookRetryPolicyProps
    }
    delete: { params: GetWebhookParams; return: void }
    deleteSigningSecret: { params: GetSpaceParams; return: void }
    deleteRetryPolicy: { params: GetSpaceParams; return: void }
  }
  WorkflowDefinition: {
    get: {
      params: GetWorkflowDefinitionParams
      headers?: RawAxiosRequestHeaders
      return: WorkflowDefinitionProps
    }
    getMany: {
      params: GetSpaceEnvironmentParams & { query?: WorkflowDefinitionQueryOptions }
      headers?: RawAxiosRequestHeaders
      return: CollectionProp<WorkflowDefinitionProps>
    }
    create: {
      params: CreateWorkflowDefinitionParams
      payload: CreateWorkflowDefinitionProps
      headers?: RawAxiosRequestHeaders
      return: WorkflowDefinitionProps
    }
    update: {
      params: GetWorkflowDefinitionParams
      payload: WorkflowDefinitionProps
      headers?: RawAxiosRequestHeaders
      return: WorkflowDefinitionProps
    }
    delete: {
      params: DeleteWorkflowDefinitionParams
      headers?: RawAxiosRequestHeaders
      return: void
    }
  }
  Workflow: {
    getMany: {
      params: GetSpaceEnvironmentParams & { query?: WorkflowQueryOptions }
      headers?: RawAxiosRequestHeaders
      return: CollectionProp<WorkflowProps>
    }
    create: {
      params: CreateWorkflowParams
      payload: CreateWorkflowProps
      headers?: RawAxiosRequestHeaders
      return: WorkflowProps
    }
    update: {
      params: GetWorkflowParams
      payload: WorkflowProps
      headers?: RawAxiosRequestHeaders
      return: WorkflowProps
    }
    delete: {
      params: DeleteWorkflowParams
      headers?: RawAxiosRequestHeaders
      return: void
    }
    complete: {
      params: CompleteWorkflowParams
      headers?: RawAxiosRequestHeaders
      return: void
    }
  }
  WorkflowsChangelog: {
    getMany: {
      params: GetSpaceEnvironmentParams & { query: WorkflowsChangelogQueryOptions }
      headers?: RawAxiosRequestHeaders
      return: CollectionProp<WorkflowsChangelogEntryProps>
    }
  }
}

/**
 * @private
 */
export type MROpts<
  ET extends keyof MRActions,
  Action extends keyof MRActions[ET],
  UA extends boolean = false
> = {
  entityType: ET
  action: Action
} & (UA extends true ? { userAgent: string } : {}) &
  ('params' extends keyof MRActions[ET][Action]
    ? undefined extends MRActions[ET][Action]['params']
      ? { params?: MRActions[ET][Action]['params'] }
      : { params: MRActions[ET][Action]['params'] }
    : {}) &
  ('payload' extends keyof MRActions[ET][Action]
    ? undefined extends MRActions[ET][Action]['payload']
      ? { payload?: MRActions[ET][Action]['payload'] }
      : { payload: MRActions[ET][Action]['payload'] }
    : {}) &
  ('headers' extends keyof MRActions[ET][Action]
    ? undefined extends MRActions[ET][Action]['headers']
      ? { headers?: MRActions[ET][Action]['headers'] }
      : { headers: MRActions[ET][Action]['headers'] }
    : {})

/**
 * @private
 */
export type MRReturn<
  ET extends keyof MRActions,
  Action extends keyof MRActions[ET]
> = 'return' extends keyof MRActions[ET][Action] ? Promise<MRActions[ET][Action]['return']> : never

/** Base interface for all Payload interfaces. Used as part of the MakeRequestOptions to simplify payload definitions. */
// eslint-disable-next-line @typescript-eslint/no-empty-interface
export interface MakeRequestPayload {}

export interface MakeRequestOptions {
  entityType: keyof MRActions
  action: string
  params?: Record<string, unknown>
  payload?: Record<string, unknown> | OpPatch[] | MakeRequestPayload
  headers?: RawAxiosRequestHeaders
  userAgent: string
}

export type EnvironmentTemplateParams = {
  spaceId: string
  environmentId: string
  environmentTemplateId: string
}

export type GetAppActionParams = GetAppDefinitionParams & { appActionId: string }
export type GetAppActionsForEnvParams = GetSpaceParams & { environmentId?: string }
export type GetAppActionCallParams = GetAppInstallationParams & { appActionId: string }
export type CreateWithResponseParams = GetAppActionCallParams & {
  retries?: number
  retryInterval?: number
}
export type GetAppActionCallDetailsParams = GetSpaceEnvironmentParams & {
  appActionId: string
  callId: string
}
export type GetAppBundleParams = GetAppDefinitionParams & { appBundleId: string }
export type GetAppDefinitionParams = GetOrganizationParams & { appDefinitionId: string }
export type GetAppInstallationsForOrgParams = GetOrganizationParams & {
  appDefinitionId: string
}
export type GetAppInstallationParams = GetSpaceEnvironmentParams & { appDefinitionId: string }
export type GetBulkActionParams = GetSpaceEnvironmentParams & { bulkActionId: string }
export type GetCommentParams = (GetEntryParams | GetCommentParentEntityParams) & {
  commentId: string
}
export type GetContentTypeParams = GetSpaceEnvironmentParams & { contentTypeId: string }
export type GetEditorInterfaceParams = GetSpaceEnvironmentParams & { contentTypeId: string }
export type GetEntryParams = GetSpaceEnvironmentParams & { entryId: string }
export type GetExtensionParams = GetSpaceEnvironmentParams & { extensionId: string }
export type GetEnvironmentTemplateParams = GetOrganizationParams & { environmentTemplateId: string }
export type GetOrganizationParams = { organizationId: string }
export type GetReleaseParams = GetSpaceEnvironmentParams & { releaseId: string }
export type GetSnapshotForContentTypeParams = GetSpaceEnvironmentParams & { contentTypeId: string }
export type GetSnapshotForEntryParams = GetSpaceEnvironmentParams & { entryId: string }
export type GetSpaceEnvAliasParams = GetSpaceParams & { environmentAliasId: string }
export type GetSpaceEnvironmentParams = { spaceId: string; environmentId: string }
export type GetSpaceEnvironmentUploadParams = GetSpaceEnvironmentParams & { uploadId: string }
export type GetSpaceMembershipProps = GetSpaceParams & { spaceMembershipId: string }
export type GetSpaceParams = { spaceId: string }
export type GetTagParams = GetSpaceEnvironmentParams & { tagId: string }
export type GetTaskParams = GetEntryParams & { taskId: string }
export type GetTeamMembershipParams = GetTeamParams & { teamMembershipId: string }
export type GetTeamParams = { organizationId: string; teamId: string }
export type GetTeamSpaceMembershipParams = GetSpaceParams & { teamSpaceMembershipId: string }
export type GetWebhookCallDetailsUrl = GetWebhookParams & { callId: string }
export type GetWebhookParams = GetSpaceParams & { webhookDefinitionId: string }
export type GetOrganizationMembershipParams = GetOrganizationParams & {
  organizationMembershipId: string
}
export type GetConceptParams = GetOrganizationParams & { conceptId: string }
export type UpdateConceptParams = GetOrganizationParams & { conceptId: string; version: number }
export type DeleteConceptParams = GetOrganizationParams & { conceptId: string; version: number }
export type GetConceptDescendantsParams = GetOrganizationParams & { conceptId: string } & {
  query?: { depth?: number; pageUrl?: string }
}
export type GetManyConceptParams = GetOrganizationParams & {
  query?:
    | { pageUrl?: string }
    | ({ conceptScheme?: string; query?: string } & BasicCursorPaginationOptions &
        Omit<PaginationQueryOptions, 'skip'>)
}

export type GetConceptSchemeParams = GetOrganizationParams & { conceptSchemeId: string }
export type GetManyConceptSchemeParams = GetOrganizationParams & {
  query?:
    | { pageUrl?: string }
    | ({ query?: string } & BasicCursorPaginationOptions & Omit<PaginationQueryOptions, 'skip'>)
}
export type DeleteConceptSchemeParams = GetOrganizationParams & {
  conceptSchemeId: string
  version: number
}
export type UpdateConceptSchemeParams = GetOrganizationParams & {
  conceptSchemeId: string
  version: number
}

export type GetAppKeyParams = GetAppDefinitionParams & { fingerprint: string }
export type GetAppUploadParams = GetOrganizationParams & { appUploadId: string }
export type GetWorkflowDefinitionParams = GetSpaceEnvironmentParams & {
  workflowDefinitionId: string
}
export type GetWorkflowParams = GetSpaceEnvironmentParams & {
  workflowId: string
}
export type GetUIConfigParams = GetSpaceEnvironmentParams
export type GetUserUIConfigParams = GetUIConfigParams

export type GetResourceProviderParams = GetOrganizationParams & { appDefinitionId: string }

export type GetResourceTypeParams = GetResourceProviderParams & { resourceTypeId: string }

<<<<<<< HEAD
export type GetResourceParams = GetSpaceEnvironmentParams & { resourceTypeId: string }

=======
>>>>>>> 2b67208a
export type QueryParams = { query?: QueryOptions }
export type SpaceQueryParams = { query?: SpaceQueryOptions }
export type PaginationQueryParams = { query?: PaginationQueryOptions }

export enum ScheduledActionReferenceFilters {
  contentTypeAnnotationNotIn = 'sys.contentType.metadata.annotations.ContentType[nin]',
}<|MERGE_RESOLUTION|>--- conflicted
+++ resolved
@@ -165,16 +165,12 @@
   ResourceProviderProps,
   UpsertResourceProviderProps,
 } from './entities/resource-provider'
-<<<<<<< HEAD
 import type {
   ResourceTypeProps,
   SpaceEnvResourceTypeProps,
   UpsertResourceTypeProps,
 } from './entities/resource-type'
 import type { ResourceProps, ResourceQueryOptions } from './entities/resource'
-=======
-import type { ResourceTypeProps, UpsertResourceTypeProps } from './entities/resource-type'
->>>>>>> 2b67208a
 
 export interface DefaultElements<TPlainObject extends object = object> {
   toPlainObject(): TPlainObject
@@ -611,13 +607,10 @@
   (opts: MROpts<'ResourceType', 'get', UA>): MRReturn<'ResourceType', 'get'>
   (opts: MROpts<'ResourceType', 'upsert', UA>): MRReturn<'ResourceType', 'upsert'>
   (opts: MROpts<'ResourceType', 'delete', UA>): MRReturn<'ResourceType', 'delete'>
-<<<<<<< HEAD
   (opts: MROpts<'ResourceType', 'getForEnvironment', UA>): MRReturn<
     'ResourceType',
     'getForEnvironment'
   >
-=======
->>>>>>> 2b67208a
   (opts: MROpts<'ResourceType', 'getMany', UA>): MRReturn<'ResourceType', 'getMany'>
 
   (opts: MROpts<'Role', 'get', UA>): MRReturn<'Role', 'get'>
@@ -811,14 +804,10 @@
   }
   ResourceType: {
     get: { params: GetResourceTypeParams; return: ResourceTypeProps }
-<<<<<<< HEAD
-    getMany: { params: GetResourceProviderParams; return: CollectionProp<ResourceTypeProps> }
-=======
     getMany: {
       params: Omit<GetResourceTypeParams, 'resourceTypeId'>
       return: CollectionProp<ResourceTypeProps>
     }
->>>>>>> 2b67208a
     upsert: {
       params: GetResourceTypeParams
       payload: UpsertResourceTypeProps
@@ -826,13 +815,10 @@
       return: ResourceTypeProps
     }
     delete: { params: GetResourceTypeParams; return: any }
-<<<<<<< HEAD
     getForEnvironment: {
       params: GetSpaceEnvironmentParams & { query: BasicCursorPaginationOptions }
       return: CursorPaginatedCollectionProp<SpaceEnvResourceTypeProps>
     }
-=======
->>>>>>> 2b67208a
   }
   Http: {
     get: { params: { url: string; config?: RawAxiosRequestConfig }; return: any }
@@ -2152,11 +2138,8 @@
 
 export type GetResourceTypeParams = GetResourceProviderParams & { resourceTypeId: string }
 
-<<<<<<< HEAD
 export type GetResourceParams = GetSpaceEnvironmentParams & { resourceTypeId: string }
 
-=======
->>>>>>> 2b67208a
 export type QueryParams = { query?: QueryOptions }
 export type SpaceQueryParams = { query?: SpaceQueryOptions }
 export type PaginationQueryParams = { query?: PaginationQueryOptions }
