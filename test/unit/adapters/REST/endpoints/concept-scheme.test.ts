--- conflicted
+++ resolved
@@ -120,8 +120,6 @@
 
   test('update', async () => {
     const { httpMock, adapterMock, entityMock } = setup(Promise.resolve({}))
-<<<<<<< HEAD
-=======
     httpMock.patch.mockReturnValue(Promise.resolve({ data: entityMock }))
 
     return adapterMock
@@ -143,7 +141,6 @@
 
   test('updatePut', async () => {
     const { httpMock, adapterMock, entityMock } = setup(Promise.resolve({}))
->>>>>>> e5042cf3
     httpMock.put.mockReturnValue(Promise.resolve({ data: entityMock }))
 
     return adapterMock
