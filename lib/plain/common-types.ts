import { AxiosRequestConfig } from 'axios'
import { Stream } from 'stream'
import {
  CollectionProp,
  GetAppDefinitionParams,
  GetAppInstallationParams,
  GetContentTypeParams,
  GetEditorInterfaceParams,
  GetOrganizationMembershipProps,
  GetOrganizationParams,
  GetSnapshotForContentTypeParams,
  GetSnapshotForEntryParams,
  GetSpaceEnvAliasParams,
  GetSpaceEnvironmentParams,
  GetSpaceMembershipProps,
  GetSpaceParams,
  GetTagParams,
  GetTeamMembershipParams,
  GetTeamParams,
  GetTeamSpaceMembershipParams,
  GetExtensionParams,
  GetWebhookCallDetailsUrl,
  GetWebhookParams,
  KeyValueMap,
  PaginationQueryParams,
  QueryParams,
<<<<<<< HEAD
  GetAppUploadParams,
=======
  GetAppBundleParams,
>>>>>>> 45865924
} from '../common-types'
import { ApiKeyProps, CreateApiKeyProps } from '../entities/api-key'
import { AppDefinitionProps, CreateAppDefinitionProps } from '../entities/app-definition'
import { AppInstallationProps, CreateAppInstallationProps } from '../entities/app-installation'
import {
  AssetFileProp,
  AssetProcessingForLocale,
  AssetProps,
  CreateAssetProps,
} from '../entities/asset'
import { ContentTypeProps } from '../entities/content-type'
import { EditorInterfaceProps } from '../entities/editor-interface'
import { CreateEntryProps, EntryProps } from '../entities/entry'
import { CreateEnvironmentProps, EnvironmentProps } from '../entities/environment'
import { CreateEnvironmentAliasProps, EnvironmentAliasProps } from '../entities/environment-alias'
import { CreateLocaleProps, LocaleProps } from '../entities/locale'
import { OrganizationProp } from '../entities/organization'
import {
  CreateOrganizationInvitationProps,
  OrganizationInvitationProps,
} from '../entities/organization-invitation'
import { OrganizationMembershipProps } from '../entities/organization-membership'
import {
  CreatePersonalAccessTokenProps,
  PersonalAccessTokenProp,
} from '../entities/personal-access-token'
import { PreviewApiKeyProps } from '../entities/preview-api-key'
import { CreateRoleProps, RoleProps } from '../entities/role'
import { ScheduledActionProps } from '../entities/scheduled-action'
import { SnapshotProps } from '../entities/snapshot'
import { SpaceProps } from '../entities/space'
import { SpaceMemberProps } from '../entities/space-member'
import { CreateSpaceMembershipProps, SpaceMembershipProps } from '../entities/space-membership'
import { CreateTagProps, TagProps } from '../entities/tag'
import { CreateTeamProps, TeamProps } from '../entities/team'
import { CreateTeamMembershipProps, TeamMembershipProps } from '../entities/team-membership'
import {
  CreateTeamSpaceMembershipProps,
  TeamSpaceMembershipProps,
} from '../entities/team-space-membership'
import { CreateExtensionProps, ExtensionProps } from '../entities/extension'
import { UsageProps } from '../entities/usage'
import { UserProps } from '../entities/user'
import {
  CreateWebhooksProps,
  WebhookCallDetailsProps,
  WebhookCallOverviewProps,
  WebhookHealthProps,
  WebhookProps,
} from '../entities/webhook'
import { DefaultParams, OptionalDefaults } from './wrappers/wrap'
import { AssetKeyProps, CreateAssetKeyProps } from '../entities/asset-key'
<<<<<<< HEAD
import { AppUploadProps } from '../entities/app-upload'
=======
import { AppBundleProps, CreateAppBundleProps } from '../entities/app-bundle'
>>>>>>> 45865924

export type PlainClientAPI = {
  raw: {
    getDefaultParams(): DefaultParams | undefined
    get<T = unknown>(url: string, config?: AxiosRequestConfig): Promise<T>
    post<T = unknown>(url: string, payload?: any, config?: AxiosRequestConfig): Promise<T>
    put<T = unknown>(url: string, payload?: any, config?: AxiosRequestConfig): Promise<T>
    delete<T = unknown>(url: string, config?: AxiosRequestConfig): Promise<T>
    http<T = unknown>(url: string, config?: AxiosRequestConfig): Promise<T>
  }
  appBundle: {
    get(params: OptionalDefaults<GetAppBundleParams>): Promise<AppBundleProps>
    getMany(
      params: OptionalDefaults<GetAppDefinitionParams & QueryParams>
    ): Promise<CollectionProp<AppBundleProps>>
    delete(params: OptionalDefaults<GetAppBundleParams>): Promise<void>
    create(
      params: OptionalDefaults<GetAppDefinitionParams>,
      payload: CreateAppBundleProps
    ): Promise<AppBundleProps>
  }
  editorInterface: {
    get(params: OptionalDefaults<GetEditorInterfaceParams>): Promise<EditorInterfaceProps>
    getMany(
      params: OptionalDefaults<GetSpaceEnvironmentParams & QueryParams>
    ): Promise<CollectionProp<EditorInterfaceProps>>
    update(
      params: OptionalDefaults<GetEditorInterfaceParams>,
      rawData: EditorInterfaceProps,
      headers?: Record<string, unknown>
    ): Promise<EditorInterfaceProps>
  }
  space: {
    get(params: OptionalDefaults<GetSpaceParams>): Promise<SpaceProps>
    getMany(params: OptionalDefaults<QueryParams>): Promise<CollectionProp<SpaceProps>>
    create(
      params: OptionalDefaults<{ organizationId?: string }>,
      payload: Omit<SpaceProps, 'sys'>,
      headers?: Record<string, unknown>
    ): Promise<any>
    update(
      params: OptionalDefaults<GetSpaceParams>,
      payload: SpaceProps,
      headers?: Record<string, unknown>
    ): Promise<SpaceProps>
    delete(params: OptionalDefaults<GetSpaceParams>): Promise<any>
  }
  environment: {
    get(params: OptionalDefaults<GetSpaceEnvironmentParams>): Promise<EnvironmentProps>
    getMany(
      params: OptionalDefaults<GetSpaceParams & PaginationQueryParams>
    ): Promise<CollectionProp<EnvironmentProps>>
    create(
      params: OptionalDefaults<GetSpaceParams>,
      rawData: Partial<Pick<EnvironmentProps, 'name'>>,
      headers?: Record<string, unknown>
    ): Promise<EnvironmentProps>
    createWithId(
      params: OptionalDefaults<GetSpaceEnvironmentParams & { sourceEnvironmentId?: string }>,
      rawData: CreateEnvironmentProps,
      headers?: Record<string, unknown>
    ): Promise<EnvironmentProps>
    update(
      params: OptionalDefaults<GetSpaceEnvironmentParams>,
      rawData: EnvironmentProps,
      headers?: Record<string, unknown>
    ): Promise<EnvironmentProps>
    delete(params: OptionalDefaults<GetSpaceEnvironmentParams>): Promise<any>
  }
  environmentAlias: {
    get(params: OptionalDefaults<GetSpaceEnvAliasParams>): Promise<EnvironmentAliasProps>
    getMany(
      params: OptionalDefaults<GetSpaceParams & PaginationQueryParams>
    ): Promise<CollectionProp<EnvironmentAliasProps>>
    createWithId(
      params: OptionalDefaults<GetSpaceEnvAliasParams>,
      rawData: CreateEnvironmentAliasProps,
      headers?: Record<string, unknown>
    ): Promise<EnvironmentAliasProps>
    update(
      params: OptionalDefaults<GetSpaceEnvAliasParams>,
      rawData: EnvironmentAliasProps,
      headers?: Record<string, unknown>
    ): Promise<EnvironmentAliasProps>
    delete(params: OptionalDefaults<GetSpaceEnvAliasParams>): Promise<any>
  }
  contentType: {
    get(params: OptionalDefaults<GetContentTypeParams & QueryParams>): Promise<ContentTypeProps>
    getMany(
      params: OptionalDefaults<GetSpaceEnvironmentParams & QueryParams>
    ): Promise<CollectionProp<ContentTypeProps>>
    update(
      params: OptionalDefaults<GetContentTypeParams>,
      rawData: ContentTypeProps,
      headers?: Record<string, unknown>
    ): Promise<ContentTypeProps>
    delete(params: OptionalDefaults<GetContentTypeParams>): Promise<any>
    publish(
      params: OptionalDefaults<GetContentTypeParams>,
      rawData: ContentTypeProps
    ): Promise<ContentTypeProps>
    unpublish(params: OptionalDefaults<GetContentTypeParams>): Promise<ContentTypeProps>
    omitAndDeleteField(
      params: OptionalDefaults<GetContentTypeParams>,
      contentType: ContentTypeProps,
      fieldId: string
    ): Promise<ContentTypeProps>
  }
  user: {
    getManyForSpace(
      params: OptionalDefaults<GetSpaceParams & QueryParams>
    ): Promise<CollectionProp<UserProps>>
    getForSpace(params: OptionalDefaults<GetSpaceParams & { userId: string }>): Promise<UserProps>
    getCurrent<T = UserProps>(params?: QueryParams): Promise<T>
    getForOrganization(
      params: OptionalDefaults<GetOrganizationParams & { userId: string }>
    ): Promise<UserProps>
    getManyForOrganization(
      params: OptionalDefaults<GetOrganizationParams & QueryParams>
    ): Promise<CollectionProp<UserProps>>
  }
  entry: {
    getMany<T extends KeyValueMap = KeyValueMap>(
      params: OptionalDefaults<GetSpaceEnvironmentParams & QueryParams>
    ): Promise<CollectionProp<EntryProps<T>>>
    get<T extends KeyValueMap = KeyValueMap>(
      params: OptionalDefaults<GetSpaceEnvironmentParams & { entryId: string }>
    ): Promise<EntryProps<T>>
    update<T extends KeyValueMap = KeyValueMap>(
      params: OptionalDefaults<GetSpaceEnvironmentParams & { entryId: string }>,
      rawData: EntryProps<T>,
      headers?: Record<string, unknown>
    ): Promise<EntryProps<T>>
    delete(params: OptionalDefaults<GetSpaceEnvironmentParams & { entryId: string }>): Promise<any>
    publish<T extends KeyValueMap = KeyValueMap>(
      params: OptionalDefaults<GetSpaceEnvironmentParams & { entryId: string }>,
      rawData: EntryProps<T>
    ): Promise<EntryProps<T>>
    unpublish<T extends KeyValueMap = KeyValueMap>(
      params: OptionalDefaults<GetSpaceEnvironmentParams & { entryId: string }>
    ): Promise<EntryProps<T>>
    archive<T extends KeyValueMap = KeyValueMap>(
      params: OptionalDefaults<GetSpaceEnvironmentParams & { entryId: string }>
    ): Promise<EntryProps<T>>
    unarchive<T extends KeyValueMap = KeyValueMap>(
      params: OptionalDefaults<GetSpaceEnvironmentParams & { entryId: string }>
    ): Promise<EntryProps<T>>
    create<T extends KeyValueMap = KeyValueMap>(
      params: OptionalDefaults<GetSpaceEnvironmentParams & { contentTypeId: string }>,
      rawData: CreateEntryProps<T>
    ): Promise<EntryProps<T>>
    createWithId<T extends KeyValueMap = KeyValueMap>(
      params: OptionalDefaults<
        GetSpaceEnvironmentParams & { entryId: string; contentTypeId: string }
      >,
      rawData: CreateEntryProps<T>
    ): Promise<EntryProps<T>>
  }
  asset: {
    getMany(
      params: OptionalDefaults<GetSpaceEnvironmentParams & QueryParams>
    ): Promise<CollectionProp<AssetProps>>
    get(
      params: OptionalDefaults<GetSpaceEnvironmentParams & { assetId: string } & QueryParams>
    ): Promise<AssetProps>
    update(
      params: OptionalDefaults<GetSpaceEnvironmentParams & { assetId: string }>,
      rawData: AssetProps,
      headers?: Record<string, unknown>
    ): Promise<AssetProps>
    delete(params: OptionalDefaults<GetSpaceEnvironmentParams & { assetId: string }>): Promise<any>
    publish(
      params: OptionalDefaults<GetSpaceEnvironmentParams & { assetId: string }>,
      rawData: AssetProps
    ): Promise<AssetProps>
    unpublish(
      params: OptionalDefaults<GetSpaceEnvironmentParams & { assetId: string }>
    ): Promise<AssetProps>
    archive(
      params: OptionalDefaults<GetSpaceEnvironmentParams & { assetId: string }>
    ): Promise<AssetProps>
    unarchive(
      params: OptionalDefaults<GetSpaceEnvironmentParams & { assetId: string }>
    ): Promise<AssetProps>
    create(
      params: OptionalDefaults<GetSpaceEnvironmentParams>,
      rawData: CreateAssetProps
    ): Promise<AssetProps>
    createWithId(
      params: OptionalDefaults<GetSpaceEnvironmentParams & { assetId: string }>,
      rawData: CreateAssetProps
    ): Promise<AssetProps>
    createFromFiles(
      params: OptionalDefaults<GetSpaceEnvironmentParams>,
      data: Omit<AssetFileProp, 'sys'>
    ): Promise<AssetProps>
    processForAllLocales(
      params: OptionalDefaults<GetSpaceEnvironmentParams>,
      asset: AssetProps,
      processingOptions?: AssetProcessingForLocale
    ): Promise<AssetProps>
    processForLocale(
      params: OptionalDefaults<GetSpaceEnvironmentParams>,
      asset: AssetProps,
      locale: string,
      processingOptions?: AssetProcessingForLocale
    ): Promise<AssetProps>
  }
  appUpload: {
    get(params: OptionalDefaults<GetAppUploadParams>): Promise<AppUploadProps>
    delete(params: OptionalDefaults<GetAppUploadParams>): Promise<void>
    create(
      params: OptionalDefaults<GetOrganizationParams>,
      payload: { file: string | ArrayBuffer | Stream }
    ): Promise<AppUploadProps>
  }
  assetKey: {
    create(
      params: OptionalDefaults<GetSpaceEnvironmentParams>,
      data: CreateAssetKeyProps
    ): Promise<AssetKeyProps>
  }
  upload: {
    get(params: OptionalDefaults<GetSpaceParams & { uploadId: string }>): Promise<any>
    create(
      params: OptionalDefaults<GetSpaceParams>,
      data: { file: string | ArrayBuffer | Stream }
    ): Promise<any>
    delete(params: OptionalDefaults<GetSpaceParams & { uploadId: string }>): Promise<any>
  }
  locale: {
    get(
      params: OptionalDefaults<GetSpaceEnvironmentParams & { localeId: string }>
    ): Promise<LocaleProps>
    getMany(
      params: OptionalDefaults<GetSpaceEnvironmentParams & QueryParams>
    ): Promise<CollectionProp<LocaleProps>>
    delete(params: OptionalDefaults<GetSpaceEnvironmentParams & { localeId: string }>): Promise<any>
    update(
      params: OptionalDefaults<GetSpaceEnvironmentParams & { localeId: string }>,
      rawData: LocaleProps,
      headers?: Record<string, unknown>
    ): Promise<LocaleProps>
    create(
      params: OptionalDefaults<GetSpaceEnvironmentParams>,
      data: CreateLocaleProps,
      headers?: Record<string, unknown>
    ): Promise<LocaleProps>
  }
  personalAccessToken: {
    get(params: OptionalDefaults<{ tokenId: string }>): Promise<PersonalAccessTokenProp>
    getMany(params: OptionalDefaults<QueryParams>): Promise<CollectionProp<PersonalAccessTokenProp>>
    create(
      rawData: CreatePersonalAccessTokenProps,
      headers?: Record<string, unknown>
    ): Promise<PersonalAccessTokenProp>
    revoke(params: OptionalDefaults<{ tokenId: string }>): Promise<PersonalAccessTokenProp>
  }
  usage: {
    getManyForSpace(
      params: OptionalDefaults<{ organizationId: string } & QueryParams>
    ): Promise<CollectionProp<UsageProps>>
    getManyForOrganization(
      params: OptionalDefaults<{ organizationId: string } & QueryParams>
    ): Promise<CollectionProp<UsageProps>>
  }
  role: {
    get(params: OptionalDefaults<GetSpaceParams & { roleId: string }>): Promise<RoleProps>
    getMany(
      params: OptionalDefaults<GetSpaceParams & QueryParams>
    ): Promise<CollectionProp<RoleProps>>
    create(
      params: OptionalDefaults<GetSpaceParams>,
      data: CreateRoleProps,
      headers?: Record<string, unknown>
    ): Promise<RoleProps>
    createWithId(
      params: OptionalDefaults<GetSpaceParams & { roleId: string }>,
      data: CreateRoleProps,
      headers?: Record<string, unknown>
    ): Promise<RoleProps>
    update(
      params: OptionalDefaults<GetSpaceParams & { roleId: string }>,
      rawData: RoleProps,
      headers?: Record<string, unknown>
    ): Promise<RoleProps>
    delete(params: OptionalDefaults<GetSpaceParams & { roleId: string }>): Promise<any>
  }
  scheduledActions: {
    getMany(
      params: OptionalDefaults<GetSpaceParams & QueryParams>
    ): Promise<CollectionProp<ScheduledActionProps>>
    create(
      params: OptionalDefaults<GetSpaceParams>,
      data: Omit<ScheduledActionProps, 'sys'>
    ): Promise<ScheduledActionProps>
    delete(params: OptionalDefaults<GetSpaceParams & { scheduledActionId: string }>): Promise<any>
  }
  previewApiKey: {
    get(
      params: OptionalDefaults<GetSpaceParams & { previewApiKeyId: string }>
    ): Promise<PreviewApiKeyProps>
    getMany(
      params: OptionalDefaults<GetSpaceParams & QueryParams>
    ): Promise<CollectionProp<PreviewApiKeyProps>>
  }
  apiKey: {
    get(params: OptionalDefaults<GetSpaceParams & { apiKeyId: string }>): Promise<ApiKeyProps>
    getMany(
      params: OptionalDefaults<GetSpaceParams & QueryParams>
    ): Promise<CollectionProp<ApiKeyProps>>
    create(
      params: OptionalDefaults<GetSpaceParams>,
      data: CreateApiKeyProps,
      headers?: Record<string, unknown>
    ): Promise<ApiKeyProps>
    createWithId(
      params: OptionalDefaults<GetSpaceParams & { apiKeyId: string }>,
      data: CreateApiKeyProps,
      headers?: Record<string, unknown>
    ): Promise<ApiKeyProps>
    update(
      params: OptionalDefaults<GetSpaceParams & { apiKeyId: string }>,
      rawData: ApiKeyProps,
      headers?: Record<string, unknown>
    ): Promise<ApiKeyProps>
    delete(params: OptionalDefaults<GetSpaceParams & { apiKeyId: string }>): Promise<any>
  }
  appDefinition: {
    get(
      params: OptionalDefaults<GetOrganizationParams & { appDefinitionId: string } & QueryParams>
    ): Promise<AppDefinitionProps>
    getMany(
      params: OptionalDefaults<GetOrganizationParams & QueryParams>
    ): Promise<CollectionProp<AppDefinitionProps>>
    create(
      params: OptionalDefaults<GetOrganizationParams>,
      rawData: CreateAppDefinitionProps
    ): Promise<AppDefinitionProps>
    update(
      params: OptionalDefaults<GetAppDefinitionParams>,
      rawData: AppDefinitionProps,
      headers?: Record<string, unknown>
    ): Promise<AppDefinitionProps>
    delete(params: OptionalDefaults<GetAppDefinitionParams>): Promise<any>
  }
  appInstallation: {
    get(params: OptionalDefaults<GetAppInstallationParams>): Promise<AppInstallationProps>
    getMany(
      params: OptionalDefaults<GetSpaceEnvironmentParams & PaginationQueryParams>
    ): Promise<CollectionProp<AppInstallationProps>>
    upsert(
      params: OptionalDefaults<GetAppInstallationParams>,
      rawData: CreateAppInstallationProps,
      headers?: Record<string, unknown>
    ): Promise<AppInstallationProps>
    delete(params: OptionalDefaults<GetAppInstallationParams>): Promise<any>
  }
  extension: {
    get(params: OptionalDefaults<GetExtensionParams & QueryParams>): Promise<ExtensionProps>
    getMany(
      params: OptionalDefaults<GetSpaceEnvironmentParams & QueryParams>
    ): Promise<CollectionProp<ExtensionProps>>
    create(
      params: OptionalDefaults<GetSpaceEnvironmentParams>,
      rawData: CreateExtensionProps,
      headers?: Record<string, unknown>
    ): Promise<ExtensionProps>
    createWithId(
      params: OptionalDefaults<GetExtensionParams>,
      rawData: CreateExtensionProps,
      headers?: Record<string, unknown>
    ): Promise<ExtensionProps>
    update(
      params: OptionalDefaults<GetExtensionParams>,
      rawData: ExtensionProps,
      headers?: Record<string, unknown>
    ): Promise<ExtensionProps>
    delete(params: OptionalDefaults<GetExtensionParams>): Promise<any>
  }
  webhook: {
    get(params: OptionalDefaults<GetWebhookParams>): Promise<WebhookProps>
    getMany(
      params: OptionalDefaults<GetSpaceParams & QueryParams>
    ): Promise<CollectionProp<WebhookProps>>
    getHealthStatus(params: OptionalDefaults<GetWebhookParams>): Promise<WebhookHealthProps>
    getCallDetails(
      params: OptionalDefaults<GetWebhookCallDetailsUrl>
    ): Promise<WebhookCallDetailsProps>
    getManyCallDetails(
      params: OptionalDefaults<GetWebhookParams & QueryParams>
    ): Promise<CollectionProp<WebhookCallOverviewProps>>
    create(
      params: OptionalDefaults<GetSpaceParams>,
      rawData: CreateWebhooksProps,
      headers?: Record<string, unknown>
    ): Promise<WebhookProps>
    update(
      params: OptionalDefaults<GetWebhookParams>,
      rawData: CreateWebhooksProps
    ): Promise<WebhookProps>
    delete(params: OptionalDefaults<GetWebhookParams>): Promise<any>
  }
  snapshot: {
    getManyForEntry<T extends KeyValueMap = KeyValueMap>(
      params: OptionalDefaults<GetSnapshotForEntryParams & QueryParams>
    ): Promise<CollectionProp<SnapshotProps<EntryProps<T>>>>
    getForEntry<T extends KeyValueMap = KeyValueMap>(
      params: OptionalDefaults<GetSnapshotForEntryParams & { snapshotId: string }>
    ): Promise<SnapshotProps<EntryProps<T>>>
    getManyForContentType(
      params: OptionalDefaults<GetSnapshotForContentTypeParams & QueryParams>
    ): Promise<CollectionProp<SnapshotProps<ContentTypeProps>>>
    getForContentType(
      params: OptionalDefaults<GetSnapshotForContentTypeParams & { snapshotId: string }>
    ): Promise<SnapshotProps<ContentTypeProps>>
  }
  tag: {
    get(params: OptionalDefaults<GetTagParams>): Promise<TagProps>
    getMany(
      params: OptionalDefaults<GetSpaceEnvironmentParams & QueryParams>
    ): Promise<CollectionProp<TagProps>>
    createWithId(params: OptionalDefaults<GetTagParams>, rawData: CreateTagProps): Promise<TagProps>
    update(
      params: OptionalDefaults<GetTagParams>,
      rawData: TagProps,
      headers?: Record<string, unknown>
    ): Promise<TagProps>
    delete(params: OptionalDefaults<GetTagParams>, version: number): Promise<any>
  }
  organization: {
    getAll(): Promise<CollectionProp<OrganizationProp>>
    get(params: OptionalDefaults<GetOrganizationParams>): Promise<OrganizationProp>
  }
  organizationInvitation: {
    get(
      params: OptionalDefaults<{ organizationId: string; invitationId: string }>,
      headers?: Record<string, unknown>
    ): Promise<OrganizationInvitationProps>
    create(
      params: OptionalDefaults<{ organizationId: string }>,
      data: CreateOrganizationInvitationProps,
      headers?: Record<string, unknown>
    ): Promise<OrganizationInvitationProps>
  }
  organizationMembership: {
    get(
      params: OptionalDefaults<GetOrganizationMembershipProps>
    ): Promise<OrganizationMembershipProps>
    getMany(
      params: OptionalDefaults<GetOrganizationParams & QueryParams>
    ): Promise<CollectionProp<OrganizationMembershipProps>>
    update(
      params: OptionalDefaults<GetOrganizationMembershipProps>,
      rawData: OrganizationMembershipProps,
      headers?: Record<string, unknown>
    ): Promise<OrganizationMembershipProps>
    delete(params: OptionalDefaults<GetOrganizationMembershipProps>): Promise<any>
  }
  spaceMember: {
    get(
      params: OptionalDefaults<GetSpaceParams & { spaceMemberId: string }>
    ): Promise<SpaceMemberProps>
    getMany(
      params: OptionalDefaults<GetSpaceParams & QueryParams>
    ): Promise<CollectionProp<SpaceMemberProps>>
  }
  spaceMembership: {
    get(params: OptionalDefaults<GetSpaceMembershipProps>): Promise<SpaceMembershipProps>
    getMany(
      params: OptionalDefaults<GetSpaceParams & QueryParams>
    ): Promise<CollectionProp<SpaceMembershipProps>>
    getForOrganization(
      params: OptionalDefaults<GetOrganizationParams & { spaceMembershipId: string }>
    ): Promise<SpaceMembershipProps>
    getManyForOrganization(
      params: OptionalDefaults<GetOrganizationParams & QueryParams>
    ): Promise<CollectionProp<SpaceMembershipProps>>
    create(
      params: OptionalDefaults<GetSpaceParams>,
      data: CreateSpaceMembershipProps,
      headers?: Record<string, unknown>
    ): Promise<SpaceMembershipProps>
    createWithId(
      params: OptionalDefaults<GetSpaceMembershipProps>,
      data: CreateSpaceMembershipProps,
      headers?: Record<string, unknown>
    ): Promise<SpaceMembershipProps>
    update(
      params: OptionalDefaults<GetSpaceMembershipProps>,
      rawData: SpaceMembershipProps,
      headers?: Record<string, unknown>
    ): Promise<SpaceMembershipProps>
    delete(params: OptionalDefaults<GetSpaceMembershipProps>): Promise<any>
  }
  team: {
    get(params: OptionalDefaults<GetTeamParams>): Promise<TeamProps>
    getMany(
      params: OptionalDefaults<GetOrganizationParams & QueryParams>
    ): Promise<CollectionProp<TeamProps>>
    create(
      params: OptionalDefaults<GetOrganizationParams>,
      rawData: CreateTeamProps,
      headers?: Record<string, unknown>
    ): Promise<any>
    update(
      params: OptionalDefaults<GetTeamParams>,
      rawData: TeamProps,
      headers?: Record<string, unknown>
    ): Promise<TeamProps>
    delete(params: OptionalDefaults<GetTeamParams>): Promise<any>
  }
  teamMembership: {
    get(params: OptionalDefaults<GetTeamMembershipParams>): Promise<TeamMembershipProps>
    getManyForOrganization(
      params: OptionalDefaults<GetOrganizationParams & QueryParams>
    ): Promise<CollectionProp<TeamMembershipProps>>
    getManyForTeam(
      params: OptionalDefaults<GetTeamParams & QueryParams>
    ): Promise<CollectionProp<TeamMembershipProps>>
    create(
      params: OptionalDefaults<GetTeamParams>,
      rawData: CreateTeamMembershipProps,
      headers?: Record<string, unknown>
    ): Promise<TeamMembershipProps>
    update(
      params: OptionalDefaults<GetTeamMembershipParams>,
      rawData: TeamMembershipProps,
      headers?: Record<string, unknown>
    ): Promise<TeamMembershipProps>
    delete(params: OptionalDefaults<GetTeamMembershipParams>): Promise<any>
  }
  teamSpaceMembership: {
    get(params: OptionalDefaults<GetTeamSpaceMembershipParams>): Promise<TeamSpaceMembershipProps>
    getMany(
      params: OptionalDefaults<GetSpaceParams & QueryParams>
    ): Promise<CollectionProp<TeamSpaceMembershipProps>>
    getForOrganization(
      params: OptionalDefaults<GetOrganizationParams & { teamSpaceMembershipId: string }>
    ): Promise<TeamSpaceMembershipProps>
    getManyForOrganization(
      params: OptionalDefaults<GetOrganizationParams & QueryParams & { teamId?: string }>
    ): Promise<CollectionProp<TeamSpaceMembershipProps>>
    create(
      params: OptionalDefaults<GetSpaceParams & { teamId: string }>,
      rawData: CreateTeamSpaceMembershipProps,
      headers?: Record<string, unknown>
    ): Promise<TeamSpaceMembershipProps>
    update(
      params: OptionalDefaults<GetTeamSpaceMembershipParams>,
      rawData: TeamSpaceMembershipProps,
      headers?: Record<string, unknown>
    ): Promise<TeamSpaceMembershipProps>
    delete(params: OptionalDefaults<GetTeamSpaceMembershipParams>): Promise<any>
  }
}<|MERGE_RESOLUTION|>--- conflicted
+++ resolved
@@ -24,11 +24,8 @@
   KeyValueMap,
   PaginationQueryParams,
   QueryParams,
-<<<<<<< HEAD
   GetAppUploadParams,
-=======
   GetAppBundleParams,
->>>>>>> 45865924
 } from '../common-types'
 import { ApiKeyProps, CreateApiKeyProps } from '../entities/api-key'
 import { AppDefinitionProps, CreateAppDefinitionProps } from '../entities/app-definition'
@@ -81,11 +78,8 @@
 } from '../entities/webhook'
 import { DefaultParams, OptionalDefaults } from './wrappers/wrap'
 import { AssetKeyProps, CreateAssetKeyProps } from '../entities/asset-key'
-<<<<<<< HEAD
 import { AppUploadProps } from '../entities/app-upload'
-=======
 import { AppBundleProps, CreateAppBundleProps } from '../entities/app-bundle'
->>>>>>> 45865924
 
 export type PlainClientAPI = {
   raw: {
