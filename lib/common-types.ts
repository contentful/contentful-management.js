--- conflicted
+++ resolved
@@ -714,8 +714,6 @@
   (
     opts: MROpts<'ReleaseAction', 'queryForRelease', UA>,
   ): MRReturn<'ReleaseAction', 'queryForRelease'>
-<<<<<<< HEAD
-=======
 
   (opts: MROpts<'ReleaseAsset', 'get', UA>): MRReturn<'ReleaseAsset', 'get'>
   (opts: MROpts<'ReleaseAsset', 'getMany', UA>): MRReturn<'ReleaseAsset', 'getMany'>
@@ -737,7 +735,6 @@
   (opts: MROpts<'ReleaseEntry', 'create', UA>): MRReturn<'ReleaseEntry', 'create'>
   (opts: MROpts<'ReleaseEntry', 'createWithId', UA>): MRReturn<'ReleaseEntry', 'createWithId'>
 
->>>>>>> e5042cf3
   (opts: MROpts<'Resource', 'getMany', UA>): MRReturn<'Resource', 'getMany'>
   (opts: MROpts<'ResourceProvider', 'get', UA>): MRReturn<'ResourceProvider', 'get'>
   (opts: MROpts<'ResourceProvider', 'upsert', UA>): MRReturn<'ResourceProvider', 'upsert'>
