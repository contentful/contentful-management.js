--- conflicted
+++ resolved
@@ -7,16 +7,10 @@
   "scripts": {
     "test": "vitest --run",
     "dev": "npx serve public",
-<<<<<<< HEAD
-    "preinstall": "npm run preinstall:bundle && npm run preinstall:env",
-    "preinstall:bundle": "cp ../../../dist/browser/index.min.js ./public/contentful.min.js",
-    "preinstall:env": "node scripts/inject-env.js"
-=======
     "setup-test-env": "npm run setup-puppeteer && npm run copy-bundle && npm run setup-env",
     "setup-puppeteer": "node ./node_modules/puppeteer/install.mjs",
-    "copy-bundle": "cp ../../../dist/contentful-management.browser.min.js ./public/.",
+    "copy-bundle": "cp ../../../dist/index.min.js ./public/contentful.min.js",
     "setup-env": "node scripts/inject-env.js"
->>>>>>> db8c8e34
   },
   "author": "",
   "license": "ISC",
