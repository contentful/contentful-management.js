--- conflicted
+++ resolved
@@ -59,11 +59,7 @@
 
   describe('Write', () => {
     test('Publish BulkAction', async () => {
-<<<<<<< HEAD
-      const entry = await testEnvironment.getEntry(TestDefaults.entry.testEntryReferenceId)
-=======
       const entry = await testEnvironment.getEntry(TestDefaults.entry.testEntryBulkActionId)
->>>>>>> 3e6da63a
 
       const createdBulkAction = await testEnvironment.createPublishBulkAction({
         entities: {
@@ -79,11 +75,7 @@
     })
 
     test('Publish BulkAction with wrong payload', async () => {
-<<<<<<< HEAD
-      const entry = await testEnvironment.getEntry(TestDefaults.entry.testEntryReferenceId)
-=======
       const entry = await testEnvironment.getEntry(TestDefaults.entry.testEntryBulkActionId)
->>>>>>> 3e6da63a
 
       // The publish action relies on the Link object having a `version` property
       try {
@@ -150,11 +142,7 @@
     test('bulkAction.publish', async () => {
       const plainClient = getPlainClient(defaultParams)
       const entry = await plainClient.entry.get({
-<<<<<<< HEAD
-        entryId: TestDefaults.entry.testEntryReferenceId,
-=======
         entryId: TestDefaults.entry.testEntryBulkActionId,
->>>>>>> 3e6da63a
       })
 
       const bulkActionInProgress = await plainClient.bulkAction.publish(defaultParams, {
@@ -268,13 +256,8 @@
           throwOnFailedExecution: true,
         })
       } catch (error: any) {
-<<<<<<< HEAD
-        expect(error.message).to.eql('Action failed to execute.')
-        expect(error.bulkAction.sys.status).to.eql('failed')
-=======
         expect(error.message).to.eql('BulkAction failed to execute.')
         expect(error.action.sys.status).to.eql('failed')
->>>>>>> 3e6da63a
       }
     })
   })
