/**
 * Contentful Organization API. Contains methods to access any operations at a organization level.
 * @namespace ContentfulOrganizationAPI
 */

import { createRequestConfig } from 'contentful-sdk-core'
import errorHandler from './error-handler'
import entities from './entities'

/**
 * @memberof ContentfulOrganizationAPI
 * @typedef {object} ContentfulOrganizationAPI
 * @prop {function} createAppDefinition
 * @prop {function} getAppDefinition
 * @prop {function} getAppDefinitions
 * @prop {function} getOrganizationMembership
 * @prop {function} getOrganizationMemberships
 * @prop {function} getTeamMembership
 * @prop {function} getTeamMemberships
 */

/**
 * Creates API object with methods to access the Organization API
 * @private
 * @param {object} params - API initialization params
 * @prop {object} http - HTTP client instance
 * @prop {object} entities - Object with wrapper methods for each kind of entity
 * @return {ContentfulOrganizationAPI}
 */
export default function createOrganizationApi ({ http }) {
  const {wrapAppDefinition, wrapAppDefinitionCollection} = entities.appDefinition
  const {wrapOrganizationMembership, wrapOrganizationMembershipCollection} = entities.organizationMembership
  const {wrapTeamMembership, wrapTeamMembershipCollection} = entities.teamMembership
  const {wrapSpaceMembership, wrapSpaceMembershipCollection} = entities.spaceMembership

<<<<<<< HEAD
  const headers = {'x-contentful-enable-alpha-feature': 'organization-user-management-api'}
  const teamAlphaHeaders = {'x-contentful-enable-alpha-feature': 'teams-api'}

=======
>>>>>>> da4a4c32
  /**
   * Organization instances.
   * @namespace Organization
   */

  /**
   * Gets an Organization Membership
   * @memberof ContentfulOrganizationAPI
   * @param {string} id - Organization Membership ID
   * @return {Promise<OrganizationMembership.OrganizationMembership>} Promise for an Organization Membership
   * @example
   * const contentful = require('contentful-management')
   *
   * client.getOrganizations()
   * .then((organization) => organization.getOrganizationMembership('organizationMembership_id'))
   * .then((organizationMembership) => console.log(organizationMembership))
   * .catch(console.error)
   */
  function getOrganizationMembership (id) {
    return http.get('organization_memberships/' + id)
      .then(response => wrapOrganizationMembership(http, response.data), errorHandler)
  }

  /**
   * Gets a collection of Organization Memberships
   * @memberof ContentfulOrganizationAPI
   * @param {object=} query - Object with search parameters. Check the <a href="https://www.contentful.com/developers/docs/javascript/tutorials/using-js-cda-sdk/#retrieving-entries-with-search-parameters">JS SDK tutorial</a> and the <a href="https://www.contentful.com/developers/docs/references/content-delivery-api/#/reference/search-parameters">REST API reference</a> for more details.
   * @return {Promise<OrganizationMembership.OrganizationMembershipCollection>} Promise for a collection of Organization Memberships
   * @example
   * const contentful = require('contentful-management')
   *
   * client.getOrganizations()
   * .then((organization) => organization.getOrganizationMemberships({'limit': 100})) // you can add more queries as 'key': 'value'
   * .then((response) => console.log(response.items))
   * .catch(console.error)
   */
  function getOrganizationMemberships (query = {}) {
    return http.get('organization_memberships', {
      query
    })
      .then(response => wrapOrganizationMembershipCollection(http, response.data), errorHandler)
  }

  /**
   * Gets an Space Membership in Organization
   * @memberof ContentfulOrganizationAPI
   * @param {string} id - Organiztion Space Membership ID
   * @return {Promise<SpaceMembership>} Promise for a Space Membership in an organization
   * @example
   * const contentful = require('contentful-management')
   *
   * client.getOrganizations()
   * .then((organization) => organization.getOrganizationSpaceMembership('organizationSpaceMembership_id'))
   * .then((organizationMembership) => console.log(organizationMembership))
   * .catch(console.error)
   */
  function getOrganizationSpaceMembership (id) {
    return http.get('space_memberships/' + id)
      .then(response => wrapSpaceMembership(http, response.data), errorHandler)
  }

  /**
   * Gets a collection Space Memberships in organization
   * @memberof ContentfulOrganizationAPI
   * @param {object=} query - Object with search parameters. Check the <a href="https://www.contentful.com/developers/docs/javascript/tutorials/using-js-cda-sdk/#retrieving-entries-with-search-parameters">JS SDK tutorial</a> and the <a href="https://www.contentful.com/developers/docs/references/content-delivery-api/#/reference/search-parameters">REST API reference</a> for more details.
   * @return {Promise<SpaceMembership[]>} Promise for a Space Membership collection across all spaces in the organization
   * @example
   * const contentful = require('contentful-management')
   *
   * client.getOrganizations()
   * .then((organization) => organization.getOrganizationSpaceMemberships()) // you can add queries like 'limit': 100
   * .then((response) => console.log(response.items))
   * .catch(console.error)
   */
  function getOrganizationSpaceMemberships (query = {}) {
    return http.get('space_memberships', {
      query
    })
      .then((response) => wrapSpaceMembershipCollection(http, response.data), errorHandler)
  }

  /**
   * Creates a Team membership
   * @memberof ContentfulOrganizationAPI
   * @see {TeamMembership}
   * @param {object=} data - Object representation of the Team Membership to be created
   * @return {Promise<TeamMembership.TeamMembership>} Promise for the newly created TeamMembership
   * @example
   * const contentful = require('contentful-management')
   *
   * const client = contentful.createClient({
   *   accessToken: '<content_management_api_key>'
   * })
   *
   * client.getOrganization('<org_id>')
   * .then((org) => org.createTeamMembership({
   *    admin: true,
   *    organizationMembershipId: "3ugleZJgHKk89I1P5MSDuY"
   *  }))
   * .then((teamMembership) => console.log(teamMembership))
   * .catch(console.error)
   */
  function createTeamMembership (data = {}) {
    return http.post('team_memberships', data)
      .then((response) => wrapTeamMembership(http, response.data), errorHandler)
  }

  /**
   * Gets an Team Membership
   * @memberof ContentfulOrganizationAPI
   * @param {string} id - Team Membership ID
   * @return {Promise<TeamMembership>} Promise for an Team Membership
   * @example
   * const contentful = require('contentful-management')
   *
   * client.getOrganizations()
   * .then((organization) => organization.getTeamMembership('teamId', 'teamMembership_id'))
   * .then((teamMembership) => console.log(teamMembership))
   * .catch(console.error)
   */
  function getTeamMembership (teamId, teamMembershipId) {
    return http.get('teams/' + teamId + '/team_memberships/' + teamMembershipId, {headers: teamAlphaHeaders})
      .then(response => wrapTeamMembership(http, response.data, teamId), errorHandler)
  }

  /**
   * Gets an Team Membership
   * @memberof ContentfulOrganizationAPI
   * @param {string} id - Team Membership ID
   * @return {Promise<TeamMembership[]>} Promise for a Team Membership Collection
   * @example
   * const contentful = require('contentful-management')
   *
   * client.getOrganizations()
   * .then((organization) => organization.getTeamMemberships('teamId'))
   * .then((teamMemberships) => console.log(teamMemberships))
   * .catch(console.error)
   */
  function getTeamMemberships (teamId, query = {}) {
    return http.get('teams/' + teamId + '/team_memberships', {headers: teamAlphaHeaders, query})
      .then(response => wrapTeamMembershipCollection(http, response.data, teamId), errorHandler)
  }

  /**
   * Gets all app definitions
   * @memberof ContentfulOrganizationAPI
   * @return {Promise<AppDefinition.AppDefinitionCollection>} Promise for a collection of App Definitions
   * @example
   * const contentful = require('contentful-management')
   *
   * const client = contentful.createClient({
   *   accessToken: '<content_management_api_key>'
   * })
   *
   * client.getOrganization('<org_id>')
   * .then((org) => org.getAppDefinitions())
   * .then((response) => console.log(response.items))
   * .catch(console.error)
   */
  function getAppDefinitions (query = {}) {
    return http.get('app_definitions', createRequestConfig({query: query}))
      .then((response) => wrapAppDefinitionCollection(http, response.data), errorHandler)
  }

  /**
   * Gets an app definition
   * @memberof ContentfulOrganizationAPI
   * @return {Promise<AppDefinition.AppDefinition>} Promise for an App Definition
   * @example
   * const contentful = require('contentful-management')
   *
   * const client = contentful.createClient({
   *   accessToken: '<content_management_api_key>'
   * })
   *
   * client.getOrganization('<org_id>')
   * .then((org) => org.getAppDefinition('<app_definition_id>'))
   * .then((appDefinition) => console.log(appDefinition))
   * .catch(console.error)
   */
  function getAppDefinition (id) {
    return http.get('app_definitions/' + id)
      .then((response) => wrapAppDefinition(http, response.data), errorHandler)
  }

  /**
   * Creates an app definition
   * @memberof ContentfulOrganizationAPI
   * @see {AppDefinition}
   * @param {object=} data - Object representation of the App Definition to be created
   * @return {Promise<AppDefinition.AppDefinition>} Promise for the newly created AppDefinition
   * @example
   * const contentful = require('contentful-management')
   *
   * const client = contentful.createClient({
   *   accessToken: '<content_management_api_key>'
   * })
   *
   * client.getOrganization('<org_id>')
   * .then((org) => org.createAppDefinition({
   *    name: 'Example app',
   *    locations: [{ location: 'app-config' }],
   *    src: "http://my-app-host.com/my-app"
   *  }))
   * .then((appDefinition) => console.log(appDefinition))
   * .catch(console.error)
   */
  function createAppDefinition (data = {}) {
    return http.post('app_definitions', data)
      .then((response) => wrapAppDefinition(http, response.data), errorHandler)
  }

  return {
    getAppDefinition,
    getAppDefinitions,
    createAppDefinition,
    getOrganizationMembership,
    getOrganizationMemberships,
    createTeamMembership,
    getTeamMembership,
    getTeamMemberships,
    getOrganizationSpaceMembership,
    getOrganizationSpaceMemberships
  }
}<|MERGE_RESOLUTION|>--- conflicted
+++ resolved
@@ -32,13 +32,8 @@
   const {wrapOrganizationMembership, wrapOrganizationMembershipCollection} = entities.organizationMembership
   const {wrapTeamMembership, wrapTeamMembershipCollection} = entities.teamMembership
   const {wrapSpaceMembership, wrapSpaceMembershipCollection} = entities.spaceMembership
-
-<<<<<<< HEAD
-  const headers = {'x-contentful-enable-alpha-feature': 'organization-user-management-api'}
   const teamAlphaHeaders = {'x-contentful-enable-alpha-feature': 'teams-api'}
-
-=======
->>>>>>> da4a4c32
+  
   /**
    * Organization instances.
    * @namespace Organization
