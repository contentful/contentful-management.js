/* eslint-disable @typescript-eslint/no-explicit-any */
import { freezeSys, toPlainObject } from 'contentful-sdk-core'
import copy from 'fast-copy'
import type {
  DefaultElements,
  ISO8601Timestamp,
  Link,
  MakeRequest,
  MakeRequestPayload,
  VersionedLink,
} from '../common-types'
import enhanceWithMethods from '../enhance-with-methods'
import type { AsyncActionProcessingOptions } from '../methods/action'
import { pollAsyncActionStatus } from '../methods/action'

/** Entity types supported by the BulkAction API */
type Entity = 'Entry' | 'Asset'
type Collection<T> = Array<T>
type EntityError = { entity: VersionedLink<Entity> | Link<Entity>; error: any }

export type BulkActionType = 'publish' | 'unpublish' | 'validate'

/** Represents the state of the BulkAction */
export enum BulkActionStatus {
  /** BulkAction is pending execution */
  created = 'created',
  /** BulkAction has been started and pending completion */
  inProgress = 'inProgress',
  /** BulkAction was completed successfully (terminal state) */
  succeeded = 'succeeded',
  /** BulkAction failed to complete (terminal state) */
  failed = 'failed',
}

const STATUSES = Object.values(BulkActionStatus)
type BulkActionStatuses = (typeof STATUSES)[number]

interface BulkActionFailedError {
  sys: { type: 'Error'; id: 'BulkActionFailed' }
  message?: string
  details?: {
    errors: Collection<EntityError>
  }
}

export type BulkActionPayload =
  | BulkActionPublishPayload
  | BulkActionUnpublishPayload
  | BulkActionValidatePayload

export interface BulkActionValidatePayload extends MakeRequestPayload {
  action?: 'publish'
  entities: {
    sys?: { type: 'Array' }
    items: Collection<Link<Entity>>
  }
}
export interface BulkActionUnpublishPayload extends MakeRequestPayload {
  entities: {
    sys?: { type: 'Array' }
    items: Collection<Link<Entity>>
  }
}

export interface BulkActionPublishPayload extends MakeRequestPayload {
  entities: {
    sys?: { type: 'Array' }
    items: Collection<VersionedLink<Entity>>
  }
}

interface AddFieldsEntity<L extends Link<Entity> | VersionedLink<Entity>> {
  entity: L
  add?: {
    fields: Record<'*', string[]>
  }
}

interface RemoveFieldsEntity<L extends Link<Entity> | VersionedLink<Entity>> {
  entity: L
  remove?: {
    fields: Record<'*', string[]>
  }
}
type BulkActionEntity<L extends Link<Entity> | VersionedLink<Entity>> = {
  entity: L
}

export interface PublishBulkActionV2Payload<PublishActionType extends 'add' | 'remove' = 'add'> {
  action: 'publish'
  entities: PublishActionType extends 'remove'
    ? RemoveFieldsEntity<VersionedLink<Entity>>[]
    : AddFieldsEntity<VersionedLink<Entity>>[]
}

export interface ValidateBulkActionV2Payload<PublishActionType extends 'add' | 'remove' = 'add'> {
  action: 'validate'
  entities: PublishActionType extends 'remove'
    ? RemoveFieldsEntity<Link<Entity>>[]
    : AddFieldsEntity<Link<Entity>>[]
}

export interface UnpublishBulkActionV2Payload {
  action: 'unpublish'
  entities: BulkActionEntity<Link<Entity>>[]
}

export type BulkActionV2Payload =
  | PublishBulkActionV2Payload<'add'>
  | PublishBulkActionV2Payload<'remove'>
  | UnpublishBulkActionV2Payload
  | ValidateBulkActionV2Payload<'add'>
  | ValidateBulkActionV2Payload<'remove'>

export type BulkActionSysProps = {
  id: string
  type: 'BulkAction'
  status: BulkActionStatuses
  space: Link<'Space'>
  environment: Link<'Environment'>
  createdBy: Link<'User'>
  createdAt: ISO8601Timestamp
  updatedAt: ISO8601Timestamp
}

/** The object returned by the BulkActions API */
export interface BulkActionProps<TPayload extends BulkActionPayload | BulkActionV2Payload = any> {
  sys: BulkActionSysProps
  action: BulkActionType
  /** original payload when BulkAction was created */
  payload: TPayload
  /** error information, if present */
  error?: BulkActionFailedError
}

export interface BulkActionApiMethods {
  /** Performs a new GET request and returns the wrapper BulkAction */
  get(): BulkAction
  /** Waits until the BulkAction is in one of the final states (`succeeded` or `failed`) and returns it. */
  waitProcessing(options?: AsyncActionProcessingOptions): Promise<BulkAction>
}

/**
 * @private
 */
function createBulkActionApi(makeRequest: MakeRequest) {
  const getParams = (self: BulkAction) => {
    const bulkAction = self.toPlainObject()

    return {
      spaceId: bulkAction.sys.space.sys.id,
      environmentId: bulkAction.sys.environment.sys.id,
      bulkActionId: bulkAction.sys.id,
    }
  }

  return {
    async get() {
      const params = getParams(this)
      return makeRequest({
        entityType: 'BulkAction',
        action: 'get',
        params,
      }).then((bulkAction) => wrapBulkAction(makeRequest, bulkAction))
    },
<<<<<<< HEAD
    async waitProcessing<TPayload extends BulkActionPayload | BulkActionV2Payload = any>(
      options?: AsyncActionProcessingOptions
=======
    async waitProcessing<TPayload extends BulkActionPayload = any>(
      options?: AsyncActionProcessingOptions,
>>>>>>> 72ea18e6
    ): Promise<BulkActionProps<TPayload>> {
      return pollAsyncActionStatus<BulkActionProps<TPayload>>(async () => this.get(), options)
    },
  }
}

export interface BulkAction<T extends BulkActionPayload | BulkActionV2Payload = any>
  extends BulkActionProps<T>,
    BulkActionApiMethods,
    DefaultElements<BulkActionProps<T>> {}

/**
 * @private
 * @param makeRequest - function to make requests via an adapter
 * @param data - Raw BulkAction data
 * @return Wrapped BulkAction data
 */
export function wrapBulkAction<TPayload extends BulkActionPayload | BulkActionV2Payload = any>(
  makeRequest: MakeRequest,
<<<<<<< HEAD
  data: BulkActionProps<BulkActionPayload | BulkActionV2Payload>
=======
  data: BulkActionProps<BulkActionPayload>,
>>>>>>> 72ea18e6
): BulkAction<TPayload> {
  const bulkAction = toPlainObject(copy(data))
  const bulkActionWithApiMethods = enhanceWithMethods(
    bulkAction as any,
    createBulkActionApi(makeRequest),
  )
  return freezeSys(bulkActionWithApiMethods) as BulkAction<TPayload>
}<|MERGE_RESOLUTION|>--- conflicted
+++ resolved
@@ -163,13 +163,8 @@
         params,
       }).then((bulkAction) => wrapBulkAction(makeRequest, bulkAction))
     },
-<<<<<<< HEAD
     async waitProcessing<TPayload extends BulkActionPayload | BulkActionV2Payload = any>(
       options?: AsyncActionProcessingOptions
-=======
-    async waitProcessing<TPayload extends BulkActionPayload = any>(
-      options?: AsyncActionProcessingOptions,
->>>>>>> 72ea18e6
     ): Promise<BulkActionProps<TPayload>> {
       return pollAsyncActionStatus<BulkActionProps<TPayload>>(async () => this.get(), options)
     },
@@ -189,11 +184,7 @@
  */
 export function wrapBulkAction<TPayload extends BulkActionPayload | BulkActionV2Payload = any>(
   makeRequest: MakeRequest,
-<<<<<<< HEAD
   data: BulkActionProps<BulkActionPayload | BulkActionV2Payload>
-=======
-  data: BulkActionProps<BulkActionPayload>,
->>>>>>> 72ea18e6
 ): BulkAction<TPayload> {
   const bulkAction = toPlainObject(copy(data))
   const bulkActionWithApiMethods = enhanceWithMethods(
