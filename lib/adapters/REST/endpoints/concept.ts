import type { RawAxiosRequestHeaders } from 'axios'
import type { AxiosInstance } from 'contentful-sdk-core'
import type { OpPatch } from 'json-patch'
import type {
  CursorPaginatedCollectionProp,
  DeleteConceptParams,
  GetConceptDescendantsParams,
  GetConceptParams,
  GetManyConceptParams,
  GetOrganizationParams,
  UpdateConceptParams,
  Link,
<<<<<<< HEAD
} from '../../../common-types.js'
import type { ConceptProps, CreateConceptProps } from '../../../entities/concept.js'
import type { RestEndpoint } from '../types.js'
import * as raw from './raw.js'
=======
} from '../../../common-types'
import type { ConceptProps, CreateConceptProps } from '../../../entities/concept'
import type { RestEndpoint } from '../types'
import * as raw from './raw'
>>>>>>> 545c776d

function basePath(organizationId: string) {
  return `/organizations/${organizationId}/taxonomy/concepts`
}

export const create: RestEndpoint<'Concept', 'create'> = (
  http: AxiosInstance,
  params: GetOrganizationParams,
  data: CreateConceptProps,
) => {
  return raw.post<ConceptProps>(http, basePath(params.organizationId), data)
}

export const createWithId: RestEndpoint<'Concept', 'createWithId'> = (
  http: AxiosInstance,
  params: GetConceptParams,
  data: CreateConceptProps,
) => {
  return raw.put<ConceptProps>(http, `${basePath(params.organizationId)}/${params.conceptId}`, data)
}

export const patch: RestEndpoint<'Concept', 'patch'> = (
  http: AxiosInstance,
  params: UpdateConceptParams,
  data: OpPatch[],
  headers?: RawAxiosRequestHeaders,
) => {
  return raw.patch<ConceptProps>(
    http,
    `${basePath(params.organizationId)}/${params.conceptId}`,
    data,
    {
      headers: {
        'X-Contentful-Version': params.version,
        'Content-Type': 'application/json-patch+json',
        ...headers,
      },
    },
  )
}

export const update: RestEndpoint<'Concept', 'update'> = (
  http: AxiosInstance,
  params: UpdateConceptParams,
  data: CreateConceptProps,
  headers?: RawAxiosRequestHeaders,
) => {
  return raw.put<ConceptProps>(
    http,
    `${basePath(params.organizationId)}/${params.conceptId}`,
    data,
    {
      headers: {
        'X-Contentful-Version': params.version,
        ...headers,
      },
    },
  )
}

export const get: RestEndpoint<'Concept', 'get'> = (
  http: AxiosInstance,
<<<<<<< HEAD
  params: GetConceptParams,
) =>
  raw.get<ConceptProps & { conceptSchemes?: Link<'TaxonomyConceptScheme'>[] }>(
    http,
    `${basePath(params.organizationId)}/${params.conceptId}`,
=======
  params: GetConceptParams
) =>
  raw.get<ConceptProps & { conceptSchemes?: Link<'TaxonomyConceptScheme'>[] }>(
    http,
    `${basePath(params.organizationId)}/${params.conceptId}`
>>>>>>> 545c776d
  )

export const del: RestEndpoint<'Concept', 'delete'> = (
  http: AxiosInstance,
  params: DeleteConceptParams,
  headers?: RawAxiosRequestHeaders,
) =>
  raw.del<void>(http, `${basePath(params.organizationId)}/${params.conceptId}`, {
    headers: {
      'X-Contentful-Version': params.version ?? 0,
      ...headers,
    },
  })

export const getMany: RestEndpoint<'Concept', 'getMany'> = (
  http: AxiosInstance,
  params: GetManyConceptParams,
) => {
  const { url, queryParams } = cursorBasedCollection('', params)
  return raw.get<
    CursorPaginatedCollectionProp<
      ConceptProps & { conceptSchemes?: Link<'TaxonomyConceptScheme'>[] }
    >
  >(http, url, {
    params: queryParams,
  })
}

export const getDescendants: RestEndpoint<'Concept', 'getDescendants'> = (
  http: AxiosInstance,
  params: GetConceptDescendantsParams,
) => {
  const { url, queryParams } = cursorBasedCollection(`/${params.conceptId}/descendants`, params)
  return raw.get<CursorPaginatedCollectionProp<ConceptProps>>(http, url, { params: queryParams })
}

export const getAncestors: RestEndpoint<'Concept', 'getAncestors'> = (
  http: AxiosInstance,
  params: GetConceptDescendantsParams,
) => {
  const { url, queryParams } = cursorBasedCollection(`/${params.conceptId}/ancestors`, params)
  return raw.get<CursorPaginatedCollectionProp<ConceptProps>>(http, url, { params: queryParams })
}

export const getTotal: RestEndpoint<'Concept', 'getTotal'> = (
  http: AxiosInstance,
  params: GetOrganizationParams,
) => raw.get<{ total: number }>(http, `${basePath(params.organizationId)}/total`)

function cursorBasedCollection(
  path: string,
  params: {
    organizationId: string
    query?: Record<string, string | number> & { pageUrl?: string }
<<<<<<< HEAD
  },
): { url: string; queryParams: Record<string, string | number> } {
=======
  }
): { url: string; queryParams?: Record<string, string | number> } {
>>>>>>> 545c776d
  return params.query?.pageUrl
    ? { url: params.query?.pageUrl }
    : {
        url: `${basePath(params.organizationId)}${path}`,
        queryParams: params.query,
      }
}<|MERGE_RESOLUTION|>--- conflicted
+++ resolved
@@ -10,17 +10,10 @@
   GetOrganizationParams,
   UpdateConceptParams,
   Link,
-<<<<<<< HEAD
 } from '../../../common-types.js'
 import type { ConceptProps, CreateConceptProps } from '../../../entities/concept.js'
 import type { RestEndpoint } from '../types.js'
 import * as raw from './raw.js'
-=======
-} from '../../../common-types'
-import type { ConceptProps, CreateConceptProps } from '../../../entities/concept'
-import type { RestEndpoint } from '../types'
-import * as raw from './raw'
->>>>>>> 545c776d
 
 function basePath(organizationId: string) {
   return `/organizations/${organizationId}/taxonomy/concepts`
@@ -83,19 +76,11 @@
 
 export const get: RestEndpoint<'Concept', 'get'> = (
   http: AxiosInstance,
-<<<<<<< HEAD
   params: GetConceptParams,
 ) =>
   raw.get<ConceptProps & { conceptSchemes?: Link<'TaxonomyConceptScheme'>[] }>(
     http,
     `${basePath(params.organizationId)}/${params.conceptId}`,
-=======
-  params: GetConceptParams
-) =>
-  raw.get<ConceptProps & { conceptSchemes?: Link<'TaxonomyConceptScheme'>[] }>(
-    http,
-    `${basePath(params.organizationId)}/${params.conceptId}`
->>>>>>> 545c776d
   )
 
 export const del: RestEndpoint<'Concept', 'delete'> = (
@@ -150,13 +135,8 @@
   params: {
     organizationId: string
     query?: Record<string, string | number> & { pageUrl?: string }
-<<<<<<< HEAD
   },
-): { url: string; queryParams: Record<string, string | number> } {
-=======
-  }
 ): { url: string; queryParams?: Record<string, string | number> } {
->>>>>>> 545c776d
   return params.query?.pageUrl
     ? { url: params.query?.pageUrl }
     : {
