import { BulkActionPayload, BulkActionProps } from '../entities/bulk-action'
import { PlainClientAPI } from '../plain/common-types'
<<<<<<< HEAD
import { ActionProcessingOptions, pollAsyncActionStatus } from './action'
=======
import { AsyncActionProcessingOptions, pollAsyncActionStatus } from './action'
>>>>>>> 3e6da63a

type PlainOptions = {
  /** Used by the PlainClient to perform a poll for the BulkAction status */
  plainClient: PlainClientAPI
  spaceId: string
  environmentId: string
  bulkActionId: string
}

/** Waits for a BulkAction status to be either succeeded or failed.
 * Used by the Plain client */
export async function waitForBulkActionProcessing<T extends BulkActionPayload = any>(
  { plainClient, spaceId, environmentId, bulkActionId }: PlainOptions,
<<<<<<< HEAD
  options?: ActionProcessingOptions
=======
  options?: AsyncActionProcessingOptions
>>>>>>> 3e6da63a
): Promise<BulkActionProps<T>> {
  return pollAsyncActionStatus<BulkActionProps>(
    async () =>
      plainClient.bulkAction.get<T>({
        bulkActionId,
        spaceId,
        environmentId,
      }),
    options
  )
}<|MERGE_RESOLUTION|>--- conflicted
+++ resolved
@@ -1,10 +1,6 @@
 import { BulkActionPayload, BulkActionProps } from '../entities/bulk-action'
 import { PlainClientAPI } from '../plain/common-types'
-<<<<<<< HEAD
-import { ActionProcessingOptions, pollAsyncActionStatus } from './action'
-=======
 import { AsyncActionProcessingOptions, pollAsyncActionStatus } from './action'
->>>>>>> 3e6da63a
 
 type PlainOptions = {
   /** Used by the PlainClient to perform a poll for the BulkAction status */
@@ -18,11 +14,7 @@
  * Used by the Plain client */
 export async function waitForBulkActionProcessing<T extends BulkActionPayload = any>(
   { plainClient, spaceId, environmentId, bulkActionId }: PlainOptions,
-<<<<<<< HEAD
-  options?: ActionProcessingOptions
-=======
   options?: AsyncActionProcessingOptions
->>>>>>> 3e6da63a
 ): Promise<BulkActionProps<T>> {
   return pollAsyncActionStatus<BulkActionProps>(
     async () =>
