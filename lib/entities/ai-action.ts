--- conflicted
+++ resolved
@@ -1,14 +1,8 @@
 import { freezeSys, toPlainObject } from 'contentful-sdk-core'
 import copy from 'fast-copy'
-<<<<<<< HEAD
 import type { DefaultElements, Link, MakeRequest, MetaSysProps } from '../common-types.js'
 import { wrapCollection } from '../common-utils.js'
 import enhanceWithMethods from '../enhance-with-methods.js'
-=======
-import type { DefaultElements, Link, MakeRequest, MetaSysProps } from '../common-types'
-import { wrapCollection } from '../common-utils'
-import enhanceWithMethods from '../enhance-with-methods'
->>>>>>> 545c776d
 import {
   wrapAiActionInvocation,
   type AiActionInvocationType,
@@ -74,18 +68,13 @@
 }
 
 export type AiActionProps = {
-  sys: MetaSysProps<'AiAction', 'User' | 'AppDefinition'> & {
+  sys: MetaSysProps & {
     type: 'AiAction'
-<<<<<<< HEAD
-    space: Link<'Space'>
-    publishedBy?: Link<'User'> | Link<'AppDefinition'>
-=======
     space: { sys: { id: string } }
     publishedBy?: Link<'User'> | Link<'AppDefinition'>
     updatedBy: Link<'User'> | Link<'AppDefinition'>
     createdBy: Link<'User'> | Link<'AppDefinition'>
     publishedVersion?: number
->>>>>>> 545c776d
     version: number
     publishedAt?: string
   }
