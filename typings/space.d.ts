--- conflicted
+++ resolved
@@ -4,11 +4,7 @@
  * @packageDocumentation
  */
 
-<<<<<<< HEAD
 import { MetaSys, MetaSysProps, DefaultElements, Collection, QueryOptions } from './generated/types/common-types'
-=======
-import { MetaSys, MetaSysProps, DefaultElements, Collection, QueryOptions } from './generated/common-types'
->>>>>>> 07fc6bb2
 import { ApiKey, CreateApiKeyProps } from './generated/entities/api-key'
 import { Environment, EnvironmentProps } from './environment'
 import { Asset, AssetProps, AssetFileProp } from './asset'
