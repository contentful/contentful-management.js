--- conflicted
+++ resolved
@@ -80,12 +80,7 @@
     "@babel/preset-typescript": "^7.24.7",
     "@contentful/integration-test-utils": "^2.0.1",
     "@semantic-release/changelog": "^6.0.0",
-<<<<<<< HEAD
-=======
     "@size-limit/file": "^11.1.6",
-    "@types/chai": "^4.3.16",
-    "@types/chai-as-promised": "^7.1.4",
->>>>>>> 3e51f79a
     "@types/json-patch": "0.0.30",
     "@types/lodash": "^4.14.168",
     "@types/node": "^20.12.13",
@@ -95,14 +90,6 @@
     "babel-loader": "^8.2.1",
     "babel-plugin-inline-replace-variables": "^1.3.1",
     "babel-plugin-lodash": "^3.3.4",
-<<<<<<< HEAD
-    "better-docs": "2.7.3",
-    "bundlesize": "0.18.1",
-=======
-    "babel-plugin-rewire-ts": "1.4.0",
-    "chai": "^4.2.0",
-    "chai-as-promised": "7.1.2",
->>>>>>> 3e51f79a
     "contentful-sdk-jsdoc": "3.1.0",
     "cz-conventional-changelog": "^3.3.0",
     "eslint": "^8.11.0",
@@ -116,16 +103,6 @@
     "in-publish": "^2.0.1",
     "json-patch": "^0.7.0",
     "jsonwebtoken": "^9.0.2",
-<<<<<<< HEAD
-=======
-    "karma": "^6.4.4",
-    "karma-chrome-launcher": "^3.1.0",
-    "karma-env-preprocessor": "^0.1.1",
-    "karma-firefox-launcher": "^2.1.1",
-    "karma-mocha": "^2.0.1",
-    "karma-sourcemap-loader": "^0.4.0",
-    "karma-webpack": "^5.0.0",
->>>>>>> 3e51f79a
     "lint-staged": "^15.2.5",
     "lodash": "^4.17.20",
     "lodash-webpack-plugin": "^0.11.5",
@@ -134,14 +111,8 @@
     "playwright": "^1.48.1",
     "prettier": "^2.6.0",
     "rimraf": "^5.0.0",
-<<<<<<< HEAD
-    "semantic-release": "^19.0.5",
-=======
     "semantic-release": "^22.0.12",
-    "sinon": "^18.0.0",
-    "sinon-chai": "^3.7.0",
     "size-limit": "^11.1.6",
->>>>>>> 3e51f79a
     "type-fest": "^4.18.3",
     "typedoc": "^0.26.2",
     "typescript": "^5.5.2",
@@ -200,21 +171,6 @@
   "size-limit": [
     {
       "path": "./dist/contentful-management.browser.js",
-<<<<<<< HEAD
-      "maxSize": "175Kb"
-    },
-    {
-      "path": "./dist/contentful-management.browser.min.js",
-      "maxSize": "78Kb"
-    },
-    {
-      "path": "./dist/contentful-management.node.js",
-      "maxSize": "187Kb"
-    },
-    {
-      "path": "./dist/contentful-management.node.min.js",
-      "maxSize": "94Kb"
-=======
       "limit": "161 kB"
     },
     {
@@ -228,7 +184,6 @@
     {
       "path": "./dist/contentful-management.node.min.js",
       "limit": "88 kB"
->>>>>>> 3e51f79a
     }
   ]
 }