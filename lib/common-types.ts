import type { RawAxiosRequestConfig, RawAxiosRequestHeaders } from 'axios'
import type { OpPatch } from 'json-patch'
import type { Stream } from 'stream'
import type {
  AccessTokenProps,
  CreatePersonalAccessTokenProps as CreatePATProps,
} from './entities/access-token'
import type { ApiKeyProps, CreateApiKeyProps } from './entities/api-key'
import type { AppActionProps, CreateAppActionProps } from './entities/app-action'
import type {
  AppActionCallProps,
  AppActionCallResponse,
  CreateAppActionCallProps,
} from './entities/app-action-call'
import type { AppBundleProps, CreateAppBundleProps } from './entities/app-bundle'
import type {
  AppDefinitionProps,
  AppInstallationsForOrganizationProps,
  CreateAppDefinitionProps,
} from './entities/app-definition'
import type { AppDetailsProps, CreateAppDetailsProps } from './entities/app-details'
import type { AppInstallationProps, CreateAppInstallationProps } from './entities/app-installation'
import type {
  AppSignedRequestProps,
  CreateAppSignedRequestProps,
} from './entities/app-signed-request'
import type {
  AppSigningSecretProps,
  CreateAppSigningSecretProps,
} from './entities/app-signing-secret'
import type { AppUploadProps } from './entities/app-upload'
import type {
  AssetFileProp,
  AssetProcessingForLocale,
  AssetProps,
  CreateAssetProps,
} from './entities/asset'
import type { AssetKeyProps, CreateAssetKeyProps } from './entities/asset-key'
import type {
  BulkActionProps,
  BulkActionPublishPayload,
  BulkActionUnpublishPayload,
  BulkActionValidatePayload,
} from './entities/bulk-action'
import type {
  CommentProps,
  CreateCommentParams,
  CreateCommentProps,
  DeleteCommentParams,
  GetCommentParentEntityParams,
  GetManyCommentsParams,
  PlainTextBodyFormat,
  RichTextBodyFormat,
  RichTextCommentBodyPayload,
  RichTextCommentProps,
  UpdateCommentParams,
  UpdateCommentProps,
} from './entities/comment'
import type { ContentTypeProps, CreateContentTypeProps } from './entities/content-type'
import type { EditorInterfaceProps } from './entities/editor-interface'
import type { CreateEntryProps, EntryProps, EntryReferenceProps } from './entities/entry'
import type { CreateEnvironmentProps, EnvironmentProps } from './entities/environment'
import type {
  CreateEnvironmentAliasProps,
  EnvironmentAliasProps,
} from './entities/environment-alias'
import type { CreateExtensionProps, ExtensionProps } from './entities/extension'
import type { CreateLocaleProps, LocaleProps } from './entities/locale'
import type { OrganizationProps } from './entities/organization'
import type {
  CreateOrganizationInvitationProps,
  OrganizationInvitationProps,
} from './entities/organization-invitation'
import type { OrganizationMembershipProps } from './entities/organization-membership'
import type {
  CreatePersonalAccessTokenProps,
  PersonalAccessTokenProps,
} from './entities/personal-access-token'
import type { PreviewApiKeyProps } from './entities/preview-api-key'
import type {
  ReleasePayload,
  ReleaseProps,
  ReleaseQueryOptions,
  ReleaseValidatePayload,
} from './entities/release'
import type {
  ReleaseAction,
  ReleaseActionProps,
  ReleaseActionQueryOptions,
} from './entities/release-action'
import type { CreateRoleProps, RoleProps } from './entities/role'
import type { ScheduledActionProps } from './entities/scheduled-action'
import type { SnapshotProps } from './entities/snapshot'
import type { SpaceProps } from './entities/space'
import type { SpaceMemberProps } from './entities/space-member'
import type { CreateSpaceMembershipProps, SpaceMembershipProps } from './entities/space-membership'
import type { CreateTagProps, DeleteTagParams, TagProps, UpdateTagProps } from './entities/tag'
import type { CreateTeamProps, TeamProps } from './entities/team'
import type { CreateTeamMembershipProps, TeamMembershipProps } from './entities/team-membership'
import type {
  CreateTeamSpaceMembershipProps,
  TeamSpaceMembershipProps,
} from './entities/team-space-membership'
import type { UsageProps } from './entities/usage'
import type { UserProps } from './entities/user'
import type {
  CreateWebhooksProps,
  UpsertWebhookSigningSecretPayload,
  WebhookCallDetailsProps,
  WebhookCallOverviewProps,
  WebhookHealthProps,
  WebhookProps,
  WebhookRetryPolicyPayload,
  WebhookRetryPolicyProps,
  WebhookSigningSecretProps,
} from './entities/webhook'

import type {
  CreateTaskParams,
  CreateTaskProps,
  DeleteTaskParams,
  TaskProps,
  UpdateTaskParams,
  UpdateTaskProps,
} from './entities/task'

import type { AppAccessTokenProps, CreateAppAccessTokenProps } from './entities/app-access-token'
import type {
  AppEventSubscriptionProps,
  CreateAppEventSubscriptionProps,
} from './entities/app-event-subscription'
import type { AppKeyProps, CreateAppKeyProps } from './entities/app-key'
import type { ConceptProps, CreateConceptProps } from './entities/concept'
import type { ConceptSchemeProps, CreateConceptSchemeProps } from './entities/concept-scheme'
import type {
  CreateEnvironmentTemplateProps,
  EnvironmentTemplateProps,
} from './entities/environment-template'
import type {
  CreateEnvironmentTemplateInstallationProps,
  EnvironmentTemplateInstallationProps,
  EnvironmentTemplateValidationProps,
  ValidateEnvironmentTemplateInstallationProps,
} from './entities/environment-template-installation'
import type { FunctionProps } from './entities/function'
import type { ResourceProps, ResourceQueryOptions } from './entities/resource'
import type {
  ResourceProviderProps,
  UpsertResourceProviderProps,
} from './entities/resource-provider'
import type {
  ResourceTypeProps,
  SpaceEnvResourceTypeProps,
  UpsertResourceTypeProps,
} from './entities/resource-type'
import type { UIConfigProps } from './entities/ui-config'
import type { UserUIConfigProps } from './entities/user-ui-config'
import type {
  CompleteWorkflowParams,
  CreateWorkflowParams,
  CreateWorkflowProps,
  DeleteWorkflowParams,
  WorkflowProps,
  WorkflowQueryOptions,
} from './entities/workflow'
import type {
  CreateWorkflowDefinitionParams,
  CreateWorkflowDefinitionProps,
  DeleteWorkflowDefinitionParams,
  WorkflowDefinitionProps,
  WorkflowDefinitionQueryOptions,
} from './entities/workflow-definition'
import type {
  WorkflowsChangelogEntryProps,
  WorkflowsChangelogQueryOptions,
} from './entities/workflows-changelog-entry'
<<<<<<< HEAD
import type {
  CreateOAuthApplicationProps,
  OAuthApplicationProps,
  UpdateOAuthApplicationProps,
} from './entities/oauth-application'
=======
import type { FunctionLogProps } from './entities/function-log'
>>>>>>> 6a938fa9

export interface DefaultElements<TPlainObject extends object = object> {
  toPlainObject(): TPlainObject
}

/**
 * Link is a reference object to another entity that can be resolved using tools such as contentful-resolve
 */
export interface Link<T extends string> {
  sys: {
    type: 'Link'
    linkType: T
    id: string
  }
}

/**
 * ResourceLink is a reference object to another entity outside of the current space/environment
 */
export interface ResourceLink<T extends string> {
  sys: {
    type: 'ResourceLink'
    linkType: T
    urn: string
  }
}

export interface VersionedLink<T extends string> {
  sys: {
    type: 'Link'
    linkType: T
    id: string
    version: number
  }
}

export interface BaseCollection<T> {
  sys: { type: 'Array' }
  items: T[]
}

/** String will be in ISO8601 datetime format e.g. 2013-06-26T13:57:24Z */
export type ISO8601Timestamp = string

export interface PaginationQueryOptions {
  skip?: number
  limit?: number
  order?: string
}

export interface QueryOptions extends PaginationQueryOptions {
  content_type?: string
  include?: number
  select?: string
  links_to_entry?: string

  [key: string]: any
}

export interface SpaceQueryOptions extends PaginationQueryOptions {
  spaceId?: string
}

export interface BasicMetaSysProps {
  type: string
  id: string
  version: number
  createdBy?: SysLink
  createdAt: string
  updatedBy?: SysLink
  updatedAt: string
}

export interface MetaSysProps extends BasicMetaSysProps {
  space?: SysLink
  /**
   * @deprecated `status` only exists on entities. Please refactor to use a
   * type guard to get the correct `EntityMetaSysProps` type with this property.
   */
  status?: SysLink
  publishedVersion?: number
  archivedVersion?: number
  archivedBy?: SysLink
  archivedAt?: string
  deletedVersion?: number
  deletedBy?: SysLink
  deletedAt?: string
}

export interface EntityMetaSysProps extends MetaSysProps {
  /**
   * @deprecated `contentType` only exists on entries. Please refactor to use a
   * type guard to get the correct `EntryMetaSysProps` type with this property.
   */
  contentType: SysLink
  space: SysLink
  status?: SysLink
  environment: SysLink
  publishedBy?: Link<'User'> | Link<'AppDefinition'>
  publishedAt?: string
  firstPublishedAt?: string
  publishedCounter?: number
  locale?: string
  fieldStatus?: { '*': Record<string, 'draft' | 'changed' | 'published'> }
}

export interface EntryMetaSysProps extends EntityMetaSysProps {
  contentType: SysLink
  automationTags: Link<'Tag'>[]
}

export interface MetaLinkProps {
  type: string
  linkType: string
  id: string
}

export interface MetadataProps {
  tags: Link<'Tag'>[]
  concepts?: Link<'TaxonomyConcept'>[]
}

export interface SysLink {
  sys: MetaLinkProps
}

export interface CollectionProp<TObj> {
  sys: {
    type: 'Array'
  }
  total: number
  skip: number
  limit: number
  items: TObj[]
}

export interface CursorPaginatedCollectionProp<TObj>
  extends Omit<CollectionProp<TObj>, 'total' | 'skip'> {
  pages?: {
    next?: string
    prev?: string
  }
}

export interface Collection<T, TPlain>
  extends CollectionProp<T>,
    DefaultElements<CollectionProp<TPlain>> {}

export interface CursorPaginatedCollection<T, TPlain>
  extends CursorPaginatedCollectionProp<T>,
    DefaultElements<CursorPaginatedCollectionProp<TPlain>> {}

/* eslint-disable @typescript-eslint/no-explicit-any */
export interface QueryOptions extends BasicQueryOptions {
  content_type?: string
  include?: number
  select?: string
}

export interface BasicQueryOptions {
  skip?: number
  limit?: number

  [key: string]: any
}

export interface BasicCursorPaginationOptions extends Omit<BasicQueryOptions, 'skip'> {
  pageNext?: string
  pagePrev?: string
}

// Base interface for shared fields
interface CursorPaginationBase {
  limit?: number
}

// Interfaces for each “exclusive” shape
interface CursorPaginationPageNext extends CursorPaginationBase {
  pageNext: string
  pagePrev?: never
}

interface CursorPaginationPagePrev extends CursorPaginationBase {
  pageNext?: never
  pagePrev: string
}

interface CursorPaginationNone extends CursorPaginationBase {
  pageNext?: never
  pagePrev?: never
}

export interface AcceptsQueryOptions {
  'accepts[all]'?: string
}

export type KeyValueMap = Record<string, any>

/**
 * @private
 */
type MRInternal<UA extends boolean> = {
  (opts: MROpts<'Http', 'get', UA>): MRReturn<'Http', 'get'>
  (opts: MROpts<'Http', 'patch', UA>): MRReturn<'Http', 'patch'>
  (opts: MROpts<'Http', 'post', UA>): MRReturn<'Http', 'post'>
  (opts: MROpts<'Http', 'put', UA>): MRReturn<'Http', 'put'>
  (opts: MROpts<'Http', 'delete', UA>): MRReturn<'Http', 'delete'>
  (opts: MROpts<'Http', 'request', UA>): MRReturn<'Http', 'request'>

  (opts: MROpts<'AppAction', 'get', UA>): MRReturn<'AppAction', 'get'>
  (opts: MROpts<'AppAction', 'getMany', UA>): MRReturn<'AppAction', 'getMany'>
  (opts: MROpts<'AppAction', 'delete', UA>): MRReturn<'AppAction', 'delete'>
  (opts: MROpts<'AppAction', 'create', UA>): MRReturn<'AppAction', 'create'>
  (opts: MROpts<'AppAction', 'update', UA>): MRReturn<'AppAction', 'update'>

  (opts: MROpts<'AppActionCall', 'create', UA>): MRReturn<'AppActionCall', 'create'>
  (opts: MROpts<'AppActionCall', 'createWithResponse', UA>): MRReturn<
    'AppActionCall',
    'createWithResponse'
  >
  (opts: MROpts<'AppActionCall', 'getCallDetails', UA>): MRReturn<'AppActionCall', 'getCallDetails'>

  (opts: MROpts<'AppBundle', 'get', UA>): MRReturn<'AppBundle', 'get'>
  (opts: MROpts<'AppBundle', 'getMany', UA>): MRReturn<'AppBundle', 'getMany'>
  (opts: MROpts<'AppBundle', 'delete', UA>): MRReturn<'AppBundle', 'delete'>
  (opts: MROpts<'AppBundle', 'create', UA>): MRReturn<'AppBundle', 'create'>

  (opts: MROpts<'ApiKey', 'get', UA>): MRReturn<'ApiKey', 'get'>
  (opts: MROpts<'ApiKey', 'getMany', UA>): MRReturn<'ApiKey', 'getMany'>
  (opts: MROpts<'ApiKey', 'create', UA>): MRReturn<'ApiKey', 'create'>
  (opts: MROpts<'ApiKey', 'createWithId', UA>): MRReturn<'ApiKey', 'createWithId'>
  (opts: MROpts<'ApiKey', 'update', UA>): MRReturn<'ApiKey', 'update'>
  (opts: MROpts<'ApiKey', 'delete', UA>): MRReturn<'ApiKey', 'delete'>

  (opts: MROpts<'AppDefinition', 'get', UA>): MRReturn<'AppDefinition', 'get'>
  (opts: MROpts<'AppDefinition', 'getMany', UA>): MRReturn<'AppDefinition', 'getMany'>
  (opts: MROpts<'AppDefinition', 'create', UA>): MRReturn<'AppDefinition', 'create'>
  (opts: MROpts<'AppDefinition', 'update', UA>): MRReturn<'AppDefinition', 'update'>
  (opts: MROpts<'AppDefinition', 'delete', UA>): MRReturn<'AppDefinition', 'delete'>
  (opts: MROpts<'AppDefinition', 'getInstallationsForOrg', UA>): MRReturn<
    'AppDefinition',
    'getInstallationsForOrg'
  >

  (opts: MROpts<'AppInstallation', 'get', UA>): MRReturn<'AppInstallation', 'get'>
  (opts: MROpts<'AppInstallation', 'getMany', UA>): MRReturn<'AppInstallation', 'getMany'>
  (opts: MROpts<'AppInstallation', 'upsert', UA>): MRReturn<'AppInstallation', 'upsert'>
  (opts: MROpts<'AppInstallation', 'delete', UA>): MRReturn<'AppInstallation', 'delete'>
  (opts: MROpts<'AppInstallation', 'getForOrganization', UA>): MRReturn<
    'AppInstallation',
    'getForOrganization'
  >

  (opts: MROpts<'Asset', 'getMany', UA>): MRReturn<'Asset', 'getMany'>
  (opts: MROpts<'Asset', 'getPublished', UA>): MRReturn<'Asset', 'getPublished'>
  (opts: MROpts<'Asset', 'get', UA>): MRReturn<'Asset', 'get'>
  (opts: MROpts<'Asset', 'update', UA>): MRReturn<'Asset', 'update'>
  (opts: MROpts<'Asset', 'delete', UA>): MRReturn<'Asset', 'delete'>
  (opts: MROpts<'Asset', 'publish', UA>): MRReturn<'Asset', 'publish'>
  (opts: MROpts<'Asset', 'unpublish', UA>): MRReturn<'Asset', 'unpublish'>
  (opts: MROpts<'Asset', 'archive', UA>): MRReturn<'Asset', 'archive'>
  (opts: MROpts<'Asset', 'unarchive', UA>): MRReturn<'Asset', 'unarchive'>
  (opts: MROpts<'Asset', 'create', UA>): MRReturn<'Asset', 'create'>
  (opts: MROpts<'Asset', 'createWithId', UA>): MRReturn<'Asset', 'createWithId'>
  (opts: MROpts<'Asset', 'createFromFiles', UA>): MRReturn<'Asset', 'createFromFiles'>
  (opts: MROpts<'Asset', 'processForAllLocales', UA>): MRReturn<'Asset', 'processForAllLocales'>
  (opts: MROpts<'Asset', 'processForLocale', UA>): MRReturn<'Asset', 'processForLocale'>

  (opts: MROpts<'AppUpload', 'get', UA>): MRReturn<'AppUpload', 'get'>
  (opts: MROpts<'AppUpload', 'delete', UA>): MRReturn<'AppUpload', 'delete'>
  (opts: MROpts<'AppUpload', 'create', UA>): MRReturn<'AppUpload', 'create'>

  (opts: MROpts<'AppDetails', 'upsert', UA>): MRReturn<'AppDetails', 'upsert'>
  (opts: MROpts<'AppDetails', 'get', UA>): MRReturn<'AppDetails', 'get'>
  (opts: MROpts<'AppDetails', 'delete', UA>): MRReturn<'AppDetails', 'delete'>

  (opts: MROpts<'AppSignedRequest', 'create', UA>): MRReturn<'AppSignedRequest', 'create'>

  (opts: MROpts<'AppSigningSecret', 'upsert', UA>): MRReturn<'AppSigningSecret', 'upsert'>
  (opts: MROpts<'AppSigningSecret', 'get', UA>): MRReturn<'AppSigningSecret', 'get'>
  (opts: MROpts<'AppSigningSecret', 'delete', UA>): MRReturn<'AppSigningSecret', 'delete'>

  (opts: MROpts<'AppEventSubscription', 'upsert', UA>): MRReturn<'AppEventSubscription', 'upsert'>
  (opts: MROpts<'AppEventSubscription', 'get', UA>): MRReturn<'AppEventSubscription', 'get'>
  (opts: MROpts<'AppEventSubscription', 'delete', UA>): MRReturn<'AppEventSubscription', 'delete'>

  (opts: MROpts<'AppKey', 'get', UA>): MRReturn<'AppKey', 'get'>
  (opts: MROpts<'AppKey', 'getMany', UA>): MRReturn<'AppKey', 'getMany'>
  (opts: MROpts<'AppKey', 'create', UA>): MRReturn<'AppKey', 'create'>
  (opts: MROpts<'AppKey', 'delete', UA>): MRReturn<'AppKey', 'delete'>

  (opts: MROpts<'AppAccessToken', 'create', UA>): MRReturn<'AppAccessToken', 'create'>

  (opts: MROpts<'AssetKey', 'create', UA>): MRReturn<'AssetKey', 'create'>

  (opts: MROpts<'BulkAction', 'get', UA>): MRReturn<'BulkAction', 'get'>
  (opts: MROpts<'BulkAction', 'publish', UA>): MRReturn<'BulkAction', 'publish'>
  (opts: MROpts<'BulkAction', 'unpublish', UA>): MRReturn<'BulkAction', 'unpublish'>
  (opts: MROpts<'BulkAction', 'validate', UA>): MRReturn<'BulkAction', 'validate'>

  (opts: MROpts<'Comment', 'get', UA>): MRReturn<'Comment', 'get'>
  (opts: MROpts<'Comment', 'getMany', UA>): MRReturn<'Comment', 'getMany'>
  (opts: MROpts<'Comment', 'getAll', UA>): MRReturn<'Comment', 'getAll'>
  (opts: MROpts<'Comment', 'create', UA>): MRReturn<'Comment', 'create'>
  (opts: MROpts<'Comment', 'update', UA>): MRReturn<'Comment', 'update'>
  (opts: MROpts<'Comment', 'delete', UA>): MRReturn<'Comment', 'delete'>

  (opts: MROpts<'Concept', 'get', UA>): MRReturn<'Concept', 'get'>
  (opts: MROpts<'Concept', 'getMany', UA>): MRReturn<'Concept', 'getMany'>
  (opts: MROpts<'Concept', 'getTotal', UA>): MRReturn<'Concept', 'getTotal'>
  (opts: MROpts<'Concept', 'getDescendants', UA>): MRReturn<'Concept', 'getDescendants'>
  (opts: MROpts<'Concept', 'create', UA>): MRReturn<'Concept', 'create'>
  (opts: MROpts<'Concept', 'createWithId', UA>): MRReturn<'Concept', 'createWithId'>
  (opts: MROpts<'Concept', 'patch', UA>): MRReturn<'Concept', 'patch'>
  (opts: MROpts<'Concept', 'update', UA>): MRReturn<'Concept', 'update'>
  (opts: MROpts<'Concept', 'updatePut', UA>): MRReturn<'Concept', 'updatePut'>
  (opts: MROpts<'Concept', 'delete', UA>): MRReturn<'Concept', 'delete'>

  (opts: MROpts<'ConceptScheme', 'get', UA>): MRReturn<'ConceptScheme', 'get'>
  (opts: MROpts<'ConceptScheme', 'getMany', UA>): MRReturn<'ConceptScheme', 'getMany'>
  (opts: MROpts<'ConceptScheme', 'getTotal', UA>): MRReturn<'ConceptScheme', 'getTotal'>
  (opts: MROpts<'ConceptScheme', 'create', UA>): MRReturn<'ConceptScheme', 'create'>
  (opts: MROpts<'ConceptScheme', 'createWithId', UA>): MRReturn<'ConceptScheme', 'createWithId'>
  (opts: MROpts<'ConceptScheme', 'patch', UA>): MRReturn<'ConceptScheme', 'patch'>
  (opts: MROpts<'ConceptScheme', 'update', UA>): MRReturn<'ConceptScheme', 'update'>
  (opts: MROpts<'ConceptScheme', 'updatePut', UA>): MRReturn<'ConceptScheme', 'updatePut'>
  (opts: MROpts<'ConceptScheme', 'delete', UA>): MRReturn<'ConceptScheme', 'delete'>

  (opts: MROpts<'ContentType', 'get', UA>): MRReturn<'ContentType', 'get'>
  (opts: MROpts<'ContentType', 'getMany', UA>): MRReturn<'ContentType', 'getMany'>
  (opts: MROpts<'ContentType', 'update', UA>): MRReturn<'ContentType', 'update'>
  (opts: MROpts<'ContentType', 'create', UA>): MRReturn<'ContentType', 'create'>
  (opts: MROpts<'ContentType', 'createWithId', UA>): MRReturn<'ContentType', 'createWithId'>
  (opts: MROpts<'ContentType', 'delete', UA>): MRReturn<'ContentType', 'delete'>
  (opts: MROpts<'ContentType', 'publish', UA>): MRReturn<'ContentType', 'publish'>
  (opts: MROpts<'ContentType', 'unpublish', UA>): MRReturn<'ContentType', 'unpublish'>

  (opts: MROpts<'EditorInterface', 'get', UA>): MRReturn<'EditorInterface', 'get'>
  (opts: MROpts<'EditorInterface', 'getMany', UA>): MRReturn<'EditorInterface', 'getMany'>
  (opts: MROpts<'EditorInterface', 'update', UA>): MRReturn<'EditorInterface', 'update'>

  (opts: MROpts<'Environment', 'get', UA>): MRReturn<'Environment', 'get'>
  (opts: MROpts<'Environment', 'getMany', UA>): MRReturn<'Environment', 'getMany'>
  (opts: MROpts<'Environment', 'create', UA>): MRReturn<'Environment', 'create'>
  (opts: MROpts<'Environment', 'createWithId', UA>): MRReturn<'Environment', 'createWithId'>
  (opts: MROpts<'Environment', 'update', UA>): MRReturn<'Environment', 'update'>
  (opts: MROpts<'Environment', 'delete', UA>): MRReturn<'Environment', 'delete'>

  (opts: MROpts<'EnvironmentAlias', 'get', UA>): MRReturn<'EnvironmentAlias', 'get'>
  (opts: MROpts<'EnvironmentAlias', 'getMany', UA>): MRReturn<'EnvironmentAlias', 'getMany'>
  (opts: MROpts<'EnvironmentAlias', 'createWithId', UA>): MRReturn<
    'EnvironmentAlias',
    'createWithId'
  >
  (opts: MROpts<'EnvironmentAlias', 'update', UA>): MRReturn<'EnvironmentAlias', 'update'>
  (opts: MROpts<'EnvironmentAlias', 'delete', UA>): MRReturn<'EnvironmentAlias', 'delete'>

  (opts: MROpts<'EnvironmentTemplate', 'get', UA>): MRReturn<'EnvironmentTemplate', 'get'>
  (opts: MROpts<'EnvironmentTemplate', 'getMany', UA>): MRReturn<'EnvironmentTemplate', 'getMany'>
  (opts: MROpts<'EnvironmentTemplate', 'create', UA>): MRReturn<'EnvironmentTemplate', 'create'>
  (opts: MROpts<'EnvironmentTemplate', 'update', UA>): MRReturn<'EnvironmentTemplate', 'update'>
  (opts: MROpts<'EnvironmentTemplate', 'delete', UA>): MRReturn<'EnvironmentTemplate', 'delete'>
  (opts: MROpts<'EnvironmentTemplate', 'versions', UA>): MRReturn<'EnvironmentTemplate', 'versions'>
  (opts: MROpts<'EnvironmentTemplate', 'versionUpdate', UA>): MRReturn<
    'EnvironmentTemplate',
    'versionUpdate'
  >
  (opts: MROpts<'EnvironmentTemplate', 'validate', UA>): MRReturn<'EnvironmentTemplate', 'validate'>
  (opts: MROpts<'EnvironmentTemplate', 'install', UA>): MRReturn<'EnvironmentTemplate', 'install'>
  (opts: MROpts<'EnvironmentTemplate', 'disconnect', UA>): MRReturn<
    'EnvironmentTemplate',
    'disconnect'
  >

  (opts: MROpts<'EnvironmentTemplateInstallation', 'getMany', UA>): MRReturn<
    'EnvironmentTemplateInstallation',
    'getMany'
  >
  (opts: MROpts<'EnvironmentTemplateInstallation', 'getForEnvironment', UA>): MRReturn<
    'EnvironmentTemplateInstallation',
    'getForEnvironment'
  >

  (opts: MROpts<'Entry', 'getMany', UA>): MRReturn<'Entry', 'getMany'>
  (opts: MROpts<'Entry', 'getPublished', UA>): MRReturn<'Entry', 'getPublished'>
  (opts: MROpts<'Entry', 'get', UA>): MRReturn<'Entry', 'get'>
  (opts: MROpts<'Entry', 'patch', UA>): MRReturn<'Entry', 'patch'>
  (opts: MROpts<'Entry', 'update', UA>): MRReturn<'Entry', 'update'>
  (opts: MROpts<'Entry', 'delete', UA>): MRReturn<'Entry', 'delete'>
  (opts: MROpts<'Entry', 'publish', UA>): MRReturn<'Entry', 'publish'>
  (opts: MROpts<'Entry', 'unpublish', UA>): MRReturn<'Entry', 'unpublish'>
  (opts: MROpts<'Entry', 'archive', UA>): MRReturn<'Entry', 'archive'>
  (opts: MROpts<'Entry', 'unarchive', UA>): MRReturn<'Entry', 'unarchive'>
  (opts: MROpts<'Entry', 'create', UA>): MRReturn<'Entry', 'create'>
  (opts: MROpts<'Entry', 'createWithId', UA>): MRReturn<'Entry', 'createWithId'>
  (opts: MROpts<'Entry', 'references', UA>): MRReturn<'Entry', 'references'>

  (opts: MROpts<'Extension', 'get', UA>): MRReturn<'Extension', 'get'>
  (opts: MROpts<'Extension', 'getMany', UA>): MRReturn<'Extension', 'getMany'>
  (opts: MROpts<'Extension', 'create', UA>): MRReturn<'Extension', 'create'>
  (opts: MROpts<'Extension', 'createWithId', UA>): MRReturn<'Extension', 'createWithId'>
  (opts: MROpts<'Extension', 'update', UA>): MRReturn<'Extension', 'update'>
  (opts: MROpts<'Extension', 'delete', UA>): MRReturn<'Extension', 'delete'>

  (opts: MROpts<'Function', 'get', UA>): MRReturn<'Function', 'get'>
  (opts: MROpts<'Function', 'getMany', UA>): MRReturn<'Function', 'getMany'>
  (opts: MROpts<'Function', 'getManyForEnvironment', UA>): MRReturn<
    'Function',
    'getManyForEnvironment'
  >

  (opts: MROpts<'FunctionLog', 'get', UA>): MRReturn<'FunctionLog', 'get'>
  (opts: MROpts<'FunctionLog', 'getMany', UA>): MRReturn<'FunctionLog', 'getMany'>

  (opts: MROpts<'Locale', 'get', UA>): MRReturn<'Locale', 'get'>
  (opts: MROpts<'Locale', 'getMany', UA>): MRReturn<'Locale', 'getMany'>
  (opts: MROpts<'Locale', 'delete', UA>): MRReturn<'Locale', 'delete'>
  (opts: MROpts<'Locale', 'update', UA>): MRReturn<'Locale', 'update'>
  (opts: MROpts<'Locale', 'create', UA>): MRReturn<'Locale', 'create'>

  (opts: MROpts<'Organization', 'getMany', UA>): MRReturn<'Organization', 'getMany'>
  (opts: MROpts<'Organization', 'get', UA>): MRReturn<'Organization', 'get'>

  (opts: MROpts<'OrganizationInvitation', 'get', UA>): MRReturn<'OrganizationInvitation', 'get'>
  (opts: MROpts<'OrganizationInvitation', 'create', UA>): MRReturn<
    'OrganizationInvitation',
    'create'
  >

  (opts: MROpts<'OrganizationMembership', 'get', UA>): MRReturn<'OrganizationMembership', 'get'>
  (opts: MROpts<'OrganizationMembership', 'getMany', UA>): MRReturn<
    'OrganizationMembership',
    'getMany'
  >
  (opts: MROpts<'OrganizationMembership', 'update', UA>): MRReturn<
    'OrganizationMembership',
    'update'
  >
  (opts: MROpts<'OrganizationMembership', 'delete', UA>): MRReturn<
    'OrganizationMembership',
    'delete'
  >

  (opts: MROpts<'PersonalAccessToken', 'get', UA>): MRReturn<'PersonalAccessToken', 'get'>
  (opts: MROpts<'PersonalAccessToken', 'getMany', UA>): MRReturn<'PersonalAccessToken', 'getMany'>
  (opts: MROpts<'PersonalAccessToken', 'create', UA>): MRReturn<'PersonalAccessToken', 'create'>
  (opts: MROpts<'PersonalAccessToken', 'revoke', UA>): MRReturn<'PersonalAccessToken', 'revoke'>

  (opts: MROpts<'AccessToken', 'get', UA>): MRReturn<'AccessToken', 'get'>
  (opts: MROpts<'AccessToken', 'getMany', UA>): MRReturn<'AccessToken', 'getMany'>
  (opts: MROpts<'AccessToken', 'createPersonalAccessToken', UA>): MRReturn<
    'AccessToken',
    'createPersonalAccessToken'
  >
  (opts: MROpts<'AccessToken', 'revoke', UA>): MRReturn<'AccessToken', 'revoke'>
  (opts: MROpts<'AccessToken', 'getManyForOrganization', UA>): MRReturn<
    'AccessToken',
    'getManyForOrganization'
  >

  (opts: MROpts<'OAuthApplication', 'get', UA>): MRReturn<'OAuthApplication', 'get'>
  (opts: MROpts<'OAuthApplication', 'getManyForUser', UA>): MRReturn<
    'OAuthApplication',
    'getManyForUser'
  >
  (opts: MROpts<'OAuthApplication', 'create', UA>): MRReturn<'OAuthApplication', 'create'>
  (opts: MROpts<'OAuthApplication', 'update', UA>): MRReturn<'OAuthApplication', 'update'>
  (opts: MROpts<'OAuthApplication', 'delete', UA>): MRReturn<'OAuthApplication', 'delete'>

  (opts: MROpts<'PreviewApiKey', 'get', UA>): MRReturn<'PreviewApiKey', 'get'>
  (opts: MROpts<'PreviewApiKey', 'getMany', UA>): MRReturn<'PreviewApiKey', 'getMany'>

  (opts: MROpts<'Release', 'archive', UA>): MRReturn<'Release', 'archive'>
  (opts: MROpts<'Release', 'get', UA>): MRReturn<'Release', 'get'>
  (opts: MROpts<'Release', 'query', UA>): MRReturn<'Release', 'query'>
  (opts: MROpts<'Release', 'create', UA>): MRReturn<'Release', 'create'>
  (opts: MROpts<'Release', 'update', UA>): MRReturn<'Release', 'update'>
  (opts: MROpts<'Release', 'delete', UA>): MRReturn<'Release', 'delete'>
  (opts: MROpts<'Release', 'publish', UA>): MRReturn<'Release', 'publish'>
  (opts: MROpts<'Release', 'unpublish', UA>): MRReturn<'Release', 'unpublish'>
  (opts: MROpts<'Release', 'unarchive', UA>): MRReturn<'Release', 'unarchive'>
  (opts: MROpts<'Release', 'validate', UA>): MRReturn<'Release', 'validate'>

  (opts: MROpts<'ReleaseAction', 'get', UA>): MRReturn<'ReleaseAction', 'get'>
  (opts: MROpts<'ReleaseAction', 'getMany', UA>): MRReturn<'ReleaseAction', 'getMany'>
  (opts: MROpts<'ReleaseAction', 'queryForRelease', UA>): MRReturn<
    'ReleaseAction',
    'queryForRelease'
  >
  (opts: MROpts<'Resource', 'getMany', UA>): MRReturn<'Resource', 'getMany'>
  (opts: MROpts<'ResourceProvider', 'get', UA>): MRReturn<'ResourceProvider', 'get'>
  (opts: MROpts<'ResourceProvider', 'upsert', UA>): MRReturn<'ResourceProvider', 'upsert'>
  (opts: MROpts<'ResourceProvider', 'delete', UA>): MRReturn<'ResourceProvider', 'delete'>

  (opts: MROpts<'ResourceType', 'get', UA>): MRReturn<'ResourceType', 'get'>
  (opts: MROpts<'ResourceType', 'upsert', UA>): MRReturn<'ResourceType', 'upsert'>
  (opts: MROpts<'ResourceType', 'delete', UA>): MRReturn<'ResourceType', 'delete'>
  (opts: MROpts<'ResourceType', 'getForEnvironment', UA>): MRReturn<
    'ResourceType',
    'getForEnvironment'
  >
  (opts: MROpts<'ResourceType', 'getMany', UA>): MRReturn<'ResourceType', 'getMany'>

  (opts: MROpts<'Role', 'get', UA>): MRReturn<'Role', 'get'>
  (opts: MROpts<'Role', 'getMany', UA>): MRReturn<'Role', 'getMany'>
  (opts: MROpts<'Role', 'getManyForOrganization', UA>): MRReturn<'Role', 'getManyForOrganization'>
  (opts: MROpts<'Role', 'create', UA>): MRReturn<'Role', 'create'>
  (opts: MROpts<'Role', 'createWithId', UA>): MRReturn<'Role', 'createWithId'>
  (opts: MROpts<'Role', 'update', UA>): MRReturn<'Role', 'update'>
  (opts: MROpts<'Role', 'delete', UA>): MRReturn<'Role', 'delete'>

  (opts: MROpts<'ScheduledAction', 'get', UA>): MRReturn<'ScheduledAction', 'get'>
  (opts: MROpts<'ScheduledAction', 'getMany', UA>): MRReturn<'ScheduledAction', 'getMany'>
  (opts: MROpts<'ScheduledAction', 'create', UA>): MRReturn<'ScheduledAction', 'create'>
  (opts: MROpts<'ScheduledAction', 'update', UA>): MRReturn<'ScheduledAction', 'update'>
  (opts: MROpts<'ScheduledAction', 'delete', UA>): MRReturn<'ScheduledAction', 'delete'>

  (opts: MROpts<'Snapshot', 'getManyForEntry', UA>): MRReturn<'Snapshot', 'getManyForEntry'>
  (opts: MROpts<'Snapshot', 'getForEntry', UA>): MRReturn<'Snapshot', 'getForEntry'>
  (opts: MROpts<'Snapshot', 'getManyForContentType', UA>): MRReturn<
    'Snapshot',
    'getManyForContentType'
  >
  (opts: MROpts<'Snapshot', 'getForContentType', UA>): MRReturn<'Snapshot', 'getForContentType'>

  (opts: MROpts<'Space', 'get', UA>): MRReturn<'Space', 'get'>
  (opts: MROpts<'Space', 'getMany', UA>): MRReturn<'Space', 'getMany'>
  (opts: MROpts<'Space', 'getManyForOrganization', UA>): MRReturn<'Space', 'getManyForOrganization'>
  (opts: MROpts<'Space', 'create', UA>): MRReturn<'Space', 'create'>
  (opts: MROpts<'Space', 'update', UA>): MRReturn<'Space', 'update'>
  (opts: MROpts<'Space', 'delete', UA>): MRReturn<'Space', 'delete'>

  (opts: MROpts<'SpaceMember', 'get', UA>): MRReturn<'SpaceMember', 'get'>
  (opts: MROpts<'SpaceMember', 'getMany', UA>): MRReturn<'SpaceMember', 'getMany'>

  (opts: MROpts<'SpaceMembership', 'get', UA>): MRReturn<'SpaceMembership', 'get'>
  (opts: MROpts<'SpaceMembership', 'getMany', UA>): MRReturn<'SpaceMembership', 'getMany'>
  (opts: MROpts<'SpaceMembership', 'getForOrganization', UA>): MRReturn<
    'SpaceMembership',
    'getForOrganization'
  >
  (opts: MROpts<'SpaceMembership', 'getManyForOrganization', UA>): MRReturn<
    'SpaceMembership',
    'getManyForOrganization'
  >
  (opts: MROpts<'SpaceMembership', 'create', UA>): MRReturn<'SpaceMembership', 'create'>
  (opts: MROpts<'SpaceMembership', 'createWithId', UA>): MRReturn<'SpaceMembership', 'createWithId'>
  (opts: MROpts<'SpaceMembership', 'update', UA>): MRReturn<'SpaceMembership', 'update'>
  (opts: MROpts<'SpaceMembership', 'delete', UA>): MRReturn<'SpaceMembership', 'delete'>

  (opts: MROpts<'Tag', 'get', UA>): MRReturn<'Tag', 'get'>
  (opts: MROpts<'Tag', 'getMany', UA>): MRReturn<'Tag', 'getMany'>
  (opts: MROpts<'Tag', 'createWithId', UA>): MRReturn<'Tag', 'createWithId'>
  (opts: MROpts<'Tag', 'update', UA>): MRReturn<'Tag', 'update'>
  (opts: MROpts<'Tag', 'delete', UA>): MRReturn<'Tag', 'delete'>

  (opts: MROpts<'Task', 'get', UA>): MRReturn<'Task', 'get'>
  (opts: MROpts<'Task', 'getMany', UA>): MRReturn<'Task', 'getMany'>
  (opts: MROpts<'Task', 'getAll', UA>): MRReturn<'Task', 'getAll'>
  (opts: MROpts<'Task', 'create', UA>): MRReturn<'Task', 'create'>
  (opts: MROpts<'Task', 'update', UA>): MRReturn<'Task', 'update'>
  (opts: MROpts<'Task', 'delete', UA>): MRReturn<'Task', 'delete'>

  (opts: MROpts<'Team', 'get', UA>): MRReturn<'Team', 'get'>
  (opts: MROpts<'Team', 'getMany', UA>): MRReturn<'Team', 'getMany'>
  (opts: MROpts<'Team', 'getManyForSpace', UA>): MRReturn<'Team', 'getManyForSpace'>
  (opts: MROpts<'Team', 'create', UA>): MRReturn<'Team', 'create'>
  (opts: MROpts<'Team', 'update', UA>): MRReturn<'Team', 'update'>
  (opts: MROpts<'Team', 'delete', UA>): MRReturn<'Team', 'delete'>

  (opts: MROpts<'TeamMembership', 'get', UA>): MRReturn<'TeamMembership', 'get'>
  (opts: MROpts<'TeamMembership', 'getManyForOrganization', UA>): MRReturn<
    'TeamMembership',
    'getManyForOrganization'
  >
  (opts: MROpts<'TeamMembership', 'getManyForTeam', UA>): MRReturn<
    'TeamMembership',
    'getManyForTeam'
  >
  (opts: MROpts<'TeamMembership', 'create', UA>): MRReturn<'TeamMembership', 'create'>
  (opts: MROpts<'TeamMembership', 'update', UA>): MRReturn<'TeamMembership', 'update'>
  (opts: MROpts<'TeamMembership', 'delete', UA>): MRReturn<'TeamMembership', 'delete'>

  (opts: MROpts<'TeamSpaceMembership', 'get', UA>): MRReturn<'TeamSpaceMembership', 'get'>
  (opts: MROpts<'TeamSpaceMembership', 'getMany', UA>): MRReturn<'TeamSpaceMembership', 'getMany'>
  (opts: MROpts<'TeamSpaceMembership', 'getForOrganization', UA>): MRReturn<
    'TeamSpaceMembership',
    'getForOrganization'
  >
  (opts: MROpts<'TeamSpaceMembership', 'getManyForOrganization', UA>): MRReturn<
    'TeamSpaceMembership',
    'getManyForOrganization'
  >
  (opts: MROpts<'TeamSpaceMembership', 'create', UA>): MRReturn<'TeamSpaceMembership', 'create'>
  (opts: MROpts<'TeamSpaceMembership', 'update', UA>): MRReturn<'TeamSpaceMembership', 'update'>
  (opts: MROpts<'TeamSpaceMembership', 'delete', UA>): MRReturn<'TeamSpaceMembership', 'delete'>

  (opts: MROpts<'UIConfig', 'get', UA>): MRReturn<'UIConfig', 'get'>
  (opts: MROpts<'UIConfig', 'update', UA>): MRReturn<'UIConfig', 'update'>

  (opts: MROpts<'Upload', 'get', UA>): MRReturn<'Entry', 'get'>
  (opts: MROpts<'Upload', 'create', UA>): MRReturn<'Entry', 'create'>
  (opts: MROpts<'Upload', 'delete', UA>): MRReturn<'Entry', 'delete'>

  (opts: MROpts<'UploadCredential', 'create', UA>): MRReturn<'UploadCredential', 'create'>

  (opts: MROpts<'Usage', 'getManyForSpace', UA>): MRReturn<'Usage', 'getManyForSpace'>
  (opts: MROpts<'Usage', 'getManyForOrganization', UA>): MRReturn<'Usage', 'getManyForOrganization'>

  (opts: MROpts<'User', 'getManyForSpace', UA>): MRReturn<'User', 'getManyForSpace'>
  (opts: MROpts<'User', 'getForSpace', UA>): MRReturn<'User', 'getForSpace'>
  (opts: MROpts<'User', 'getCurrent', UA>): MRReturn<'User', 'getCurrent'>
  (opts: MROpts<'User', 'getForOrganization', UA>): MRReturn<'User', 'getForOrganization'>
  (opts: MROpts<'User', 'getManyForOrganization', UA>): MRReturn<'User', 'getManyForOrganization'>

  (opts: MROpts<'UserUIConfig', 'get', UA>): MRReturn<'UserUIConfig', 'update'>
  (opts: MROpts<'UserUIConfig', 'update', UA>): MRReturn<'UserUIConfig', 'update'>

  (opts: MROpts<'Webhook', 'get', UA>): MRReturn<'Webhook', 'get'>
  (opts: MROpts<'Webhook', 'getMany', UA>): MRReturn<'Webhook', 'getMany'>
  (opts: MROpts<'Webhook', 'getCallDetails', UA>): MRReturn<'Webhook', 'getCallDetails'>
  (opts: MROpts<'Webhook', 'getHealthStatus', UA>): MRReturn<'Webhook', 'getHealthStatus'>
  (opts: MROpts<'Webhook', 'getManyCallDetails', UA>): MRReturn<'Webhook', 'getManyCallDetails'>
  (opts: MROpts<'Webhook', 'getSigningSecret', UA>): MRReturn<'Webhook', 'getSigningSecret'>
  (opts: MROpts<'Webhook', 'getRetryPolicy', UA>): MRReturn<'Webhook', 'getRetryPolicy'>
  (opts: MROpts<'Webhook', 'create', UA>): MRReturn<'Webhook', 'create'>
  (opts: MROpts<'Webhook', 'createWithId', UA>): MRReturn<'Webhook', 'createWithId'>
  (opts: MROpts<'Webhook', 'update', UA>): MRReturn<'Webhook', 'update'>
  (opts: MROpts<'Webhook', 'upsertSigningSecret', UA>): MRReturn<'Webhook', 'upsertSigningSecret'>
  (opts: MROpts<'Webhook', 'upsertRetryPolicy', UA>): MRReturn<'Webhook', 'upsertRetryPolicy'>
  (opts: MROpts<'Webhook', 'delete', UA>): MRReturn<'Webhook', 'delete'>
  (opts: MROpts<'Webhook', 'deleteSigningSecret', UA>): MRReturn<'Webhook', 'deleteSigningSecret'>
  (opts: MROpts<'Webhook', 'deleteRetryPolicy', UA>): MRReturn<'Webhook', 'deleteRetryPolicy'>

  (opts: MROpts<'WorkflowDefinition', 'get', UA>): MRReturn<'WorkflowDefinition', 'get'>
  (opts: MROpts<'WorkflowDefinition', 'getMany', UA>): MRReturn<'WorkflowDefinition', 'getMany'>
  (opts: MROpts<'WorkflowDefinition', 'create', UA>): MRReturn<'WorkflowDefinition', 'create'>
  (opts: MROpts<'WorkflowDefinition', 'update', UA>): MRReturn<'WorkflowDefinition', 'update'>
  (opts: MROpts<'WorkflowDefinition', 'delete', UA>): MRReturn<'WorkflowDefinition', 'delete'>

  (opts: MROpts<'Workflow', 'get', UA>): MRReturn<'Workflow', 'get'>
  (opts: MROpts<'Workflow', 'getMany', UA>): MRReturn<'Workflow', 'getMany'>
  (opts: MROpts<'Workflow', 'create', UA>): MRReturn<'Workflow', 'create'>
  (opts: MROpts<'Workflow', 'update', UA>): MRReturn<'Workflow', 'update'>
  (opts: MROpts<'Workflow', 'delete', UA>): MRReturn<'Workflow', 'delete'>
  (opts: MROpts<'Workflow', 'complete', UA>): MRReturn<'Workflow', 'complete'>

  (opts: MROpts<'WorkflowsChangelog', 'getMany', UA>): MRReturn<'WorkflowsChangelog', 'getMany'>
}

/**
 * @private
 */
export type MakeRequestWithUserAgent = MRInternal<true>

/**
 * @private
 */
export type MakeRequest = MRInternal<false>

/**
 * @private
 */
type Without<T, U> = { [P in Exclude<keyof T, keyof U>]?: never }

/**
 * @private
 */
export type XOR<T, U> = T | U extends object ? (Without<T, U> & U) | (Without<U, T> & T) : T | U

export interface Adapter {
  makeRequest: MakeRequestWithUserAgent
}

/**
 * @private
 */
export type MRActions = {
  Resource: {
    getMany: {
      params: GetResourceParams & { query?: ResourceQueryOptions }
      headers?: RawAxiosRequestHeaders
      return: CursorPaginatedCollectionProp<ResourceProps>
    }
  }
  ResourceProvider: {
    get: { params: GetResourceProviderParams; return: ResourceProviderProps }
    upsert: {
      params: GetResourceProviderParams
      payload: UpsertResourceProviderProps
      headers?: RawAxiosRequestHeaders
      return: ResourceProviderProps
    }
    delete: { params: GetResourceProviderParams; return: any }
  }
  ResourceType: {
    get: { params: GetResourceTypeParams; return: ResourceTypeProps }
    getMany: {
      params: Omit<GetResourceTypeParams, 'resourceTypeId'>
      return: CollectionProp<ResourceTypeProps>
    }
    upsert: {
      params: GetResourceTypeParams
      payload: UpsertResourceTypeProps
      headers?: RawAxiosRequestHeaders
      return: ResourceTypeProps
    }
    delete: { params: GetResourceTypeParams; return: any }
    getForEnvironment: {
      params: GetSpaceEnvironmentParams & { query?: BasicCursorPaginationOptions }
      return: CursorPaginatedCollectionProp<SpaceEnvResourceTypeProps>
    }
  }
  Http: {
    get: { params: { url: string; config?: RawAxiosRequestConfig }; return: any }
    patch: { params: { url: string; config?: RawAxiosRequestConfig }; payload: any; return: any }
    post: { params: { url: string; config?: RawAxiosRequestConfig }; payload: any; return: any }
    put: { params: { url: string; config?: RawAxiosRequestConfig }; payload: any; return: any }
    delete: { params: { url: string; config?: RawAxiosRequestConfig }; return: any }
    request: { params: { url: string; config?: RawAxiosRequestConfig }; return: any }
  }
  AppAction: {
    get: { params: GetAppActionParams; return: AppActionProps }
    getMany: {
      params: GetAppDefinitionParams & QueryParams
      return: CollectionProp<AppActionProps>
    }
    getManyForEnvironment: {
      params: GetAppActionsForEnvParams & QueryParams
      return: CollectionProp<AppActionProps>
    }
    delete: { params: GetAppActionParams; return: void }
    create: {
      params: GetAppDefinitionParams
      payload: CreateAppActionProps
      return: AppActionProps
    }
    update: {
      params: GetAppActionParams
      payload: CreateAppActionProps
      return: AppActionProps
    }
  }
  AppActionCall: {
    create: {
      params: GetAppActionCallParams
      payload: CreateAppActionCallProps
      return: AppActionCallProps
    }
    getCallDetails: {
      params: GetAppActionCallDetailsParams
      return: AppActionCallResponse
    }
    createWithResponse: {
      params: GetAppActionCallParams
      payload: CreateAppActionCallProps
      return: AppActionCallResponse
    }
  }
  AppBundle: {
    get: { params: GetAppBundleParams; return: AppBundleProps }
    getMany: {
      params: GetAppDefinitionParams & QueryParams
      return: CollectionProp<AppBundleProps>
    }
    delete: { params: GetAppBundleParams; return: void }
    create: {
      params: GetAppDefinitionParams
      payload: CreateAppBundleProps
      return: AppBundleProps
    }
  }
  ApiKey: {
    get: { params: GetSpaceParams & { apiKeyId: string }; return: ApiKeyProps }
    getMany: { params: GetSpaceParams & QueryParams; return: CollectionProp<ApiKeyProps> }
    create: {
      params: GetSpaceParams
      payload: CreateApiKeyProps
      headers?: RawAxiosRequestHeaders
      return: ApiKeyProps
    }
    createWithId: {
      params: GetSpaceParams & { apiKeyId: string }
      payload: CreateApiKeyProps
      headers?: RawAxiosRequestHeaders
      return: ApiKeyProps
    }
    update: {
      params: GetSpaceParams & { apiKeyId: string }
      payload: ApiKeyProps
      headers?: RawAxiosRequestHeaders
      return: ApiKeyProps
    }
    delete: { params: GetSpaceParams & { apiKeyId: string }; return: any }
  }
  AppDefinition: {
    get: {
      params: GetOrganizationParams & { appDefinitionId: string }
      return: AppDefinitionProps
    }
    getMany: {
      params: GetOrganizationParams & QueryParams
      return: CollectionProp<AppDefinitionProps>
    }
    create: {
      params: GetOrganizationParams
      payload: CreateAppDefinitionProps
      return: AppDefinitionProps
    }
    update: {
      params: GetAppDefinitionParams
      payload: AppDefinitionProps
      headers?: RawAxiosRequestHeaders
      return: AppDefinitionProps
    }
    delete: { params: GetAppDefinitionParams; return: any }
    getInstallationsForOrg: {
      params: GetOrganizationParams & { appDefinitionId: string } & SpaceQueryParams
      return: AppInstallationsForOrganizationProps
    }
  }
  AppInstallation: {
    get: { params: GetAppInstallationParams; return: AppInstallationProps }
    getMany: {
      params: GetSpaceEnvironmentParams & PaginationQueryParams
      return: CollectionProp<AppInstallationProps>
    }
    upsert: {
      params: GetAppInstallationParams & { acceptAllTerms?: boolean }
      payload: CreateAppInstallationProps
      headers?: RawAxiosRequestHeaders
      return: AppInstallationProps
    }
    delete: { params: GetAppInstallationParams; return: any }
    getForOrganization: {
      params: GetOrganizationParams & { appDefinitionId: string; spaceId?: string }
      return: AppInstallationsForOrganizationProps
    }
  }
  AppUpload: {
    get: {
      params: GetAppUploadParams
      return: AppUploadProps
    }
    delete: {
      params: GetAppUploadParams
      return: void
    }
    create: {
      params: GetOrganizationParams
      payload: { file: string | ArrayBuffer | Stream }
      return: AppUploadProps
    }
  }
  AppDetails: {
    upsert: {
      params: GetAppDefinitionParams
      payload: CreateAppDetailsProps
      return: AppDetailsProps
    }
    get: {
      params: GetAppDefinitionParams
      return: AppDetailsProps
    }
    delete: {
      params: GetAppDefinitionParams
      return: void
    }
  }
  AppSignedRequest: {
    create: {
      params: GetAppInstallationParams
      payload: CreateAppSignedRequestProps
      return: AppSignedRequestProps
    }
  }
  AppSigningSecret: {
    upsert: {
      params: GetAppDefinitionParams
      payload: CreateAppSigningSecretProps
      return: AppSigningSecretProps
    }
    get: {
      params: GetAppDefinitionParams
      return: AppSigningSecretProps
    }
    delete: {
      params: GetAppDefinitionParams
      return: void
    }
  }
  AppEventSubscription: {
    upsert: {
      params: GetAppDefinitionParams
      payload: CreateAppEventSubscriptionProps
      return: AppEventSubscriptionProps
    }
    get: {
      params: GetAppDefinitionParams
      return: AppEventSubscriptionProps
    }
    delete: {
      params: GetAppDefinitionParams
      return: void
    }
  }
  AppKey: {
    create: {
      params: GetAppDefinitionParams
      payload: CreateAppKeyProps
      return: AppKeyProps
    }
    get: {
      params: GetAppDefinitionParams & { fingerprint: string }
      return: AppKeyProps
    }
    getMany: {
      params: GetAppDefinitionParams & QueryParams
      return: CollectionProp<AppKeyProps>
    }
    delete: {
      params: GetAppDefinitionParams & { fingerprint: string }
      return: void
    }
  }
  AppAccessToken: {
    create: {
      params: GetAppInstallationParams
      payload: CreateAppAccessTokenProps
      return: AppAccessTokenProps
    }
  }
  Asset: {
    getPublished: {
      params: GetSpaceEnvironmentParams & QueryParams
      headers?: RawAxiosRequestHeaders
      return: CollectionProp<AssetProps>
    }
    getMany: {
      params: GetSpaceEnvironmentParams & QueryParams
      headers?: RawAxiosRequestHeaders
      return: CollectionProp<AssetProps>
    }
    get: {
      params: GetSpaceEnvironmentParams & { assetId: string } & QueryParams
      headers?: RawAxiosRequestHeaders
      return: AssetProps
    }
    update: {
      params: GetSpaceEnvironmentParams & { assetId: string }
      payload: AssetProps
      headers?: RawAxiosRequestHeaders
      return: AssetProps
    }
    delete: { params: GetSpaceEnvironmentParams & { assetId: string }; return: any }
    publish: {
      params: GetSpaceEnvironmentParams & { assetId: string }
      payload: AssetProps
      return: AssetProps
    }
    unpublish: { params: GetSpaceEnvironmentParams & { assetId: string }; return: AssetProps }
    archive: { params: GetSpaceEnvironmentParams & { assetId: string }; return: AssetProps }
    unarchive: { params: GetSpaceEnvironmentParams & { assetId: string }; return: AssetProps }
    create: { params: GetSpaceEnvironmentParams; payload: CreateAssetProps; return: AssetProps }
    createWithId: {
      params: GetSpaceEnvironmentParams & { assetId: string }
      payload: CreateAssetProps
      return: AssetProps
    }
    createFromFiles: {
      params: GetSpaceEnvironmentParams & { uploadTimeout?: number }
      payload: Omit<AssetFileProp, 'sys'>
      return: AssetProps
    }
    processForAllLocales: {
      params: GetSpaceEnvironmentParams & {
        asset: AssetProps
        options?: AssetProcessingForLocale
      }
      return: AssetProps
    }
    processForLocale: {
      params: GetSpaceEnvironmentParams & {
        asset: AssetProps
        locale: string
        options?: AssetProcessingForLocale
      }
      return: AssetProps
    }
  }
  AssetKey: {
    create: {
      params: GetSpaceEnvironmentParams
      payload: CreateAssetKeyProps
      return: AssetKeyProps
    }
  }
  BulkAction: {
    get: {
      params: GetBulkActionParams
      return: BulkActionProps
    }
    publish: {
      params: GetSpaceEnvironmentParams
      payload: BulkActionPublishPayload
      return: BulkActionProps<BulkActionPublishPayload>
    }
    unpublish: {
      params: GetSpaceEnvironmentParams
      payload: BulkActionUnpublishPayload
      return: BulkActionProps<BulkActionUnpublishPayload>
    }
    validate: {
      params: GetSpaceEnvironmentParams
      payload: BulkActionValidatePayload
      return: BulkActionProps<BulkActionValidatePayload>
    }
  }
  Comment: {
    get:
      | { params: GetCommentParams & PlainTextBodyFormat; return: CommentProps }
      | { params: GetCommentParams & RichTextBodyFormat; return: RichTextCommentProps }
    getMany:
      | {
          params: GetManyCommentsParams & PlainTextBodyFormat & QueryParams
          return: CollectionProp<CommentProps>
        }
      | {
          params: GetManyCommentsParams & QueryParams & RichTextBodyFormat
          return: CollectionProp<RichTextCommentProps>
        }
    getAll:
      | {
          params: GetManyCommentsParams & QueryParams & PlainTextBodyFormat
          return: CollectionProp<CommentProps>
        }
      | {
          params: GetManyCommentsParams & QueryParams & RichTextBodyFormat
          return: CollectionProp<RichTextCommentProps>
        }
    create:
      | {
          params: CreateCommentParams & PlainTextBodyFormat
          payload: CreateCommentProps
          return: CommentProps
        }
      | {
          params: CreateCommentParams & RichTextBodyFormat
          payload: RichTextCommentBodyPayload
          return: RichTextCommentProps
        }
    update:
      | {
          params: UpdateCommentParams
          payload: UpdateCommentProps
          headers?: RawAxiosRequestHeaders
          return: CommentProps
        }
      | {
          params: UpdateCommentParams
          payload: Omit<UpdateCommentProps, 'body'> & RichTextCommentBodyPayload
          headers?: RawAxiosRequestHeaders
          return: RichTextCommentProps
        }
    delete: { params: DeleteCommentParams; return: void }
  }
  Concept: {
    create: {
      params: GetOrganizationParams
      payload: CreateConceptProps
      return: ConceptProps
    }
    createWithId: {
      params: GetConceptParams
      payload: CreateConceptProps
      return: ConceptProps
    }
    patch: {
      params: UpdateConceptParams
      payload: OpPatch[]
      return: ConceptProps
    }
    update: {
      params: UpdateConceptParams
      payload: OpPatch[]
      return: ConceptProps
    }
    updatePut: {
      params: UpdateConceptParams
      payload: CreateConceptProps
      return: ConceptProps
    }
    delete: {
      params: DeleteConceptParams
      return: void
    }
    get: {
      params: GetConceptParams
      return: ConceptProps
    }
    getMany: {
      params: GetManyConceptParams
      return: CursorPaginatedCollectionProp<ConceptProps>
    }
    getTotal: {
      params: GetOrganizationParams
      return: { total: number }
    }
    getDescendants: {
      params: GetConceptDescendantsParams
      return: CursorPaginatedCollectionProp<ConceptProps>
    }
    getAncestors: {
      params: GetConceptDescendantsParams
      return: CursorPaginatedCollectionProp<ConceptProps>
    }
  }
  ConceptScheme: {
    create: {
      params: GetOrganizationParams
      payload: CreateConceptSchemeProps
      return: ConceptSchemeProps
    }
    createWithId: {
      params: GetConceptSchemeParams
      payload: CreateConceptSchemeProps
      return: ConceptSchemeProps
    }
    patch: {
      params: UpdateConceptSchemeParams
      payload: OpPatch[]
      return: ConceptSchemeProps
    }
    update: {
      params: UpdateConceptSchemeParams
      payload: OpPatch[]
      return: ConceptSchemeProps
    }
    updatePut: {
      params: UpdateConceptSchemeParams
      payload: CreateConceptSchemeProps
      return: ConceptSchemeProps
    }
    get: {
      params: GetConceptSchemeParams
      return: ConceptSchemeProps
    }
    getMany: {
      params: GetManyConceptSchemeParams
      return: CursorPaginatedCollectionProp<ConceptSchemeProps>
    }
    getTotal: {
      params: GetOrganizationParams
      return: { total: number }
    }
    delete: {
      params: DeleteConceptSchemeParams
      return: void
    }
  }
  ContentType: {
    get: { params: GetContentTypeParams & QueryParams; return: ContentTypeProps }
    getMany: {
      params: GetSpaceEnvironmentParams & QueryParams
      return: CollectionProp<ContentTypeProps>
    }
    create: {
      params: GetSpaceEnvironmentParams
      payload: CreateContentTypeProps
      return: ContentTypeProps
    }
    createWithId: {
      params: GetContentTypeParams
      payload: CreateContentTypeProps
      return: ContentTypeProps
    }
    update: {
      params: GetContentTypeParams
      payload: ContentTypeProps
      headers?: RawAxiosRequestHeaders
      return: ContentTypeProps
    }
    delete: { params: GetContentTypeParams; return: any }
    publish: { params: GetContentTypeParams; payload: ContentTypeProps; return: ContentTypeProps }
    unpublish: { params: GetContentTypeParams; return: ContentTypeProps }
  }
  EditorInterface: {
    get: { params: GetEditorInterfaceParams; return: EditorInterfaceProps }
    getMany: {
      params: GetSpaceEnvironmentParams & QueryParams
      return: CollectionProp<EditorInterfaceProps>
    }
    update: {
      params: GetEditorInterfaceParams
      payload: EditorInterfaceProps
      headers?: RawAxiosRequestHeaders
      return: EditorInterfaceProps
    }
  }
  Environment: {
    get: { params: GetSpaceEnvironmentParams; return: EnvironmentProps }
    getMany: {
      params: GetSpaceParams & PaginationQueryParams
      return: CollectionProp<EnvironmentProps>
    }
    create: {
      params: GetSpaceParams
      payload: Partial<Pick<EnvironmentProps, 'name'>>
      headers?: RawAxiosRequestHeaders
      return: EnvironmentProps
    }
    createWithId: {
      params: GetSpaceEnvironmentParams & { sourceEnvironmentId?: string }
      payload: CreateEnvironmentProps
      headers?: RawAxiosRequestHeaders
      return: EnvironmentProps
    }
    update: {
      params: GetSpaceEnvironmentParams
      payload: EnvironmentProps
      headers?: RawAxiosRequestHeaders
      return: EnvironmentProps
    }
    delete: { params: GetSpaceEnvironmentParams; return: any }
  }
  EnvironmentAlias: {
    get: { params: GetSpaceEnvAliasParams; return: EnvironmentAliasProps }
    getMany: {
      params: GetSpaceParams & PaginationQueryParams
      return: CollectionProp<EnvironmentAliasProps>
    }
    createWithId: {
      params: GetSpaceEnvAliasParams
      payload: CreateEnvironmentAliasProps
      headers?: RawAxiosRequestHeaders
      return: EnvironmentAliasProps
    }
    update: {
      params: GetSpaceEnvAliasParams
      payload: EnvironmentAliasProps
      headers?: RawAxiosRequestHeaders
      return: EnvironmentAliasProps
    }
    delete: { params: GetSpaceEnvAliasParams; return: any }
  }
  EnvironmentTemplate: {
    get: {
      params: GetEnvironmentTemplateParams & {
        version?: number
        query?: { select?: string }
      }
      return: EnvironmentTemplateProps
    }
    getMany: {
      params: GetOrganizationParams & {
        query?: BasicCursorPaginationOptions & { select?: string }
      }
      return: CursorPaginatedCollectionProp<EnvironmentTemplateProps>
    }
    create: {
      payload: CreateEnvironmentTemplateProps
      params: GetOrganizationParams
      return: EnvironmentTemplateProps
    }
    versionUpdate: {
      params: GetEnvironmentTemplateParams & {
        version: number
      }
      payload: {
        versionName: string
        versionDescription: string
      }
      return: EnvironmentTemplateProps
    }
    update: {
      params: GetEnvironmentTemplateParams
      payload: EnvironmentTemplateProps
      return: EnvironmentTemplateProps
    }
    delete: {
      params: GetEnvironmentTemplateParams
      return: void
    }
    versions: {
      params: GetEnvironmentTemplateParams & {
        query?: BasicCursorPaginationOptions & { select?: string }
      }
      return: CursorPaginatedCollectionProp<EnvironmentTemplateProps>
    }
    validate: {
      params: EnvironmentTemplateParams & {
        version?: number
      }
      payload: ValidateEnvironmentTemplateInstallationProps
      return: EnvironmentTemplateValidationProps
    }
    install: {
      params: EnvironmentTemplateParams
      payload: CreateEnvironmentTemplateInstallationProps
      return: EnvironmentTemplateInstallationProps
    }
    disconnect: {
      params: EnvironmentTemplateParams
      return: void
    }
  }
  EnvironmentTemplateInstallation: {
    getMany: {
      params: BasicCursorPaginationOptions & {
        environmentId?: string
        environmentTemplateId: string
        organizationId: string
        spaceId?: string
      }
      return: CursorPaginatedCollectionProp<EnvironmentTemplateInstallationProps>
    }
    getForEnvironment: {
      params: BasicCursorPaginationOptions &
        EnvironmentTemplateParams & {
          installationId?: string
        }
      return: CursorPaginatedCollectionProp<EnvironmentTemplateInstallationProps>
    }
  }
  Entry: {
    getPublished: {
      params: GetSpaceEnvironmentParams & QueryParams
      return: CollectionProp<EntryProps<any>>
    }
    getMany: {
      params: GetSpaceEnvironmentParams & QueryParams
      return: CollectionProp<EntryProps<any>>
    }
    get: {
      params: GetSpaceEnvironmentParams & { entryId: string } & QueryParams
      return: EntryProps<any>
    }
    patch: {
      params: GetSpaceEnvironmentParams & { entryId: string; version: number }
      payload: OpPatch[]
      headers?: RawAxiosRequestHeaders
      return: EntryProps<any>
    }
    update: {
      params: GetSpaceEnvironmentParams & { entryId: string }
      payload: EntryProps<any>
      headers?: RawAxiosRequestHeaders
      return: EntryProps<any>
    }
    delete: { params: GetSpaceEnvironmentParams & { entryId: string }; return: any }
    publish: {
      params: GetSpaceEnvironmentParams & { entryId: string }
      payload: EntryProps<any>
      return: EntryProps<any>
    }
    unpublish: {
      params: GetSpaceEnvironmentParams & { entryId: string }
      return: EntryProps<any>
    }
    archive: {
      params: GetSpaceEnvironmentParams & { entryId: string }
      return: EntryProps<any>
    }
    unarchive: {
      params: GetSpaceEnvironmentParams & { entryId: string }
      return: EntryProps<any>
    }
    create: {
      params: GetSpaceEnvironmentParams & { contentTypeId: string }
      payload: CreateEntryProps<any>
      return: EntryProps<any>
    }
    createWithId: {
      params: GetSpaceEnvironmentParams & { entryId: string; contentTypeId: string }
      payload: CreateEntryProps<any>
      return: EntryProps<any>
    }
    references: {
      params: GetSpaceEnvironmentParams & {
        entryId: string
        include?: number
      }
      return: EntryReferenceProps
    }
  }
  Extension: {
    get: { params: GetExtensionParams & QueryParams; return: ExtensionProps }
    getMany: {
      params: GetSpaceEnvironmentParams & QueryParams
      return: CollectionProp<ExtensionProps>
    }
    create: {
      params: GetSpaceEnvironmentParams
      payload: CreateExtensionProps
      headers?: RawAxiosRequestHeaders
      return: ExtensionProps
    }
    createWithId: {
      params: GetExtensionParams
      payload: CreateExtensionProps
      headers?: RawAxiosRequestHeaders
      return: ExtensionProps
    }
    update: {
      params: GetExtensionParams
      payload: ExtensionProps
      headers?: RawAxiosRequestHeaders
      return: ExtensionProps
    }
    delete: { params: GetExtensionParams; return: any }
  }
  Function: {
    get: { params: GetFunctionParams; return: FunctionProps }
    getMany: { params: GetManyFunctionParams; return: CollectionProp<FunctionProps> }
    getManyForEnvironment: {
      params: GetFunctionForEnvParams
      return: CollectionProp<FunctionProps>
    }
  }

  FunctionLog: {
    get: {
      params: GetFunctionLogParams
      return: FunctionLogProps
      headers?: RawAxiosRequestHeaders
    }
    getMany: {
      params: GetManyFunctionLogParams
      return: CollectionProp<FunctionLogProps>
      headers?: RawAxiosRequestHeaders
    }
  }

  Locale: {
    get: { params: GetSpaceEnvironmentParams & { localeId: string }; return: LocaleProps }
    getMany: {
      params: GetSpaceEnvironmentParams & QueryParams
      return: CollectionProp<LocaleProps>
    }
    delete: { params: GetSpaceEnvironmentParams & { localeId: string }; return: any }
    update: {
      params: GetSpaceEnvironmentParams & { localeId: string }
      payload: LocaleProps
      headers?: RawAxiosRequestHeaders
      return: LocaleProps
    }
    create: {
      params: GetSpaceEnvironmentParams
      payload: CreateLocaleProps
      headers?: RawAxiosRequestHeaders
      return: LocaleProps
    }
  }
  Organization: {
    getMany: { params: PaginationQueryParams; return: CollectionProp<OrganizationProps> }
    get: { params: GetOrganizationParams; return: OrganizationProps }
  }
  OrganizationInvitation: {
    get: {
      params: { organizationId: string; invitationId: string }
      headers?: RawAxiosRequestHeaders
      return: OrganizationInvitationProps
    }
    create: {
      params: { organizationId: string }
      payload: CreateOrganizationInvitationProps
      headers?: RawAxiosRequestHeaders
      return: OrganizationInvitationProps
    }
  }
  OrganizationMembership: {
    get: { params: GetOrganizationMembershipParams; return: OrganizationMembershipProps }
    getMany: {
      params: GetOrganizationParams & QueryParams
      return: CollectionProp<OrganizationMembershipProps>
    }
    update: {
      params: GetOrganizationMembershipParams
      payload: OrganizationMembershipProps
      headers?: RawAxiosRequestHeaders
      return: OrganizationMembershipProps
    }
    delete: { params: GetOrganizationMembershipParams; return: any }
  }
  PersonalAccessToken: {
    get: { params: { tokenId: string }; return: PersonalAccessTokenProps }
    getMany: { params: QueryParams; return: CollectionProp<PersonalAccessTokenProps> }
    create: {
      params: {}
      payload: CreatePersonalAccessTokenProps
      headers?: RawAxiosRequestHeaders
      return: PersonalAccessTokenProps
    }
    revoke: { params: { tokenId: string }; return: PersonalAccessTokenProps }
  }
  AccessToken: {
    get: { params: { tokenId: string }; return: AccessTokenProps }
    getMany: { params: QueryParams; return: CollectionProp<AccessTokenProps> }
    createPersonalAccessToken: {
      params: {}
      payload: CreatePATProps
      headers?: RawAxiosRequestHeaders
      return: AccessTokenProps
    }
    revoke: { params: { tokenId: string }; return: AccessTokenProps }
    getManyForOrganization: {
      params: GetOrganizationParams & QueryParams
      return: CollectionProp<AccessTokenProps>
    }
  }
  OAuthApplication: {
    get: { params: GetOAuthApplicationParams; return: OAuthApplicationProps }
    getManyForUser: {
      params: GetUserParams & QueryParams
      return: CursorPaginatedCollectionProp<OAuthApplicationProps>
    }
    create: {
      params: GetUserParams
      payload: CreateOAuthApplicationProps
      headers?: RawAxiosRequestHeaders
      return: OAuthApplicationProps
    }
    update: {
      params: GetOAuthApplicationParams
      payload: UpdateOAuthApplicationProps
      headers?: RawAxiosRequestHeaders
      return: OAuthApplicationProps
    }
    delete: { params: GetOAuthApplicationParams; return: void }
  }
  PreviewApiKey: {
    get: { params: GetSpaceParams & { previewApiKeyId: string }; return: PreviewApiKeyProps }
    getMany: { params: GetSpaceParams & QueryParams; return: CollectionProp<PreviewApiKeyProps> }
  }
  Release: {
    archive: {
      params: GetReleaseParams & { version: number }
      return: ReleaseProps
    }
    get: {
      params: GetReleaseParams
      return: ReleaseProps
    }
    query: {
      params: GetSpaceEnvironmentParams & { query?: ReleaseQueryOptions }
      return: CollectionProp<ReleaseProps>
    }
    create: {
      params: GetSpaceEnvironmentParams
      payload: ReleasePayload
      return: ReleaseProps
    }
    update: {
      params: GetReleaseParams & { version: number }
      payload: ReleasePayload
      return: ReleaseProps
    }
    delete: {
      params: GetReleaseParams
      return: void
    }
    publish: {
      params: GetReleaseParams & { version: number }
      return: ReleaseActionProps<'publish'>
    }
    unarchive: {
      params: GetReleaseParams & { version: number }
      return: ReleaseProps
    }
    unpublish: {
      params: GetReleaseParams & { version: number }
      return: ReleaseActionProps<'unpublish'>
    }
    validate: {
      params: GetReleaseParams
      payload?: ReleaseValidatePayload
      return: ReleaseActionProps<'validate'>
    }
  }
  ReleaseAction: {
    get: {
      params: GetReleaseParams & { actionId: string }
      return: ReleaseAction
    }
    getMany: {
      params: GetSpaceEnvironmentParams & { query?: ReleaseActionQueryOptions }
      return: Collection<ReleaseAction, ReleaseActionProps>
    }
    queryForRelease: {
      params: GetReleaseParams & { query?: ReleaseActionQueryOptions }
      return: Collection<ReleaseAction, ReleaseActionProps>
    }
  }
  Role: {
    get: { params: GetSpaceParams & { roleId: string }; return: RoleProps }
    getMany: { params: GetSpaceParams & QueryParams; return: CollectionProp<RoleProps> }
    getManyForOrganization: {
      params: GetOrganizationParams & QueryParams
      return: CollectionProp<RoleProps>
    }
    create: {
      params: GetSpaceParams
      payload: CreateRoleProps
      headers?: RawAxiosRequestHeaders
      return: RoleProps
    }
    createWithId: {
      params: GetSpaceParams & { roleId: string }
      payload: CreateRoleProps
      headers?: RawAxiosRequestHeaders
      return: RoleProps
    }
    update: {
      params: GetSpaceParams & { roleId: string }
      payload: RoleProps
      headers?: RawAxiosRequestHeaders
      return: RoleProps
    }
    delete: { params: GetSpaceParams & { roleId: string }; return: any }
  }
  ScheduledAction: {
    get: {
      params: GetSpaceParams & { scheduledActionId: string; environmentId: string }
      return: ScheduledActionProps
    }
    getMany: { params: GetSpaceParams & QueryParams; return: CollectionProp<ScheduledActionProps> }
    create: {
      params: GetSpaceParams
      payload: Omit<ScheduledActionProps, 'sys'>
      return: ScheduledActionProps
    }
    update: {
      params: GetSpaceParams & { scheduledActionId: string; version: number }
      payload: Omit<ScheduledActionProps, 'sys'>
      return: ScheduledActionProps
    }
    delete: { params: GetSpaceEnvironmentParams & { scheduledActionId: string }; return: any }
  }
  Snapshot: {
    getManyForEntry: {
      params: GetSnapshotForEntryParams & QueryParams
      return: CollectionProp<SnapshotProps<Omit<EntryProps<any>, 'metadata'>>>
    }
    getForEntry: {
      params: GetSnapshotForEntryParams & { snapshotId: string }
      return: SnapshotProps<Omit<EntryProps<any>, 'metadata'>>
    }
    getManyForContentType: {
      params: GetSnapshotForContentTypeParams & QueryParams
      return: CollectionProp<SnapshotProps<ContentTypeProps>>
    }
    getForContentType: {
      params: GetSnapshotForContentTypeParams & { snapshotId: string }
      return: SnapshotProps<ContentTypeProps>
    }
  }
  Space: {
    get: { params: GetSpaceParams; return: SpaceProps }
    getMany: { params: QueryParams; return: CollectionProp<SpaceProps> }
    getManyForOrganization: {
      params: GetOrganizationParams & QueryParams
      return: CollectionProp<SpaceProps>
    }
    create: {
      params: { organizationId?: string }
      payload: Omit<SpaceProps, 'sys'>
      headers?: RawAxiosRequestHeaders
      return: any
    }
    update: {
      params: GetSpaceParams
      payload: SpaceProps
      headers?: RawAxiosRequestHeaders
      return: SpaceProps
    }
    delete: { params: GetSpaceParams; return: void }
  }
  SpaceMember: {
    get: { params: GetSpaceParams & { spaceMemberId: string }; return: SpaceMemberProps }
    getMany: { params: GetSpaceParams & QueryParams; return: CollectionProp<SpaceMemberProps> }
  }
  SpaceMembership: {
    get: { params: GetSpaceMembershipProps; return: SpaceMembershipProps }
    getMany: { params: GetSpaceParams & QueryParams; return: CollectionProp<SpaceMembershipProps> }
    getForOrganization: {
      params: GetOrganizationParams & { spaceMembershipId: string }
      return: SpaceMembershipProps
    }
    getManyForOrganization: {
      params: GetOrganizationParams & QueryParams
      return: CollectionProp<SpaceMembershipProps>
    }
    create: {
      params: GetSpaceParams
      payload: CreateSpaceMembershipProps
      headers?: RawAxiosRequestHeaders
      return: SpaceMembershipProps
    }
    createWithId: {
      params: GetSpaceMembershipProps
      payload: CreateSpaceMembershipProps
      headers?: RawAxiosRequestHeaders
      return: SpaceMembershipProps
    }
    update: {
      params: GetSpaceMembershipProps
      payload: SpaceMembershipProps
      headers?: RawAxiosRequestHeaders
      return: SpaceMembershipProps
    }
    delete: { params: GetSpaceMembershipProps; return: any }
  }
  Tag: {
    get: { params: GetTagParams; return: TagProps }
    getMany: { params: GetSpaceEnvironmentParams & QueryParams; return: CollectionProp<TagProps> }
    createWithId: { params: GetTagParams; payload: CreateTagProps; return: TagProps }
    update: {
      params: GetTagParams
      payload: UpdateTagProps
      headers?: RawAxiosRequestHeaders
      return: TagProps
    }
    delete: { params: DeleteTagParams; return: any }
  }
  Task: {
    get: { params: GetTaskParams; return: TaskProps }
    getMany: {
      params: GetEntryParams & QueryParams
      return: CollectionProp<TaskProps>
    }
    getAll: {
      params: GetEntryParams & QueryParams
      return: CollectionProp<TaskProps>
    }
    create: { params: CreateTaskParams; payload: CreateTaskProps; return: TaskProps }
    update: {
      params: UpdateTaskParams
      payload: UpdateTaskProps
      headers?: RawAxiosRequestHeaders
      return: TaskProps
    }
    delete: { params: DeleteTaskParams; return: void }
  }
  Team: {
    get: { params: GetTeamParams; return: TeamProps }
    getMany: { params: GetOrganizationParams & QueryParams; return: CollectionProp<TeamProps> }
    getManyForSpace: { params: GetSpaceParams & QueryParams; return: CollectionProp<TeamProps> }
    create: {
      params: GetOrganizationParams
      payload: CreateTeamProps
      headers?: RawAxiosRequestHeaders
      return: any
    }
    update: {
      params: GetTeamParams
      payload: TeamProps
      headers?: RawAxiosRequestHeaders
      return: TeamProps
    }
    delete: { params: GetTeamParams; return: any }
  }
  TeamMembership: {
    get: { params: GetTeamMembershipParams; return: TeamMembershipProps }
    getManyForOrganization: {
      params: GetOrganizationParams & QueryParams
      return: CollectionProp<TeamMembershipProps>
    }
    getManyForTeam: {
      params: GetTeamParams & QueryParams
      return: CollectionProp<TeamMembershipProps>
    }
    create: {
      params: GetTeamParams
      payload: CreateTeamMembershipProps
      headers?: RawAxiosRequestHeaders
      return: TeamMembershipProps
    }
    update: {
      params: GetTeamMembershipParams
      payload: TeamMembershipProps
      headers?: RawAxiosRequestHeaders
      return: TeamMembershipProps
    }
    delete: { params: GetTeamMembershipParams; return: any }
  }
  TeamSpaceMembership: {
    get: { params: GetTeamSpaceMembershipParams; return: TeamSpaceMembershipProps }
    getMany: {
      params: GetSpaceParams & QueryParams
      return: CollectionProp<TeamSpaceMembershipProps>
    }
    getForOrganization: {
      params: GetOrganizationParams & { teamSpaceMembershipId: string }
      return: TeamSpaceMembershipProps
    }
    getManyForOrganization: {
      params: GetOrganizationParams & QueryParams & { teamId?: string }
      return: CollectionProp<TeamSpaceMembershipProps>
    }
    create: {
      params: GetSpaceParams & { teamId: string }
      payload: CreateTeamSpaceMembershipProps
      headers?: RawAxiosRequestHeaders
      return: TeamSpaceMembershipProps
    }
    update: {
      params: GetTeamSpaceMembershipParams
      payload: TeamSpaceMembershipProps
      headers?: RawAxiosRequestHeaders
      return: TeamSpaceMembershipProps
    }
    delete: { params: GetTeamSpaceMembershipParams; return: any }
  }
  UIConfig: {
    get: { params: GetUIConfigParams; return: UIConfigProps }
    update: { params: GetUIConfigParams; payload: UIConfigProps; return: UIConfigProps }
  }
  Upload: {
    get: { params: GetSpaceEnvironmentUploadParams; return: any }
    create: {
      params: GetSpaceEnvironmentParams
      payload: { file: string | ArrayBuffer | Stream }
      return: any
    }
    delete: { params: GetSpaceEnvironmentUploadParams; return: any }
  }
  UploadCredential: {
    create: {
      params: GetSpaceEnvironmentParams
      return: any
    }
  }
  Usage: {
    getManyForSpace: {
      params: { organizationId: string } & QueryParams
      return: CollectionProp<UsageProps>
    }
    getManyForOrganization: {
      params: { organizationId: string } & QueryParams
      return: CollectionProp<UsageProps>
    }
  }
  User: {
    getManyForSpace: { params: GetSpaceParams & QueryParams; return: CollectionProp<UserProps> }
    getForSpace: { params: GetSpaceParams & { userId: string }; return: UserProps }
    getCurrent: { params?: QueryParams; return: any }
    getForOrganization: { params: GetOrganizationParams & { userId: string }; return: UserProps }
    getManyForOrganization: {
      params: GetOrganizationParams & QueryParams
      return: CollectionProp<UserProps>
    }
  }
  UserUIConfig: {
    get: { params: GetUserUIConfigParams; return: UserUIConfigProps }
    update: { params: GetUserUIConfigParams; payload: UserUIConfigProps; return: UserUIConfigProps }
  }
  Webhook: {
    get: { params: GetWebhookParams; return: WebhookProps }
    getMany: { params: GetSpaceParams & QueryParams; return: CollectionProp<WebhookProps> }
    getCallDetails: { params: GetWebhookCallDetailsUrl; return: WebhookCallDetailsProps }
    getHealthStatus: { params: GetWebhookParams; return: WebhookHealthProps }
    getManyCallDetails: {
      params: GetWebhookParams & QueryParams
      return: CollectionProp<WebhookCallOverviewProps>
    }
    getSigningSecret: { params: GetSpaceParams; return: WebhookSigningSecretProps }
    getRetryPolicy: { params: GetSpaceParams; return: WebhookRetryPolicyProps }
    create: {
      params: GetSpaceParams
      payload: CreateWebhooksProps
      headers?: RawAxiosRequestHeaders
      return: WebhookProps
    }
    createWithId: {
      params: GetWebhookParams
      payload: CreateWebhooksProps
      headers?: RawAxiosRequestHeaders
      return: WebhookProps
    }
    update: { params: GetWebhookParams; payload: WebhookProps; return: WebhookProps }
    upsertSigningSecret: {
      params: GetSpaceParams
      payload: UpsertWebhookSigningSecretPayload
      return: WebhookSigningSecretProps
    }
    upsertRetryPolicy: {
      params: GetSpaceParams
      payload: WebhookRetryPolicyPayload
      return: WebhookRetryPolicyProps
    }
    delete: { params: GetWebhookParams; return: void }
    deleteSigningSecret: { params: GetSpaceParams; return: void }
    deleteRetryPolicy: { params: GetSpaceParams; return: void }
  }
  WorkflowDefinition: {
    get: {
      params: GetWorkflowDefinitionParams
      headers?: RawAxiosRequestHeaders
      return: WorkflowDefinitionProps
    }
    getMany: {
      params: GetSpaceEnvironmentParams & { query?: WorkflowDefinitionQueryOptions }
      headers?: RawAxiosRequestHeaders
      return: CollectionProp<WorkflowDefinitionProps>
    }
    create: {
      params: CreateWorkflowDefinitionParams
      payload: CreateWorkflowDefinitionProps
      headers?: RawAxiosRequestHeaders
      return: WorkflowDefinitionProps
    }
    update: {
      params: GetWorkflowDefinitionParams
      payload: WorkflowDefinitionProps
      headers?: RawAxiosRequestHeaders
      return: WorkflowDefinitionProps
    }
    delete: {
      params: DeleteWorkflowDefinitionParams
      headers?: RawAxiosRequestHeaders
      return: void
    }
  }
  Workflow: {
    get: {
      params: GetWorkflowParams
      headers?: RawAxiosRequestHeaders
      return: WorkflowProps
    }
    getMany: {
      params: GetSpaceEnvironmentParams & { query?: WorkflowQueryOptions }
      headers?: RawAxiosRequestHeaders
      return: CollectionProp<WorkflowProps>
    }
    create: {
      params: CreateWorkflowParams
      payload: CreateWorkflowProps
      headers?: RawAxiosRequestHeaders
      return: WorkflowProps
    }
    update: {
      params: GetWorkflowParams
      payload: WorkflowProps
      headers?: RawAxiosRequestHeaders
      return: WorkflowProps
    }
    delete: {
      params: DeleteWorkflowParams
      headers?: RawAxiosRequestHeaders
      return: void
    }
    complete: {
      params: CompleteWorkflowParams
      headers?: RawAxiosRequestHeaders
      return: void
    }
  }
  WorkflowsChangelog: {
    getMany: {
      params: GetSpaceEnvironmentParams & { query: WorkflowsChangelogQueryOptions }
      headers?: RawAxiosRequestHeaders
      return: CollectionProp<WorkflowsChangelogEntryProps>
    }
  }
}

/**
 * @private
 */
export type MROpts<
  ET extends keyof MRActions,
  Action extends keyof MRActions[ET],
  UA extends boolean = false
> = {
  entityType: ET
  action: Action
} & (UA extends true ? { userAgent: string } : {}) &
  ('params' extends keyof MRActions[ET][Action]
    ? undefined extends MRActions[ET][Action]['params']
      ? { params?: MRActions[ET][Action]['params'] }
      : { params: MRActions[ET][Action]['params'] }
    : {}) &
  ('payload' extends keyof MRActions[ET][Action]
    ? undefined extends MRActions[ET][Action]['payload']
      ? { payload?: MRActions[ET][Action]['payload'] }
      : { payload: MRActions[ET][Action]['payload'] }
    : {}) &
  ('headers' extends keyof MRActions[ET][Action]
    ? undefined extends MRActions[ET][Action]['headers']
      ? { headers?: MRActions[ET][Action]['headers'] }
      : { headers: MRActions[ET][Action]['headers'] }
    : {})

/**
 * @private
 */
export type MRReturn<
  ET extends keyof MRActions,
  Action extends keyof MRActions[ET]
> = 'return' extends keyof MRActions[ET][Action] ? Promise<MRActions[ET][Action]['return']> : never

/** Base interface for all Payload interfaces. Used as part of the MakeRequestOptions to simplify payload definitions. */

export interface MakeRequestPayload {}

export interface MakeRequestOptions {
  entityType: keyof MRActions
  action: string
  params?: Record<string, unknown>
  payload?: Record<string, unknown> | OpPatch[] | MakeRequestPayload
  headers?: RawAxiosRequestHeaders
  userAgent: string
}

export type EnvironmentTemplateParams = {
  spaceId: string
  environmentId: string
  environmentTemplateId: string
}

export type GetAppActionParams = GetAppDefinitionParams & { appActionId: string }
export type GetAppActionsForEnvParams = GetSpaceParams & { environmentId?: string }
export type GetAppActionCallParams = GetAppInstallationParams & { appActionId: string }
export type CreateWithResponseParams = GetAppActionCallParams & {
  retries?: number
  retryInterval?: number
}
export type GetAppActionCallDetailsParams = GetSpaceEnvironmentParams & {
  appActionId: string
  callId: string
}
export type GetAppBundleParams = GetAppDefinitionParams & { appBundleId: string }
export type GetAppDefinitionParams = GetOrganizationParams & { appDefinitionId: string }
export type GetAppInstallationsForOrgParams = GetOrganizationParams & {
  appDefinitionId: string
}
export type GetAppInstallationParams = GetSpaceEnvironmentParams & { appDefinitionId: string }
export type GetBulkActionParams = GetSpaceEnvironmentParams & { bulkActionId: string }
export type GetCommentParams = (GetEntryParams | GetCommentParentEntityParams) & {
  commentId: string
}
export type GetContentTypeParams = GetSpaceEnvironmentParams & { contentTypeId: string }
export type GetEditorInterfaceParams = GetSpaceEnvironmentParams & { contentTypeId: string }
export type GetEntryParams = GetSpaceEnvironmentParams & { entryId: string }
export type GetExtensionParams = GetSpaceEnvironmentParams & { extensionId: string }
export type GetEnvironmentTemplateParams = GetOrganizationParams & { environmentTemplateId: string }
export type GetFunctionParams = GetAppDefinitionParams & { functionId: string }
export type GetManyFunctionParams = AcceptsQueryParams & GetAppDefinitionParams
export type GetFunctionForEnvParams = AcceptsQueryParams &
  GetSpaceEnvironmentParams & {
    appInstallationId: string
  }
export type GetManyFunctionLogParams = CursorBasedParams &
  GetFunctionForEnvParams & { functionId: string }
export type GetFunctionLogParams = GetManyFunctionLogParams & { logId: string }
export type GetOrganizationParams = { organizationId: string }
export type GetReleaseParams = GetSpaceEnvironmentParams & { releaseId: string }
export type GetSnapshotForContentTypeParams = GetSpaceEnvironmentParams & { contentTypeId: string }
export type GetSnapshotForEntryParams = GetSpaceEnvironmentParams & { entryId: string }
export type GetSpaceEnvAliasParams = GetSpaceParams & { environmentAliasId: string }
export type GetSpaceEnvironmentParams = { spaceId: string; environmentId: string }
export type GetSpaceEnvironmentUploadParams = GetSpaceEnvironmentParams & { uploadId: string }
export type GetSpaceMembershipProps = GetSpaceParams & { spaceMembershipId: string }
export type GetSpaceParams = { spaceId: string }
export type GetTagParams = GetSpaceEnvironmentParams & { tagId: string }
export type GetTaskParams = GetEntryParams & { taskId: string }
export type GetTeamMembershipParams = GetTeamParams & { teamMembershipId: string }
export type GetTeamParams = { organizationId: string; teamId: string }
export type GetTeamSpaceMembershipParams = GetSpaceParams & { teamSpaceMembershipId: string }
export type GetWebhookCallDetailsUrl = GetWebhookParams & { callId: string }
export type GetWebhookParams = GetSpaceParams & { webhookDefinitionId: string }
export type GetOrganizationMembershipParams = GetOrganizationParams & {
  organizationMembershipId: string
}
export type GetConceptParams = GetOrganizationParams & { conceptId: string }
export type UpdateConceptParams = GetOrganizationParams & { conceptId: string; version: number }
export type DeleteConceptParams = GetOrganizationParams & { conceptId: string; version: number }
export type GetConceptDescendantsParams = GetOrganizationParams & { conceptId: string } & {
  query?: { depth?: number; pageUrl?: string }
}
export type GetManyConceptParams = GetOrganizationParams & {
  query?:
    | { pageUrl?: string }
    | ({ conceptScheme?: string; query?: string } & BasicCursorPaginationOptions &
        Omit<PaginationQueryOptions, 'skip'>)
}

export type GetConceptSchemeParams = GetOrganizationParams & { conceptSchemeId: string }
export type GetManyConceptSchemeParams = GetOrganizationParams & {
  query?:
    | { pageUrl?: string }
    | ({ query?: string } & BasicCursorPaginationOptions & Omit<PaginationQueryOptions, 'skip'>)
}
export type DeleteConceptSchemeParams = GetOrganizationParams & {
  conceptSchemeId: string
  version: number
}
export type UpdateConceptSchemeParams = GetOrganizationParams & {
  conceptSchemeId: string
  version: number
}

export type GetAppKeyParams = GetAppDefinitionParams & { fingerprint: string }
export type GetAppUploadParams = GetOrganizationParams & { appUploadId: string }
export type GetWorkflowDefinitionParams = GetSpaceEnvironmentParams & {
  workflowDefinitionId: string
}
export type GetWorkflowParams = GetSpaceEnvironmentParams & {
  workflowId: string
}
export type GetUIConfigParams = GetSpaceEnvironmentParams
export type GetUserUIConfigParams = GetUIConfigParams

export type GetResourceProviderParams = GetOrganizationParams & { appDefinitionId: string }

export type GetResourceTypeParams = GetResourceProviderParams & { resourceTypeId: string }

export type GetResourceParams = GetSpaceEnvironmentParams & { resourceTypeId: string }

export type QueryParams = { query?: QueryOptions }
export type SpaceQueryParams = { query?: SpaceQueryOptions }
export type PaginationQueryParams = { query?: PaginationQueryOptions }
export type CursorPaginationXORParams = {
  query?: (CursorPaginationPageNext | CursorPaginationPagePrev | CursorPaginationNone) & {
    limit?: number
  }
}
export type CursorBasedParams = CursorPaginationXORParams
export type AcceptsQueryParams = { query?: AcceptsQueryOptions }

export type GetOAuthApplicationParams = { userId: string; oauthApplicationId: string }
export type GetUserParams = { userId: string }

export enum ScheduledActionReferenceFilters {
  contentTypeAnnotationNotIn = 'sys.contentType.metadata.annotations.ContentType[nin]',
}<|MERGE_RESOLUTION|>--- conflicted
+++ resolved
@@ -174,15 +174,12 @@
   WorkflowsChangelogEntryProps,
   WorkflowsChangelogQueryOptions,
 } from './entities/workflows-changelog-entry'
-<<<<<<< HEAD
 import type {
   CreateOAuthApplicationProps,
   OAuthApplicationProps,
   UpdateOAuthApplicationProps,
 } from './entities/oauth-application'
-=======
 import type { FunctionLogProps } from './entities/function-log'
->>>>>>> 6a938fa9
 
 export interface DefaultElements<TPlainObject extends object = object> {
   toPlainObject(): TPlainObject
