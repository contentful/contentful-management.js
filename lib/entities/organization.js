import cloneDeep from 'lodash/cloneDeep'
import { freezeSys, toPlainObject } from 'contentful-sdk-core'
<<<<<<< HEAD
import enhanceWithMethods from '../enhance-with-methods'
import createOrganizationApi from '../create-organization-api'
=======
import createOrganizationApi from '../create-organization-api'
import enhanceWithMethods from '../enhance-with-methods'
>>>>>>> 41154025

/**
 * @memberof Organization
 * @typedef Organization
 * @prop {Object} sys - System metadata
 * @prop {string} sys.id - Organization id
 * @prop {string} sys.type - Entity type
 * @prop {string} name - Organization name
 * @prop {function(): Object} toPlainObject() - Returns this Organization as a plain JS object
 */

/**
<<<<<<< HEAD
 * @memberof Organization
 * @typedef OrganizationCollection
 * @prop {number} total
 * @prop {number} skip
 * @prop {number} limit
 * @prop {Array<Organization.Organization>} items
 * @prop {function(): Object} toPlainObject() - Returns this Organization collection as a plain JS object
 */

/**
 * This method creates the API for the given space with all the methods for
 * reading and creating other entities. It also passes down a clone of the
 * http client with a space id, so the base path for requests now has the
 * space id already set.
=======
 * This method creates the API for the given organization with all the methods for
 * reading and creating other entities. It also passes down a clone of the
 * http client with a organization id, so the base path for requests now has the
 * organization id already set.
>>>>>>> 41154025
 * @private
 * @param  {Object} http - HTTP client instance
 * @param  {Object} data - API response for a Organization
 * @return {Organization}
 */
<<<<<<< HEAD
export function wrapOrganization (http, data) {
  const org = toPlainObject(cloneDeep(data))
  const baseURL = http.defaults.baseURL.replace('/spaces/', '/organizations/') + org.sys.id + '/'
  const orgScopedHttpClient = http.cloneWithNewParams({ baseURL })
  const orgApi = createOrganizationApi({
    http: orgScopedHttpClient
  })
  const enhancedOrganization = enhanceWithMethods(org, orgApi)
  return freezeSys(enhancedOrganization)
=======

export function wrapOrganization (http, data) {
  const organization = toPlainObject(cloneDeep(data))

  const organizationApi = createOrganizationApi({
    http,
    orgId: organization.sys.id
  })
  const enhancedOrg = enhanceWithMethods(organization, organizationApi)
  return freezeSys(enhancedOrg)
>>>>>>> 41154025
}

/**
* This method normalizes each organization in a collection.
 * @private
 * @param {Object} http - HTTP client instance
 * @param {Object} data - Raw organization collection data
 * @return {OrganizationCollection} Normalized organization collection data
 */
export function wrapOrganizationCollection (http, data) {
  const organizations = toPlainObject(cloneDeep(data))
  organizations.items = organizations.items.map((entity) => wrapOrganization(http, entity))
  return freezeSys(organizations)
}<|MERGE_RESOLUTION|>--- conflicted
+++ resolved
@@ -1,12 +1,7 @@
 import cloneDeep from 'lodash/cloneDeep'
 import { freezeSys, toPlainObject } from 'contentful-sdk-core'
-<<<<<<< HEAD
 import enhanceWithMethods from '../enhance-with-methods'
 import createOrganizationApi from '../create-organization-api'
-=======
-import createOrganizationApi from '../create-organization-api'
-import enhanceWithMethods from '../enhance-with-methods'
->>>>>>> 41154025
 
 /**
  * @memberof Organization
@@ -19,7 +14,6 @@
  */
 
 /**
-<<<<<<< HEAD
  * @memberof Organization
  * @typedef OrganizationCollection
  * @prop {number} total
@@ -30,22 +24,15 @@
  */
 
 /**
- * This method creates the API for the given space with all the methods for
- * reading and creating other entities. It also passes down a clone of the
- * http client with a space id, so the base path for requests now has the
- * space id already set.
-=======
  * This method creates the API for the given organization with all the methods for
  * reading and creating other entities. It also passes down a clone of the
- * http client with a organization id, so the base path for requests now has the
+ * http client with an organization id, so the base path for requests now has the
  * organization id already set.
->>>>>>> 41154025
  * @private
  * @param  {Object} http - HTTP client instance
  * @param  {Object} data - API response for a Organization
  * @return {Organization}
  */
-<<<<<<< HEAD
 export function wrapOrganization (http, data) {
   const org = toPlainObject(cloneDeep(data))
   const baseURL = http.defaults.baseURL.replace('/spaces/', '/organizations/') + org.sys.id + '/'
@@ -55,18 +42,6 @@
   })
   const enhancedOrganization = enhanceWithMethods(org, orgApi)
   return freezeSys(enhancedOrganization)
-=======
-
-export function wrapOrganization (http, data) {
-  const organization = toPlainObject(cloneDeep(data))
-
-  const organizationApi = createOrganizationApi({
-    http,
-    orgId: organization.sys.id
-  })
-  const enhancedOrg = enhanceWithMethods(organization, organizationApi)
-  return freezeSys(enhancedOrg)
->>>>>>> 41154025
 }
 
 /**
