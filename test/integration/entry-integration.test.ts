--- conflicted
+++ resolved
@@ -717,15 +717,10 @@
     })
   })
 
-<<<<<<< HEAD
   //test releasev2 entry logic
   describe('read plainClientApi with releaseId', () => {
     let entry: EntryProps
     let entry2: EntryProps
-=======
-  describe('read plainClientApi with releaseId', () => {
-    let entry: EntryProps
->>>>>>> aa4a4877
     let release: ReleaseProps
     let createEntryClient: PlainClientAPI
 
@@ -749,7 +744,6 @@
         }
       )
 
-<<<<<<< HEAD
       entry2 = await createEntryClient.entry.create(
         { ...defaultParams, contentTypeId: TestDefaults.contentType.withCrossSpaceReferenceId },
         {
@@ -761,8 +755,6 @@
         }
       )
 
-=======
->>>>>>> aa4a4877
       release = await createEntryClient.release.create(defaultParams, {
         title: 'Test Release',
         entities: {
@@ -772,7 +764,6 @@
               entity: makeLink('Entry', entry.sys.id),
               action: 'publish',
             },
-<<<<<<< HEAD
             {
               entity: makeLink('Entry', entry2.sys.id),
               action: 'publish',
@@ -780,10 +771,6 @@
           ],
         },
         startDate: '2025-08-28T10:00:000Z',
-=======
-          ],
-        },
->>>>>>> aa4a4877
       })
     })
 
@@ -799,7 +786,6 @@
     })
 
     describe('releaseId is provided in params, but not in default params', () => {
-<<<<<<< HEAD
       //the entry.getMany API endpoint currently does not return release metadata
       test('entry.getMany works', async () => {
         const response = await createEntryClient.entry.getMany({
@@ -811,7 +797,8 @@
         expect(response.items[1].sys.id).toEqual(entry.sys.id)
         //expect(response.items[0].sys.release.sys.id).toEqual(release.sys.id)
         //expect(response.items[1].sys.release.sys.id).toEqual(release.sys.id)
-=======
+      })
+      
       test('entry.get works', async () => {
         const fetchedEntry = await createEntryClient.entry.get({
           entryId: entry.sys.id,
@@ -819,7 +806,6 @@
         })
         expect(fetchedEntry.sys.id).toEqual(entry.sys.id)
         expect(fetchedEntry.sys.release.sys.id).toEqual(release.sys.id)
->>>>>>> aa4a4877
       })
     })
 
@@ -832,21 +818,20 @@
         })
       })
 
-<<<<<<< HEAD
       test('entry.getMany works', async () => {
         const response = await createEntryClient.entry.getMany({})
         expect(response.items[0].sys.id).toEqual(entry2.sys.id)
         expect(response.items[1].sys.id).toEqual(entry.sys.id)
         //expect(response.items[0].sys.release.sys.id).toEqual(release.sys.id)
         //expect(response.items[1].sys.release.sys.id).toEqual(release.sys.id)
-=======
+      })
+
       test('entry.get works', async () => {
         const fetchedEntry = await createEntryClient.entry.get({
           entryId: entry.sys.id,
         })
         expect(fetchedEntry.sys.id).toEqual(entry.sys.id)
         expect(fetchedEntry.sys.release.sys.id).toEqual(release.sys.id)
->>>>>>> aa4a4877
       })
     })
   })
