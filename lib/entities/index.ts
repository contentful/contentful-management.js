import * as apiKey from './api-key'
import * as appDefinition from './app-definition'
import * as appInstallation from './app-installation'
import * as asset from './asset'
import * as contentType from './content-type'
import * as editorInterface from './editor-interface'
import * as entry from './entry'
import * as environment from './environment'
import * as environmentAlias from './environment-alias'
import * as locale from './locale'
import * as organization from './organization'
import * as organizationInvitation from './organization-invitation'
import * as organizationMembership from './organization-membership'
import * as personalAccessToken from './personal-access-token'
import * as previewApiKey from './preview-api-key'
import * as role from './role'
import * as scheduledAction from './scheduled-action'
import * as snapshot from './snapshot'
import * as space from './space'
import * as spaceMember from './space-member'
import * as spaceMembership from './space-membership'
import * as tag from './tag'
import * as team from './team'
import * as teamMembership from './team-membership'
<<<<<<< HEAD
import * as tag from './tag'
import * as scheduledAction from './scheduled-action'
=======
import * as teamSpaceMembership from './team-space-membership'
import * as uiExtension from './ui-extension'
import * as upload from './upload'
import * as usage from './usage'
import * as user from './user'
import * as webhook from './webhook'
>>>>>>> 84830581

export default {
  apiKey,
  appDefinition,
  appInstallation,
  asset,
  contentType,
  editorInterface,
  entry,
  environment,
  environmentAlias,
  locale,
  organization,
  organizationInvitation,
  organizationMembership,
  personalAccessToken,
  previewApiKey,
  role,
  scheduledAction,
  snapshot,
  space,
  spaceMember,
  spaceMembership,
  tag,
  team,
  teamMembership,
<<<<<<< HEAD
  tag,
  scheduledAction,
=======
  teamSpaceMembership,
  uiExtension,
  upload,
  usage,
  user,
  webhook,
>>>>>>> 84830581
}<|MERGE_RESOLUTION|>--- conflicted
+++ resolved
@@ -19,20 +19,15 @@
 import * as space from './space'
 import * as spaceMember from './space-member'
 import * as spaceMembership from './space-membership'
-import * as tag from './tag'
 import * as team from './team'
 import * as teamMembership from './team-membership'
-<<<<<<< HEAD
 import * as tag from './tag'
-import * as scheduledAction from './scheduled-action'
-=======
 import * as teamSpaceMembership from './team-space-membership'
 import * as uiExtension from './ui-extension'
 import * as upload from './upload'
 import * as usage from './usage'
 import * as user from './user'
 import * as webhook from './webhook'
->>>>>>> 84830581
 
 export default {
   apiKey,
@@ -59,15 +54,10 @@
   tag,
   team,
   teamMembership,
-<<<<<<< HEAD
-  tag,
-  scheduledAction,
-=======
   teamSpaceMembership,
   uiExtension,
   upload,
   usage,
   user,
   webhook,
->>>>>>> 84830581
 }