/**
 * Organization membership instances
 * @namespace OrganizationMembership
 */

import cloneDeep from 'lodash/cloneDeep'
import { freezeSys, toPlainObject } from 'contentful-sdk-core'
import enhanceWithMethods from '../enhance-with-methods'
import errorHandler from '../error-handler'

/**
 * @memberof OrganizationMembership
 * @typedef OrganizationMembership
 * @prop {Meta.Sys} sys - System metadata
 * @prop {string} role
 * @prop {boolean} status - User is an admin
 * @prop {function(): Object} toPlainObject() - Returns this Organization Membership as a plain JS object
 */

/**
 * @memberof OrganizationMembership
 * @typedef OrganizationMembershipCollection
 * @prop {number} total
 * @prop {number} limit
 * @prop {number} skip
 * @prop {Object<{type: "Array"}>} sys
 * @prop {Array<OrganizationMembership.OrganizationMembership>} items
 * @prop {function(): Object} toPlainObject() - Returns the collection as a plain JS object
 */

function createOrganizationMembershipApi (http) {
  return {
    /**
     * Sends an update to the server with any changes made to the object's properties
     * @memberof OrganizationMembership
     * @func update
     * @return {Promise<OrganizationMembership>} Object returned from the server with updated changes.
     * @example
     * const contentful = require('contentful-management')
     *
     * const client = contentful.createClient({
     *   accessToken: '<content_management_api_key>'
     * })
     *
     * client.getOrganizations()
     * .then((organizations) => organizations.items[0])
     * .then(org => org.getOrganizationMembership('organizationMembership_id'))
     * .then((organizationMembership) => {
     *  organizationMembership.role = 'member';
     *  organizationMembership.update();
     * })
     * .catch(console.error)
     */

    update: function () {
      const raw = this.toPlainObject()
      const { role } = raw

      return http.put('organization_memberships' + '/' + this.sys.id, {role}, {
        headers: {
          'X-Contentful-Version': this.sys.version || 0
        }
      })
        .then((response) => wrapOrganizationMembership(http, response.data), errorHandler)
    },

    /**
     * Deletes this object on the server.
     * @memberof OrganizationMembership
     * @func delete
     * @return {Promise} Promise for the deletion. It contains no data, but the Promise error case should be handled.
     * @example
     * const contentful = require('contentful-management')
     *
     * const client = contentful.createClient({
     *   accessToken: '<content_management_api_key>'
     * })
     *
     * client.getOrganizations()
     * .then((organizations) => organizations.items[0])
     * .then(org => org.getOrganizationMembership('organizationMembership_id'))
     * .then((organizationMembership) => {
     *  organizationMembership.delete();
     * })
     * .catch(console.error)
     */

    delete: function () {
      return http.delete('organization_memberships' + '/' + this.sys.id, {
<<<<<<< HEAD
        headers: {
          'x-contentful-enable-alpha-feature': 'organization-user-management-api'
        }
=======
        baseURL
>>>>>>> e3845842
      })
        .then((response) => {}, errorHandler)
    }
  }
}

/**
 * @private
 * @param {Object} http - HTTP client instance
 * @param {Object} data - Raw organization membership data
 * @return {OrganizationMembership} Wrapped organization membership data
 */
export function wrapOrganizationMembership (http, data) {
  const organizationMembership = toPlainObject(cloneDeep(data))
  enhanceWithMethods(organizationMembership, createOrganizationMembershipApi(http))
  return freezeSys(organizationMembership)
}

/**
 * @private
 * @param {Object} http - HTTP client instance
 * @param {Object} data - Raw organization membership collection data
 * @return {OrganizationMembershipCollection} Wrapped organization membership collection data
 */
export function wrapOrganizationMembershipCollection (http, data) {
  const organizationMemberships = toPlainObject(cloneDeep(data))
  organizationMemberships.items = organizationMemberships.items.map((entity) => wrapOrganizationMembership(http, entity))
  return freezeSys(organizationMemberships)
}<|MERGE_RESOLUTION|>--- conflicted
+++ resolved
@@ -86,15 +86,7 @@
      */
 
     delete: function () {
-      return http.delete('organization_memberships' + '/' + this.sys.id, {
-<<<<<<< HEAD
-        headers: {
-          'x-contentful-enable-alpha-feature': 'organization-user-management-api'
-        }
-=======
-        baseURL
->>>>>>> e3845842
-      })
+      return http.delete('organization_memberships' + '/' + this.sys.id)
         .then((response) => {}, errorHandler)
     }
   }
