--- conflicted
+++ resolved
@@ -204,13 +204,8 @@
 
 export const create: RestEndpoint<'Entry', 'create'> = <T extends KeyValueMap = KeyValueMap>(
   http: AxiosInstance,
-<<<<<<< HEAD
   params: GetSpaceEnvironmentParams & { contentTypeId: string; releaseId?: string },
-  rawData: CreateEntryProps<T>
-=======
-  params: GetSpaceEnvironmentParams & { contentTypeId: string },
   rawData: CreateEntryProps<T>,
->>>>>>> 64a96604
 ) => {
   if (params.releaseId) {
     return releaseEntry.create(http, params as CreateReleaseEntryParams, rawData, {})
@@ -234,17 +229,12 @@
   T extends KeyValueMap = KeyValueMap,
 >(
   http: AxiosInstance,
-<<<<<<< HEAD
   params: GetSpaceEnvironmentParams & {
     entryId: string
     contentTypeId: string
     releaseId?: string
   },
-  rawData: CreateEntryProps<T>
-=======
-  params: GetSpaceEnvironmentParams & { entryId: string; contentTypeId: string },
   rawData: CreateEntryProps<T>,
->>>>>>> 64a96604
 ) => {
   if (params.releaseId) {
     return releaseEntry.createWithId(http, params as CreateWithIdReleaseEntryParams, rawData, {})
