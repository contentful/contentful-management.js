--- conflicted
+++ resolved
@@ -18,14 +18,11 @@
   extensionMock,
   functionCollectionMock,
   functionLogMock,
-<<<<<<< HEAD
   semanticDuplicatesMock,
   semanticRecommendationsMock,
   semanticReferenceSuggestionsMock,
   semanticSearchMock,
-=======
   mockCursorPaginatedCollection,
->>>>>>> c06b462b
 } from './mocks/entities'
 import { describe, test, expect } from 'vitest'
 import { toPlainObject } from 'contentful-sdk-core'
