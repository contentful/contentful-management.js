--- conflicted
+++ resolved
@@ -1,27 +1,12 @@
 import { createRequestConfig } from 'contentful-sdk-core'
-<<<<<<< HEAD
 import { Stream } from 'stream'
 import type { QueryOptions } from './common-types'
 import { BasicQueryOptions, MakeRequest } from './common-types'
+import { EntryReferenceOptionsProps } from './create-entry-api'
 import entities from './entities'
 import type { CreateAppInstallationProps } from './entities/app-installation'
 import type { AssetFileProp, AssetProps, CreateAssetProps } from './entities/asset'
 import type { CreateAssetKeyProps } from './entities/asset-key'
-=======
-import { BasicQueryOptions, MakeRequest } from './common-types'
-import entities from './entities'
-import type { QueryOptions } from './common-types'
-import type { EntryProps, CreateEntryProps, EntryReferenceOptionsProps } from './entities/entry'
-import type { AssetFileProp, AssetProps, CreateAssetProps } from './entities/asset'
-import type { CreateAssetKeyProps } from './entities/asset-key'
-import type { CreateContentTypeProps, ContentTypeProps } from './entities/content-type'
-import type { CreateLocaleProps } from './entities/locale'
-import type { CreateExtensionProps } from './entities/extension'
-import type { CreateAppInstallationProps } from './entities/app-installation'
-import { TagVisibility, wrapTag, wrapTagCollection } from './entities/tag'
-import { Stream } from 'stream'
-import { EnvironmentProps } from './entities/environment'
->>>>>>> 65ad97b4
 import {
   BulkAction,
   BulkActionPayload,
