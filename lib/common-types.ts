import type { RawAxiosRequestConfig, RawAxiosRequestHeaders } from 'axios'
import type { OpPatch } from 'json-patch'
import type { Stream } from 'stream'
import type {
  AccessTokenProps,
  CreatePersonalAccessTokenProps as CreatePATProps,
} from './entities/access-token'
import type { ApiKeyProps, CreateApiKeyProps } from './entities/api-key'
import type { AppActionProps, CreateAppActionProps } from './entities/app-action'
import type {
  AppActionCallProps,
  AppActionCallResponse,
  CreateAppActionCallProps,
} from './entities/app-action-call'
import type { AppBundleProps, CreateAppBundleProps } from './entities/app-bundle'
import type {
  AppDefinitionProps,
  AppInstallationsForOrganizationProps,
  CreateAppDefinitionProps,
} from './entities/app-definition'
import type { AppDetailsProps, CreateAppDetailsProps } from './entities/app-details'
import type { AppInstallationProps, CreateAppInstallationProps } from './entities/app-installation'
import type {
  AppSignedRequestProps,
  CreateAppSignedRequestProps,
} from './entities/app-signed-request'
import type {
  AppSigningSecretProps,
  CreateAppSigningSecretProps,
} from './entities/app-signing-secret'
import type { AppUploadProps } from './entities/app-upload'
import type {
  AssetFileProp,
  AssetProcessingForLocale,
  AssetProps,
  CreateAssetProps,
} from './entities/asset'
import type { AssetKeyProps, CreateAssetKeyProps } from './entities/asset-key'
import type {
  BulkActionProps,
  BulkActionPublishPayload,
  BulkActionUnpublishPayload,
  BulkActionValidatePayload,
} from './entities/bulk-action'
import type {
  CommentProps,
  CreateCommentParams,
  CreateCommentProps,
  DeleteCommentParams,
  GetCommentParentEntityParams,
  GetManyCommentsParams,
  PlainTextBodyFormat,
  RichTextBodyFormat,
  RichTextCommentBodyPayload,
  RichTextCommentProps,
  UpdateCommentParams,
  UpdateCommentProps,
} from './entities/comment'
import type { ContentTypeProps, CreateContentTypeProps } from './entities/content-type'
import type { EditorInterfaceProps } from './entities/editor-interface'
import type { CreateEntryProps, EntryProps, EntryReferenceProps } from './entities/entry'
import type { CreateEnvironmentProps, EnvironmentProps } from './entities/environment'
import type {
  CreateEnvironmentAliasProps,
  EnvironmentAliasProps,
} from './entities/environment-alias'
import type { CreateExtensionProps, ExtensionProps } from './entities/extension'
import type { CreateLocaleProps, LocaleProps } from './entities/locale'
import type { OrganizationProps } from './entities/organization'
import type {
  CreateOrganizationInvitationProps,
  OrganizationInvitationProps,
} from './entities/organization-invitation'
import type { OrganizationMembershipProps } from './entities/organization-membership'
import type {
  CreatePersonalAccessTokenProps,
  PersonalAccessTokenProps,
} from './entities/personal-access-token'
import type { PreviewApiKeyProps } from './entities/preview-api-key'
import type {
  ReleasePayload,
  ReleasePayloadV2,
  ReleaseProps,
  ReleaseQueryOptions,
  ReleaseValidatePayload,
} from './entities/release'
import type {
  ReleaseAction,
  ReleaseActionProps,
  ReleaseActionQueryOptions,
} from './entities/release-action'
import type { CreateRoleProps, RoleProps } from './entities/role'
import type { ScheduledActionProps } from './entities/scheduled-action'
import type { SnapshotProps } from './entities/snapshot'
import type { SpaceProps } from './entities/space'
import type { SpaceMemberProps } from './entities/space-member'
import type { CreateSpaceMembershipProps, SpaceMembershipProps } from './entities/space-membership'
import type { CreateTagProps, DeleteTagParams, TagProps, UpdateTagProps } from './entities/tag'
import type { CreateTeamProps, TeamProps } from './entities/team'
import type { CreateTeamMembershipProps, TeamMembershipProps } from './entities/team-membership'
import type {
  CreateTeamSpaceMembershipProps,
  TeamSpaceMembershipProps,
} from './entities/team-space-membership'
import type { UsageProps } from './entities/usage'
import type { UserProps } from './entities/user'
import type {
  CreateWebhooksProps,
  UpsertWebhookSigningSecretPayload,
  WebhookCallDetailsProps,
  WebhookCallOverviewProps,
  WebhookHealthProps,
  WebhookProps,
  WebhookRetryPolicyPayload,
  WebhookRetryPolicyProps,
  WebhookSigningSecretProps,
} from './entities/webhook'

import type {
  CreateTaskParams,
  CreateTaskProps,
  DeleteTaskParams,
  TaskProps,
  UpdateTaskParams,
  UpdateTaskProps,
} from './entities/task'

import type { AppAccessTokenProps, CreateAppAccessTokenProps } from './entities/app-access-token'
import type {
  AppEventSubscriptionProps,
  CreateAppEventSubscriptionProps,
} from './entities/app-event-subscription'
import type { AppKeyProps, CreateAppKeyProps } from './entities/app-key'
import type { ConceptProps, CreateConceptProps } from './entities/concept'
import type { ConceptSchemeProps, CreateConceptSchemeProps } from './entities/concept-scheme'
import type {
  CreateEnvironmentTemplateProps,
  EnvironmentTemplateProps,
} from './entities/environment-template'
import type {
  CreateEnvironmentTemplateInstallationProps,
  EnvironmentTemplateInstallationProps,
  EnvironmentTemplateValidationProps,
  ValidateEnvironmentTemplateInstallationProps,
} from './entities/environment-template-installation'
import type { FunctionProps } from './entities/function'
import type { ResourceProps, ResourceQueryOptions } from './entities/resource'
import type {
  ResourceProviderProps,
  UpsertResourceProviderProps,
} from './entities/resource-provider'
import type {
  ResourceTypeProps,
  SpaceEnvResourceTypeProps,
  UpsertResourceTypeProps,
} from './entities/resource-type'
import type { UIConfigProps } from './entities/ui-config'
import type { UserUIConfigProps } from './entities/user-ui-config'
import type {
  CompleteWorkflowParams,
  CreateWorkflowParams,
  CreateWorkflowProps,
  DeleteWorkflowParams,
  WorkflowProps,
  WorkflowQueryOptions,
} from './entities/workflow'
import type {
  CreateWorkflowDefinitionParams,
  CreateWorkflowDefinitionProps,
  DeleteWorkflowDefinitionParams,
  WorkflowDefinitionProps,
  WorkflowDefinitionQueryOptions,
} from './entities/workflow-definition'
import type {
  WorkflowsChangelogEntryProps,
  WorkflowsChangelogQueryOptions,
} from './entities/workflows-changelog-entry'
import type {
  CreateOAuthApplicationProps,
  OAuthApplicationProps,
  UpdateOAuthApplicationProps,
} from './entities/oauth-application'
import type { FunctionLogProps } from './entities/function-log'
import type { AiActionProps, CreateAiActionProps } from './entities/ai-action'
import type {
  AiActionInvocationProps,
  AiActionInvocationType,
} from './entities/ai-action-invocation'

export interface DefaultElements<TPlainObject extends object = object> {
  toPlainObject(): TPlainObject
}

/**
 * Link is a reference object to another entity that can be resolved using tools such as contentful-resolve
 */
export interface Link<T extends string> {
  sys: {
    type: 'Link'
    linkType: T
    id: string
  }
}

/**
 * ResourceLink is a reference object to another entity outside of the current space/environment
 */
export interface ResourceLink<T extends string> {
  sys: {
    type: 'ResourceLink'
    linkType: T
    urn: string
  }
}

export interface VersionedLink<T extends string> {
  sys: {
    type: 'Link'
    linkType: T
    id: string
    version: number
  }
}

export interface BaseCollection<T> {
  sys: { type: 'Array' }
  items: T[]
}

/** String will be in ISO8601 datetime format e.g. 2013-06-26T13:57:24Z */
export type ISO8601Timestamp = string

export interface PaginationQueryOptions {
  skip?: number
  limit?: number
  order?: string
}

export interface QueryOptions extends PaginationQueryOptions {
  content_type?: string
  include?: number
  select?: string
  links_to_entry?: string

  [key: string]: any
}

export interface SpaceQueryOptions extends PaginationQueryOptions {
  spaceId?: string
}

export interface BasicMetaSysProps {
  type: string
  id: string
  version: number
  createdBy?: SysLink
  createdAt: string
  updatedBy?: SysLink
  updatedAt: string
}

export interface MetaSysProps extends BasicMetaSysProps {
  space?: SysLink
  /**
   * @deprecated `status` only exists on entities. Please refactor to use a
   * type guard to get the correct `EntityMetaSysProps` type with this property.
   */
  status?: SysLink
  publishedVersion?: number
  archivedVersion?: number
  archivedBy?: SysLink
  archivedAt?: string
  deletedVersion?: number
  deletedBy?: SysLink
  deletedAt?: string
}

export interface EntityMetaSysProps extends MetaSysProps {
  /**
   * @deprecated `contentType` only exists on entries. Please refactor to use a
   * type guard to get the correct `EntryMetaSysProps` type with this property.
   */
  contentType: SysLink
  space: SysLink
  status?: SysLink
  environment: SysLink
  publishedBy?: Link<'User'> | Link<'AppDefinition'>
  publishedAt?: string
  firstPublishedAt?: string
  publishedCounter?: number
  locale?: string
  fieldStatus?: { '*': Record<string, 'draft' | 'changed' | 'published'> }
}

export interface EntryMetaSysProps extends EntityMetaSysProps {
  contentType: SysLink
  automationTags: Link<'Tag'>[]
}

export interface MetaLinkProps {
  type: string
  linkType: string
  id: string
}

export interface MetadataProps {
  tags: Link<'Tag'>[]
  concepts?: Link<'TaxonomyConcept'>[]
}

export interface SysLink {
  sys: MetaLinkProps
}

export interface CollectionProp<TObj> {
  sys: {
    type: 'Array'
  }
  total: number
  skip: number
  limit: number
  items: TObj[]
}

export interface CursorPaginatedCollectionProp<TObj>
  extends Omit<CollectionProp<TObj>, 'total' | 'skip'> {
  pages?: {
    next?: string
    prev?: string
  }
}

export interface Collection<T, TPlain>
  extends CollectionProp<T>,
    DefaultElements<CollectionProp<TPlain>> {}

export interface CursorPaginatedCollection<T, TPlain>
  extends CursorPaginatedCollectionProp<T>,
    DefaultElements<CursorPaginatedCollectionProp<TPlain>> {}

/* eslint-disable @typescript-eslint/no-explicit-any */
export interface QueryOptions extends BasicQueryOptions {
  content_type?: string
  include?: number
  select?: string
}

export interface BasicQueryOptions {
  skip?: number
  limit?: number

  [key: string]: any
}

export interface BasicCursorPaginationOptions extends Omit<BasicQueryOptions, 'skip'> {
  pageNext?: string
  pagePrev?: string
}

// Base interface for shared fields
interface CursorPaginationBase {
  limit?: number
}

// Interfaces for each “exclusive” shape
interface CursorPaginationPageNext extends CursorPaginationBase {
  pageNext: string
  pagePrev?: never
}

interface CursorPaginationPagePrev extends CursorPaginationBase {
  pageNext?: never
  pagePrev: string
}

interface CursorPaginationNone extends CursorPaginationBase {
  pageNext?: never
  pagePrev?: never
}

type StartOperator = 'gt' | 'gte'
type EndOperator = 'lt' | 'lte'
type ComparisonOperator = StartOperator | EndOperator

// Helper type for creating property paths with comparison operators
// For example "sys.createdAt[gte]", P = sys.createdAt, O = gte
type WithComparisonOperator<P extends string, O extends ComparisonOperator> = `${P}[${O}]`

// Helper types to ensure only one start operator can be used and only one end operator can be used
type WithOneOperator<P extends string, C extends ComparisonOperator, O extends C> = {
  [K in WithComparisonOperator<P, O>]: string | Date
} & {
  [K in WithComparisonOperator<P, Exclude<C, O>>]?: never
}
type WithStartOperator<P extends string> =
  | WithOneOperator<P, StartOperator, 'gt'>
  | WithOneOperator<P, StartOperator, 'gte'>
type WithEndOperator<P extends string> =
  | WithOneOperator<P, EndOperator, 'lt'>
  | WithOneOperator<P, EndOperator, 'lte'>

// Type for valid date range combinations - only start, only end, or both
type IntervalQuery<P extends string> =
  | Partial<WithStartOperator<P>>
  | Partial<WithEndOperator<P>>
  | (Partial<WithStartOperator<P>> & Partial<WithEndOperator<P>>)

export type CreatedAtIntervalQueryOptions = IntervalQuery<'sys.createdAt'>
export interface AcceptsQueryOptions {
  'accepts[all]'?: string
}

export type KeyValueMap = Record<string, any>

/**
 * @private
 */
type MRInternal<UA extends boolean> = {
  (opts: MROpts<'Http', 'get', UA>): MRReturn<'Http', 'get'>
  (opts: MROpts<'Http', 'patch', UA>): MRReturn<'Http', 'patch'>
  (opts: MROpts<'Http', 'post', UA>): MRReturn<'Http', 'post'>
  (opts: MROpts<'Http', 'put', UA>): MRReturn<'Http', 'put'>
  (opts: MROpts<'Http', 'delete', UA>): MRReturn<'Http', 'delete'>
  (opts: MROpts<'Http', 'request', UA>): MRReturn<'Http', 'request'>

  (opts: MROpts<'AiAction', 'get', UA>): MRReturn<'AiAction', 'get'>
  (opts: MROpts<'AiAction', 'getMany', UA>): MRReturn<'AiAction', 'getMany'>
  (opts: MROpts<'AiAction', 'create', UA>): MRReturn<'AiAction', 'create'>
  (opts: MROpts<'AiAction', 'update', UA>): MRReturn<'AiAction', 'update'>
  (opts: MROpts<'AiAction', 'delete', UA>): MRReturn<'AiAction', 'delete'>
  (opts: MROpts<'AiAction', 'publish', UA>): MRReturn<'AiAction', 'publish'>
  (opts: MROpts<'AiAction', 'unpublish', UA>): MRReturn<'AiAction', 'unpublish'>
  (opts: MROpts<'AiAction', 'invoke', UA>): MRReturn<'AiAction', 'invoke'>

  (opts: MROpts<'AiActionInvocation', 'get', UA>): MRReturn<'AiActionInvocation', 'get'>

  (opts: MROpts<'AppAction', 'get', UA>): MRReturn<'AppAction', 'get'>
  (opts: MROpts<'AppAction', 'getMany', UA>): MRReturn<'AppAction', 'getMany'>
  (opts: MROpts<'AppAction', 'delete', UA>): MRReturn<'AppAction', 'delete'>
  (opts: MROpts<'AppAction', 'create', UA>): MRReturn<'AppAction', 'create'>
  (opts: MROpts<'AppAction', 'update', UA>): MRReturn<'AppAction', 'update'>

  (opts: MROpts<'AppActionCall', 'create', UA>): MRReturn<'AppActionCall', 'create'>
  (opts: MROpts<'AppActionCall', 'createWithResponse', UA>): MRReturn<
    'AppActionCall',
    'createWithResponse'
  >
  (opts: MROpts<'AppActionCall', 'getCallDetails', UA>): MRReturn<'AppActionCall', 'getCallDetails'>

  (opts: MROpts<'AppBundle', 'get', UA>): MRReturn<'AppBundle', 'get'>
  (opts: MROpts<'AppBundle', 'getMany', UA>): MRReturn<'AppBundle', 'getMany'>
  (opts: MROpts<'AppBundle', 'delete', UA>): MRReturn<'AppBundle', 'delete'>
  (opts: MROpts<'AppBundle', 'create', UA>): MRReturn<'AppBundle', 'create'>

  (opts: MROpts<'ApiKey', 'get', UA>): MRReturn<'ApiKey', 'get'>
  (opts: MROpts<'ApiKey', 'getMany', UA>): MRReturn<'ApiKey', 'getMany'>
  (opts: MROpts<'ApiKey', 'create', UA>): MRReturn<'ApiKey', 'create'>
  (opts: MROpts<'ApiKey', 'createWithId', UA>): MRReturn<'ApiKey', 'createWithId'>
  (opts: MROpts<'ApiKey', 'update', UA>): MRReturn<'ApiKey', 'update'>
  (opts: MROpts<'ApiKey', 'delete', UA>): MRReturn<'ApiKey', 'delete'>

  (opts: MROpts<'AppDefinition', 'get', UA>): MRReturn<'AppDefinition', 'get'>
  (opts: MROpts<'AppDefinition', 'getMany', UA>): MRReturn<'AppDefinition', 'getMany'>
  (opts: MROpts<'AppDefinition', 'create', UA>): MRReturn<'AppDefinition', 'create'>
  (opts: MROpts<'AppDefinition', 'update', UA>): MRReturn<'AppDefinition', 'update'>
  (opts: MROpts<'AppDefinition', 'delete', UA>): MRReturn<'AppDefinition', 'delete'>
  (opts: MROpts<'AppDefinition', 'getInstallationsForOrg', UA>): MRReturn<
    'AppDefinition',
    'getInstallationsForOrg'
  >

  (opts: MROpts<'AppInstallation', 'get', UA>): MRReturn<'AppInstallation', 'get'>
  (opts: MROpts<'AppInstallation', 'getMany', UA>): MRReturn<'AppInstallation', 'getMany'>
  (opts: MROpts<'AppInstallation', 'upsert', UA>): MRReturn<'AppInstallation', 'upsert'>
  (opts: MROpts<'AppInstallation', 'delete', UA>): MRReturn<'AppInstallation', 'delete'>
  (opts: MROpts<'AppInstallation', 'getForOrganization', UA>): MRReturn<
    'AppInstallation',
    'getForOrganization'
  >

  (opts: MROpts<'Asset', 'getMany', UA>): MRReturn<'Asset', 'getMany'>
  (opts: MROpts<'Asset', 'getPublished', UA>): MRReturn<'Asset', 'getPublished'>
  (opts: MROpts<'Asset', 'get', UA>): MRReturn<'Asset', 'get'>
  (opts: MROpts<'Asset', 'update', UA>): MRReturn<'Asset', 'update'>
  (opts: MROpts<'Asset', 'delete', UA>): MRReturn<'Asset', 'delete'>
  (opts: MROpts<'Asset', 'publish', UA>): MRReturn<'Asset', 'publish'>
  (opts: MROpts<'Asset', 'unpublish', UA>): MRReturn<'Asset', 'unpublish'>
  (opts: MROpts<'Asset', 'archive', UA>): MRReturn<'Asset', 'archive'>
  (opts: MROpts<'Asset', 'unarchive', UA>): MRReturn<'Asset', 'unarchive'>
  (opts: MROpts<'Asset', 'create', UA>): MRReturn<'Asset', 'create'>
  (opts: MROpts<'Asset', 'createWithId', UA>): MRReturn<'Asset', 'createWithId'>
  (opts: MROpts<'Asset', 'createFromFiles', UA>): MRReturn<'Asset', 'createFromFiles'>
  (opts: MROpts<'Asset', 'processForAllLocales', UA>): MRReturn<'Asset', 'processForAllLocales'>
  (opts: MROpts<'Asset', 'processForLocale', UA>): MRReturn<'Asset', 'processForLocale'>

  (opts: MROpts<'AppUpload', 'get', UA>): MRReturn<'AppUpload', 'get'>
  (opts: MROpts<'AppUpload', 'delete', UA>): MRReturn<'AppUpload', 'delete'>
  (opts: MROpts<'AppUpload', 'create', UA>): MRReturn<'AppUpload', 'create'>

  (opts: MROpts<'AppDetails', 'upsert', UA>): MRReturn<'AppDetails', 'upsert'>
  (opts: MROpts<'AppDetails', 'get', UA>): MRReturn<'AppDetails', 'get'>
  (opts: MROpts<'AppDetails', 'delete', UA>): MRReturn<'AppDetails', 'delete'>

  (opts: MROpts<'AppSignedRequest', 'create', UA>): MRReturn<'AppSignedRequest', 'create'>

  (opts: MROpts<'AppSigningSecret', 'upsert', UA>): MRReturn<'AppSigningSecret', 'upsert'>
  (opts: MROpts<'AppSigningSecret', 'get', UA>): MRReturn<'AppSigningSecret', 'get'>
  (opts: MROpts<'AppSigningSecret', 'delete', UA>): MRReturn<'AppSigningSecret', 'delete'>

  (opts: MROpts<'AppEventSubscription', 'upsert', UA>): MRReturn<'AppEventSubscription', 'upsert'>
  (opts: MROpts<'AppEventSubscription', 'get', UA>): MRReturn<'AppEventSubscription', 'get'>
  (opts: MROpts<'AppEventSubscription', 'delete', UA>): MRReturn<'AppEventSubscription', 'delete'>

  (opts: MROpts<'AppKey', 'get', UA>): MRReturn<'AppKey', 'get'>
  (opts: MROpts<'AppKey', 'getMany', UA>): MRReturn<'AppKey', 'getMany'>
  (opts: MROpts<'AppKey', 'create', UA>): MRReturn<'AppKey', 'create'>
  (opts: MROpts<'AppKey', 'delete', UA>): MRReturn<'AppKey', 'delete'>

  (opts: MROpts<'AppAccessToken', 'create', UA>): MRReturn<'AppAccessToken', 'create'>

  (opts: MROpts<'AssetKey', 'create', UA>): MRReturn<'AssetKey', 'create'>

  (opts: MROpts<'BulkAction', 'get', UA>): MRReturn<'BulkAction', 'get'>
  (opts: MROpts<'BulkAction', 'publish', UA>): MRReturn<'BulkAction', 'publish'>
  (opts: MROpts<'BulkAction', 'unpublish', UA>): MRReturn<'BulkAction', 'unpublish'>
  (opts: MROpts<'BulkAction', 'validate', UA>): MRReturn<'BulkAction', 'validate'>

  (opts: MROpts<'Comment', 'get', UA>): MRReturn<'Comment', 'get'>
  (opts: MROpts<'Comment', 'getMany', UA>): MRReturn<'Comment', 'getMany'>
  (opts: MROpts<'Comment', 'getAll', UA>): MRReturn<'Comment', 'getAll'>
  (opts: MROpts<'Comment', 'create', UA>): MRReturn<'Comment', 'create'>
  (opts: MROpts<'Comment', 'update', UA>): MRReturn<'Comment', 'update'>
  (opts: MROpts<'Comment', 'delete', UA>): MRReturn<'Comment', 'delete'>

  (opts: MROpts<'Concept', 'get', UA>): MRReturn<'Concept', 'get'>
  (opts: MROpts<'Concept', 'getMany', UA>): MRReturn<'Concept', 'getMany'>
  (opts: MROpts<'Concept', 'getTotal', UA>): MRReturn<'Concept', 'getTotal'>
  (opts: MROpts<'Concept', 'getDescendants', UA>): MRReturn<'Concept', 'getDescendants'>
  (opts: MROpts<'Concept', 'create', UA>): MRReturn<'Concept', 'create'>
  (opts: MROpts<'Concept', 'createWithId', UA>): MRReturn<'Concept', 'createWithId'>
  (opts: MROpts<'Concept', 'patch', UA>): MRReturn<'Concept', 'patch'>
  (opts: MROpts<'Concept', 'update', UA>): MRReturn<'Concept', 'update'>
  (opts: MROpts<'Concept', 'updatePut', UA>): MRReturn<'Concept', 'updatePut'>
  (opts: MROpts<'Concept', 'delete', UA>): MRReturn<'Concept', 'delete'>

  (opts: MROpts<'ConceptScheme', 'get', UA>): MRReturn<'ConceptScheme', 'get'>
  (opts: MROpts<'ConceptScheme', 'getMany', UA>): MRReturn<'ConceptScheme', 'getMany'>
  (opts: MROpts<'ConceptScheme', 'getTotal', UA>): MRReturn<'ConceptScheme', 'getTotal'>
  (opts: MROpts<'ConceptScheme', 'create', UA>): MRReturn<'ConceptScheme', 'create'>
  (opts: MROpts<'ConceptScheme', 'createWithId', UA>): MRReturn<'ConceptScheme', 'createWithId'>
  (opts: MROpts<'ConceptScheme', 'patch', UA>): MRReturn<'ConceptScheme', 'patch'>
  (opts: MROpts<'ConceptScheme', 'update', UA>): MRReturn<'ConceptScheme', 'update'>
  (opts: MROpts<'ConceptScheme', 'updatePut', UA>): MRReturn<'ConceptScheme', 'updatePut'>
  (opts: MROpts<'ConceptScheme', 'delete', UA>): MRReturn<'ConceptScheme', 'delete'>

  (opts: MROpts<'ContentType', 'get', UA>): MRReturn<'ContentType', 'get'>
  (opts: MROpts<'ContentType', 'getMany', UA>): MRReturn<'ContentType', 'getMany'>
  (opts: MROpts<'ContentType', 'update', UA>): MRReturn<'ContentType', 'update'>
  (opts: MROpts<'ContentType', 'create', UA>): MRReturn<'ContentType', 'create'>
  (opts: MROpts<'ContentType', 'createWithId', UA>): MRReturn<'ContentType', 'createWithId'>
  (opts: MROpts<'ContentType', 'delete', UA>): MRReturn<'ContentType', 'delete'>
  (opts: MROpts<'ContentType', 'publish', UA>): MRReturn<'ContentType', 'publish'>
  (opts: MROpts<'ContentType', 'unpublish', UA>): MRReturn<'ContentType', 'unpublish'>

  (opts: MROpts<'EditorInterface', 'get', UA>): MRReturn<'EditorInterface', 'get'>
  (opts: MROpts<'EditorInterface', 'getMany', UA>): MRReturn<'EditorInterface', 'getMany'>
  (opts: MROpts<'EditorInterface', 'update', UA>): MRReturn<'EditorInterface', 'update'>

  (opts: MROpts<'Environment', 'get', UA>): MRReturn<'Environment', 'get'>
  (opts: MROpts<'Environment', 'getMany', UA>): MRReturn<'Environment', 'getMany'>
  (opts: MROpts<'Environment', 'create', UA>): MRReturn<'Environment', 'create'>
  (opts: MROpts<'Environment', 'createWithId', UA>): MRReturn<'Environment', 'createWithId'>
  (opts: MROpts<'Environment', 'update', UA>): MRReturn<'Environment', 'update'>
  (opts: MROpts<'Environment', 'delete', UA>): MRReturn<'Environment', 'delete'>

  (opts: MROpts<'EnvironmentAlias', 'get', UA>): MRReturn<'EnvironmentAlias', 'get'>
  (opts: MROpts<'EnvironmentAlias', 'getMany', UA>): MRReturn<'EnvironmentAlias', 'getMany'>
  (opts: MROpts<'EnvironmentAlias', 'createWithId', UA>): MRReturn<
    'EnvironmentAlias',
    'createWithId'
  >
  (opts: MROpts<'EnvironmentAlias', 'update', UA>): MRReturn<'EnvironmentAlias', 'update'>
  (opts: MROpts<'EnvironmentAlias', 'delete', UA>): MRReturn<'EnvironmentAlias', 'delete'>

  (opts: MROpts<'EnvironmentTemplate', 'get', UA>): MRReturn<'EnvironmentTemplate', 'get'>
  (opts: MROpts<'EnvironmentTemplate', 'getMany', UA>): MRReturn<'EnvironmentTemplate', 'getMany'>
  (opts: MROpts<'EnvironmentTemplate', 'create', UA>): MRReturn<'EnvironmentTemplate', 'create'>
  (opts: MROpts<'EnvironmentTemplate', 'update', UA>): MRReturn<'EnvironmentTemplate', 'update'>
  (opts: MROpts<'EnvironmentTemplate', 'delete', UA>): MRReturn<'EnvironmentTemplate', 'delete'>
  (opts: MROpts<'EnvironmentTemplate', 'versions', UA>): MRReturn<'EnvironmentTemplate', 'versions'>
  (opts: MROpts<'EnvironmentTemplate', 'versionUpdate', UA>): MRReturn<
    'EnvironmentTemplate',
    'versionUpdate'
  >
  (opts: MROpts<'EnvironmentTemplate', 'validate', UA>): MRReturn<'EnvironmentTemplate', 'validate'>
  (opts: MROpts<'EnvironmentTemplate', 'install', UA>): MRReturn<'EnvironmentTemplate', 'install'>
  (opts: MROpts<'EnvironmentTemplate', 'disconnect', UA>): MRReturn<
    'EnvironmentTemplate',
    'disconnect'
  >

  (opts: MROpts<'EnvironmentTemplateInstallation', 'getMany', UA>): MRReturn<
    'EnvironmentTemplateInstallation',
    'getMany'
  >
  (opts: MROpts<'EnvironmentTemplateInstallation', 'getForEnvironment', UA>): MRReturn<
    'EnvironmentTemplateInstallation',
    'getForEnvironment'
  >

  (opts: MROpts<'Entry', 'getMany', UA>): MRReturn<'Entry', 'getMany'>
  (opts: MROpts<'Entry', 'getPublished', UA>): MRReturn<'Entry', 'getPublished'>
  (opts: MROpts<'Entry', 'get', UA>): MRReturn<'Entry', 'get'>
  (opts: MROpts<'Entry', 'patch', UA>): MRReturn<'Entry', 'patch'>
  (opts: MROpts<'Entry', 'update', UA>): MRReturn<'Entry', 'update'>
  (opts: MROpts<'Entry', 'delete', UA>): MRReturn<'Entry', 'delete'>
  (opts: MROpts<'Entry', 'publish', UA>): MRReturn<'Entry', 'publish'>
  (opts: MROpts<'Entry', 'unpublish', UA>): MRReturn<'Entry', 'unpublish'>
  (opts: MROpts<'Entry', 'archive', UA>): MRReturn<'Entry', 'archive'>
  (opts: MROpts<'Entry', 'unarchive', UA>): MRReturn<'Entry', 'unarchive'>
  (opts: MROpts<'Entry', 'create', UA>): MRReturn<'Entry', 'create'>
  (opts: MROpts<'Entry', 'createWithId', UA>): MRReturn<'Entry', 'createWithId'>
  (opts: MROpts<'Entry', 'references', UA>): MRReturn<'Entry', 'references'>

  (opts: MROpts<'Extension', 'get', UA>): MRReturn<'Extension', 'get'>
  (opts: MROpts<'Extension', 'getMany', UA>): MRReturn<'Extension', 'getMany'>
  (opts: MROpts<'Extension', 'create', UA>): MRReturn<'Extension', 'create'>
  (opts: MROpts<'Extension', 'createWithId', UA>): MRReturn<'Extension', 'createWithId'>
  (opts: MROpts<'Extension', 'update', UA>): MRReturn<'Extension', 'update'>
  (opts: MROpts<'Extension', 'delete', UA>): MRReturn<'Extension', 'delete'>

  (opts: MROpts<'Function', 'get', UA>): MRReturn<'Function', 'get'>
  (opts: MROpts<'Function', 'getMany', UA>): MRReturn<'Function', 'getMany'>
  (opts: MROpts<'Function', 'getManyForEnvironment', UA>): MRReturn<
    'Function',
    'getManyForEnvironment'
  >

  (opts: MROpts<'FunctionLog', 'get', UA>): MRReturn<'FunctionLog', 'get'>
  (opts: MROpts<'FunctionLog', 'getMany', UA>): MRReturn<'FunctionLog', 'getMany'>

  (opts: MROpts<'Locale', 'get', UA>): MRReturn<'Locale', 'get'>
  (opts: MROpts<'Locale', 'getMany', UA>): MRReturn<'Locale', 'getMany'>
  (opts: MROpts<'Locale', 'delete', UA>): MRReturn<'Locale', 'delete'>
  (opts: MROpts<'Locale', 'update', UA>): MRReturn<'Locale', 'update'>
  (opts: MROpts<'Locale', 'create', UA>): MRReturn<'Locale', 'create'>

  (opts: MROpts<'Organization', 'getMany', UA>): MRReturn<'Organization', 'getMany'>
  (opts: MROpts<'Organization', 'get', UA>): MRReturn<'Organization', 'get'>

  (opts: MROpts<'OrganizationInvitation', 'get', UA>): MRReturn<'OrganizationInvitation', 'get'>
  (opts: MROpts<'OrganizationInvitation', 'create', UA>): MRReturn<
    'OrganizationInvitation',
    'create'
  >

  (opts: MROpts<'OrganizationMembership', 'get', UA>): MRReturn<'OrganizationMembership', 'get'>
  (opts: MROpts<'OrganizationMembership', 'getMany', UA>): MRReturn<
    'OrganizationMembership',
    'getMany'
  >
  (opts: MROpts<'OrganizationMembership', 'update', UA>): MRReturn<
    'OrganizationMembership',
    'update'
  >
  (opts: MROpts<'OrganizationMembership', 'delete', UA>): MRReturn<
    'OrganizationMembership',
    'delete'
  >

  (opts: MROpts<'PersonalAccessToken', 'get', UA>): MRReturn<'PersonalAccessToken', 'get'>
  (opts: MROpts<'PersonalAccessToken', 'getMany', UA>): MRReturn<'PersonalAccessToken', 'getMany'>
  (opts: MROpts<'PersonalAccessToken', 'create', UA>): MRReturn<'PersonalAccessToken', 'create'>
  (opts: MROpts<'PersonalAccessToken', 'revoke', UA>): MRReturn<'PersonalAccessToken', 'revoke'>

  (opts: MROpts<'AccessToken', 'get', UA>): MRReturn<'AccessToken', 'get'>
  (opts: MROpts<'AccessToken', 'getMany', UA>): MRReturn<'AccessToken', 'getMany'>
  (opts: MROpts<'AccessToken', 'createPersonalAccessToken', UA>): MRReturn<
    'AccessToken',
    'createPersonalAccessToken'
  >
  (opts: MROpts<'AccessToken', 'revoke', UA>): MRReturn<'AccessToken', 'revoke'>
  (opts: MROpts<'AccessToken', 'getManyForOrganization', UA>): MRReturn<
    'AccessToken',
    'getManyForOrganization'
  >

  (opts: MROpts<'OAuthApplication', 'get', UA>): MRReturn<'OAuthApplication', 'get'>
  (opts: MROpts<'OAuthApplication', 'getManyForUser', UA>): MRReturn<
    'OAuthApplication',
    'getManyForUser'
  >
  (opts: MROpts<'OAuthApplication', 'create', UA>): MRReturn<'OAuthApplication', 'create'>
  (opts: MROpts<'OAuthApplication', 'update', UA>): MRReturn<'OAuthApplication', 'update'>
  (opts: MROpts<'OAuthApplication', 'delete', UA>): MRReturn<'OAuthApplication', 'delete'>

  (opts: MROpts<'PreviewApiKey', 'get', UA>): MRReturn<'PreviewApiKey', 'get'>
  (opts: MROpts<'PreviewApiKey', 'getMany', UA>): MRReturn<'PreviewApiKey', 'getMany'>

  (opts: MROpts<'Release', 'archive', UA>): MRReturn<'Release', 'archive'>
  (opts: MROpts<'Release', 'get', UA>): MRReturn<'Release', 'get'>
  (opts: MROpts<'Release', 'query', UA>): MRReturn<'Release', 'query'>
  (opts: MROpts<'Release', 'create', UA>): MRReturn<'Release', 'create'>
  (opts: MROpts<'Release', 'update', UA>): MRReturn<'Release', 'update'>
  (opts: MROpts<'Release', 'delete', UA>): MRReturn<'Release', 'delete'>
  (opts: MROpts<'Release', 'publish', UA>): MRReturn<'Release', 'publish'>
  (opts: MROpts<'Release', 'unpublish', UA>): MRReturn<'Release', 'unpublish'>
  (opts: MROpts<'Release', 'unarchive', UA>): MRReturn<'Release', 'unarchive'>
  (opts: MROpts<'Release', 'validate', UA>): MRReturn<'Release', 'validate'>

  (opts: MROpts<'ReleaseAction', 'get', UA>): MRReturn<'ReleaseAction', 'get'>
  (opts: MROpts<'ReleaseAction', 'getMany', UA>): MRReturn<'ReleaseAction', 'getMany'>
  (opts: MROpts<'ReleaseAction', 'queryForRelease', UA>): MRReturn<
    'ReleaseAction',
    'queryForRelease'
  >
  (opts: MROpts<'Resource', 'getMany', UA>): MRReturn<'Resource', 'getMany'>
  (opts: MROpts<'ResourceProvider', 'get', UA>): MRReturn<'ResourceProvider', 'get'>
  (opts: MROpts<'ResourceProvider', 'upsert', UA>): MRReturn<'ResourceProvider', 'upsert'>
  (opts: MROpts<'ResourceProvider', 'delete', UA>): MRReturn<'ResourceProvider', 'delete'>

  (opts: MROpts<'ResourceType', 'get', UA>): MRReturn<'ResourceType', 'get'>
  (opts: MROpts<'ResourceType', 'upsert', UA>): MRReturn<'ResourceType', 'upsert'>
  (opts: MROpts<'ResourceType', 'delete', UA>): MRReturn<'ResourceType', 'delete'>
  (opts: MROpts<'ResourceType', 'getForEnvironment', UA>): MRReturn<
    'ResourceType',
    'getForEnvironment'
  >
  (opts: MROpts<'ResourceType', 'getMany', UA>): MRReturn<'ResourceType', 'getMany'>

  (opts: MROpts<'Role', 'get', UA>): MRReturn<'Role', 'get'>
  (opts: MROpts<'Role', 'getMany', UA>): MRReturn<'Role', 'getMany'>
  (opts: MROpts<'Role', 'getManyForOrganization', UA>): MRReturn<'Role', 'getManyForOrganization'>
  (opts: MROpts<'Role', 'create', UA>): MRReturn<'Role', 'create'>
  (opts: MROpts<'Role', 'createWithId', UA>): MRReturn<'Role', 'createWithId'>
  (opts: MROpts<'Role', 'update', UA>): MRReturn<'Role', 'update'>
  (opts: MROpts<'Role', 'delete', UA>): MRReturn<'Role', 'delete'>

  (opts: MROpts<'ScheduledAction', 'get', UA>): MRReturn<'ScheduledAction', 'get'>
  (opts: MROpts<'ScheduledAction', 'getMany', UA>): MRReturn<'ScheduledAction', 'getMany'>
  (opts: MROpts<'ScheduledAction', 'create', UA>): MRReturn<'ScheduledAction', 'create'>
  (opts: MROpts<'ScheduledAction', 'update', UA>): MRReturn<'ScheduledAction', 'update'>
  (opts: MROpts<'ScheduledAction', 'delete', UA>): MRReturn<'ScheduledAction', 'delete'>

  (opts: MROpts<'Snapshot', 'getManyForEntry', UA>): MRReturn<'Snapshot', 'getManyForEntry'>
  (opts: MROpts<'Snapshot', 'getForEntry', UA>): MRReturn<'Snapshot', 'getForEntry'>
  (opts: MROpts<'Snapshot', 'getManyForContentType', UA>): MRReturn<
    'Snapshot',
    'getManyForContentType'
  >
  (opts: MROpts<'Snapshot', 'getForContentType', UA>): MRReturn<'Snapshot', 'getForContentType'>

  (opts: MROpts<'Space', 'get', UA>): MRReturn<'Space', 'get'>
  (opts: MROpts<'Space', 'getMany', UA>): MRReturn<'Space', 'getMany'>
  (opts: MROpts<'Space', 'getManyForOrganization', UA>): MRReturn<'Space', 'getManyForOrganization'>
  (opts: MROpts<'Space', 'create', UA>): MRReturn<'Space', 'create'>
  (opts: MROpts<'Space', 'update', UA>): MRReturn<'Space', 'update'>
  (opts: MROpts<'Space', 'delete', UA>): MRReturn<'Space', 'delete'>

  (opts: MROpts<'SpaceMember', 'get', UA>): MRReturn<'SpaceMember', 'get'>
  (opts: MROpts<'SpaceMember', 'getMany', UA>): MRReturn<'SpaceMember', 'getMany'>

  (opts: MROpts<'SpaceMembership', 'get', UA>): MRReturn<'SpaceMembership', 'get'>
  (opts: MROpts<'SpaceMembership', 'getMany', UA>): MRReturn<'SpaceMembership', 'getMany'>
  (opts: MROpts<'SpaceMembership', 'getForOrganization', UA>): MRReturn<
    'SpaceMembership',
    'getForOrganization'
  >
  (opts: MROpts<'SpaceMembership', 'getManyForOrganization', UA>): MRReturn<
    'SpaceMembership',
    'getManyForOrganization'
  >
  (opts: MROpts<'SpaceMembership', 'create', UA>): MRReturn<'SpaceMembership', 'create'>
  (opts: MROpts<'SpaceMembership', 'createWithId', UA>): MRReturn<'SpaceMembership', 'createWithId'>
  (opts: MROpts<'SpaceMembership', 'update', UA>): MRReturn<'SpaceMembership', 'update'>
  (opts: MROpts<'SpaceMembership', 'delete', UA>): MRReturn<'SpaceMembership', 'delete'>

  (opts: MROpts<'Tag', 'get', UA>): MRReturn<'Tag', 'get'>
  (opts: MROpts<'Tag', 'getMany', UA>): MRReturn<'Tag', 'getMany'>
  (opts: MROpts<'Tag', 'createWithId', UA>): MRReturn<'Tag', 'createWithId'>
  (opts: MROpts<'Tag', 'update', UA>): MRReturn<'Tag', 'update'>
  (opts: MROpts<'Tag', 'delete', UA>): MRReturn<'Tag', 'delete'>

  (opts: MROpts<'Task', 'get', UA>): MRReturn<'Task', 'get'>
  (opts: MROpts<'Task', 'getMany', UA>): MRReturn<'Task', 'getMany'>
  (opts: MROpts<'Task', 'getAll', UA>): MRReturn<'Task', 'getAll'>
  (opts: MROpts<'Task', 'create', UA>): MRReturn<'Task', 'create'>
  (opts: MROpts<'Task', 'update', UA>): MRReturn<'Task', 'update'>
  (opts: MROpts<'Task', 'delete', UA>): MRReturn<'Task', 'delete'>

  (opts: MROpts<'Team', 'get', UA>): MRReturn<'Team', 'get'>
  (opts: MROpts<'Team', 'getMany', UA>): MRReturn<'Team', 'getMany'>
  (opts: MROpts<'Team', 'getManyForSpace', UA>): MRReturn<'Team', 'getManyForSpace'>
  (opts: MROpts<'Team', 'create', UA>): MRReturn<'Team', 'create'>
  (opts: MROpts<'Team', 'update', UA>): MRReturn<'Team', 'update'>
  (opts: MROpts<'Team', 'delete', UA>): MRReturn<'Team', 'delete'>

  (opts: MROpts<'TeamMembership', 'get', UA>): MRReturn<'TeamMembership', 'get'>
  (opts: MROpts<'TeamMembership', 'getManyForOrganization', UA>): MRReturn<
    'TeamMembership',
    'getManyForOrganization'
  >
  (opts: MROpts<'TeamMembership', 'getManyForTeam', UA>): MRReturn<
    'TeamMembership',
    'getManyForTeam'
  >
  (opts: MROpts<'TeamMembership', 'create', UA>): MRReturn<'TeamMembership', 'create'>
  (opts: MROpts<'TeamMembership', 'update', UA>): MRReturn<'TeamMembership', 'update'>
  (opts: MROpts<'TeamMembership', 'delete', UA>): MRReturn<'TeamMembership', 'delete'>

  (opts: MROpts<'TeamSpaceMembership', 'get', UA>): MRReturn<'TeamSpaceMembership', 'get'>
  (opts: MROpts<'TeamSpaceMembership', 'getMany', UA>): MRReturn<'TeamSpaceMembership', 'getMany'>
  (opts: MROpts<'TeamSpaceMembership', 'getForOrganization', UA>): MRReturn<
    'TeamSpaceMembership',
    'getForOrganization'
  >
  (opts: MROpts<'TeamSpaceMembership', 'getManyForOrganization', UA>): MRReturn<
    'TeamSpaceMembership',
    'getManyForOrganization'
  >
  (opts: MROpts<'TeamSpaceMembership', 'create', UA>): MRReturn<'TeamSpaceMembership', 'create'>
  (opts: MROpts<'TeamSpaceMembership', 'update', UA>): MRReturn<'TeamSpaceMembership', 'update'>
  (opts: MROpts<'TeamSpaceMembership', 'delete', UA>): MRReturn<'TeamSpaceMembership', 'delete'>

  (opts: MROpts<'UIConfig', 'get', UA>): MRReturn<'UIConfig', 'get'>
  (opts: MROpts<'UIConfig', 'update', UA>): MRReturn<'UIConfig', 'update'>

  (opts: MROpts<'Upload', 'get', UA>): MRReturn<'Entry', 'get'>
  (opts: MROpts<'Upload', 'create', UA>): MRReturn<'Entry', 'create'>
  (opts: MROpts<'Upload', 'delete', UA>): MRReturn<'Entry', 'delete'>

  (opts: MROpts<'UploadCredential', 'create', UA>): MRReturn<'UploadCredential', 'create'>

  (opts: MROpts<'Usage', 'getManyForSpace', UA>): MRReturn<'Usage', 'getManyForSpace'>
  (opts: MROpts<'Usage', 'getManyForOrganization', UA>): MRReturn<'Usage', 'getManyForOrganization'>

  (opts: MROpts<'User', 'getManyForSpace', UA>): MRReturn<'User', 'getManyForSpace'>
  (opts: MROpts<'User', 'getForSpace', UA>): MRReturn<'User', 'getForSpace'>
  (opts: MROpts<'User', 'getCurrent', UA>): MRReturn<'User', 'getCurrent'>
  (opts: MROpts<'User', 'getForOrganization', UA>): MRReturn<'User', 'getForOrganization'>
  (opts: MROpts<'User', 'getManyForOrganization', UA>): MRReturn<'User', 'getManyForOrganization'>

  (opts: MROpts<'UserUIConfig', 'get', UA>): MRReturn<'UserUIConfig', 'update'>
  (opts: MROpts<'UserUIConfig', 'update', UA>): MRReturn<'UserUIConfig', 'update'>

  (opts: MROpts<'Webhook', 'get', UA>): MRReturn<'Webhook', 'get'>
  (opts: MROpts<'Webhook', 'getMany', UA>): MRReturn<'Webhook', 'getMany'>
  (opts: MROpts<'Webhook', 'getCallDetails', UA>): MRReturn<'Webhook', 'getCallDetails'>
  (opts: MROpts<'Webhook', 'getHealthStatus', UA>): MRReturn<'Webhook', 'getHealthStatus'>
  (opts: MROpts<'Webhook', 'getManyCallDetails', UA>): MRReturn<'Webhook', 'getManyCallDetails'>
  (opts: MROpts<'Webhook', 'getSigningSecret', UA>): MRReturn<'Webhook', 'getSigningSecret'>
  (opts: MROpts<'Webhook', 'getRetryPolicy', UA>): MRReturn<'Webhook', 'getRetryPolicy'>
  (opts: MROpts<'Webhook', 'create', UA>): MRReturn<'Webhook', 'create'>
  (opts: MROpts<'Webhook', 'createWithId', UA>): MRReturn<'Webhook', 'createWithId'>
  (opts: MROpts<'Webhook', 'update', UA>): MRReturn<'Webhook', 'update'>
  (opts: MROpts<'Webhook', 'upsertSigningSecret', UA>): MRReturn<'Webhook', 'upsertSigningSecret'>
  (opts: MROpts<'Webhook', 'upsertRetryPolicy', UA>): MRReturn<'Webhook', 'upsertRetryPolicy'>
  (opts: MROpts<'Webhook', 'delete', UA>): MRReturn<'Webhook', 'delete'>
  (opts: MROpts<'Webhook', 'deleteSigningSecret', UA>): MRReturn<'Webhook', 'deleteSigningSecret'>
  (opts: MROpts<'Webhook', 'deleteRetryPolicy', UA>): MRReturn<'Webhook', 'deleteRetryPolicy'>

  (opts: MROpts<'WorkflowDefinition', 'get', UA>): MRReturn<'WorkflowDefinition', 'get'>
  (opts: MROpts<'WorkflowDefinition', 'getMany', UA>): MRReturn<'WorkflowDefinition', 'getMany'>
  (opts: MROpts<'WorkflowDefinition', 'create', UA>): MRReturn<'WorkflowDefinition', 'create'>
  (opts: MROpts<'WorkflowDefinition', 'update', UA>): MRReturn<'WorkflowDefinition', 'update'>
  (opts: MROpts<'WorkflowDefinition', 'delete', UA>): MRReturn<'WorkflowDefinition', 'delete'>

  (opts: MROpts<'Workflow', 'get', UA>): MRReturn<'Workflow', 'get'>
  (opts: MROpts<'Workflow', 'getMany', UA>): MRReturn<'Workflow', 'getMany'>
  (opts: MROpts<'Workflow', 'create', UA>): MRReturn<'Workflow', 'create'>
  (opts: MROpts<'Workflow', 'update', UA>): MRReturn<'Workflow', 'update'>
  (opts: MROpts<'Workflow', 'delete', UA>): MRReturn<'Workflow', 'delete'>
  (opts: MROpts<'Workflow', 'complete', UA>): MRReturn<'Workflow', 'complete'>

  (opts: MROpts<'WorkflowsChangelog', 'getMany', UA>): MRReturn<'WorkflowsChangelog', 'getMany'>
}

/**
 * @private
 */
export type MakeRequestWithUserAgent = MRInternal<true>

/**
 * @private
 */
export type MakeRequest = MRInternal<false>

/**
 * @private
 */
type Without<T, U> = { [P in Exclude<keyof T, keyof U>]?: never }

/**
 * @private
 */
export type XOR<T, U> = T | U extends object ? (Without<T, U> & U) | (Without<U, T> & T) : T | U

export interface Adapter {
  makeRequest: MakeRequestWithUserAgent
}

/**
 * @private
 */
export type MRActions = {
  Resource: {
    getMany: {
      params: GetResourceParams & { query?: ResourceQueryOptions }
      headers?: RawAxiosRequestHeaders
      return: CursorPaginatedCollectionProp<ResourceProps>
    }
  }
  ResourceProvider: {
    get: { params: GetResourceProviderParams; return: ResourceProviderProps }
    upsert: {
      params: GetResourceProviderParams
      payload: UpsertResourceProviderProps
      headers?: RawAxiosRequestHeaders
      return: ResourceProviderProps
    }
    delete: { params: GetResourceProviderParams; return: any }
  }
  ResourceType: {
    get: { params: GetResourceTypeParams; return: ResourceTypeProps }
    getMany: {
      params: Omit<GetResourceTypeParams, 'resourceTypeId'>
      return: CollectionProp<ResourceTypeProps>
    }
    upsert: {
      params: GetResourceTypeParams
      payload: UpsertResourceTypeProps
      headers?: RawAxiosRequestHeaders
      return: ResourceTypeProps
    }
    delete: { params: GetResourceTypeParams; return: any }
    getForEnvironment: {
      params: GetSpaceEnvironmentParams & { query?: BasicCursorPaginationOptions }
      return: CursorPaginatedCollectionProp<SpaceEnvResourceTypeProps>
    }
  }
  Http: {
    get: { params: { url: string; config?: RawAxiosRequestConfig }; return: any }
    patch: { params: { url: string; config?: RawAxiosRequestConfig }; payload: any; return: any }
    post: { params: { url: string; config?: RawAxiosRequestConfig }; payload: any; return: any }
    put: { params: { url: string; config?: RawAxiosRequestConfig }; payload: any; return: any }
    delete: { params: { url: string; config?: RawAxiosRequestConfig }; return: any }
    request: { params: { url: string; config?: RawAxiosRequestConfig }; return: any }
  }
  AiAction: {
    get: { params: GetSpaceParams & { aiActionId: string }; return: AiActionProps }
    getMany: {
      params: GetSpaceParams & QueryParams
      return: CollectionProp<AiActionProps>
    }
    create: {
      params: GetSpaceParams
      payload: CreateAiActionProps
      headers?: RawAxiosRequestHeaders
      return: AiActionProps
    }
    update: {
      params: GetSpaceParams & { aiActionId: string }
      payload: AiActionProps
      headers?: RawAxiosRequestHeaders
      return: AiActionProps
    }
    delete: { params: GetSpaceParams & { aiActionId: string }; return: any }
    publish: {
      params: GetSpaceParams & { aiActionId: string; version: number }
      headers?: RawAxiosRequestHeaders
      return: AiActionProps
    }
    unpublish: {
      params: GetSpaceParams & { aiActionId: string }
      headers?: RawAxiosRequestHeaders
      return: AiActionProps
    }
    invoke: {
      params: GetSpaceEnvironmentParams & { aiActionId: string }
      payload: AiActionInvocationType
      headers?: RawAxiosRequestHeaders
      return: AiActionInvocationProps
    }
  }
  AiActionInvocation: {
    get: {
      params: GetSpaceEnvironmentParams & { aiActionId: string; invocationId: string }
      return: AiActionInvocationProps
    }
  }
  AppAction: {
    get: { params: GetAppActionParams; return: AppActionProps }
    getMany: {
      params: GetAppDefinitionParams & QueryParams
      return: CollectionProp<AppActionProps>
    }
    getManyForEnvironment: {
      params: GetAppActionsForEnvParams & QueryParams
      return: CollectionProp<AppActionProps>
    }
    delete: { params: GetAppActionParams; return: void }
    create: {
      params: GetAppDefinitionParams
      payload: CreateAppActionProps
      return: AppActionProps
    }
    update: {
      params: GetAppActionParams
      payload: CreateAppActionProps
      return: AppActionProps
    }
  }
  AppActionCall: {
    create: {
      params: GetAppActionCallParams
      payload: CreateAppActionCallProps
      return: AppActionCallProps
    }
    getCallDetails: {
      params: GetAppActionCallDetailsParams
      return: AppActionCallResponse
    }
    createWithResponse: {
      params: GetAppActionCallParams
      payload: CreateAppActionCallProps
      return: AppActionCallResponse
    }
  }
  AppBundle: {
    get: { params: GetAppBundleParams; return: AppBundleProps }
    getMany: {
      params: GetAppDefinitionParams & QueryParams
      return: CollectionProp<AppBundleProps>
    }
    delete: { params: GetAppBundleParams; return: void }
    create: {
      params: GetAppDefinitionParams
      payload: CreateAppBundleProps
      return: AppBundleProps
    }
  }
  ApiKey: {
    get: { params: GetSpaceParams & { apiKeyId: string }; return: ApiKeyProps }
    getMany: { params: GetSpaceParams & QueryParams; return: CollectionProp<ApiKeyProps> }
    create: {
      params: GetSpaceParams
      payload: CreateApiKeyProps
      headers?: RawAxiosRequestHeaders
      return: ApiKeyProps
    }
    createWithId: {
      params: GetSpaceParams & { apiKeyId: string }
      payload: CreateApiKeyProps
      headers?: RawAxiosRequestHeaders
      return: ApiKeyProps
    }
    update: {
      params: GetSpaceParams & { apiKeyId: string }
      payload: ApiKeyProps
      headers?: RawAxiosRequestHeaders
      return: ApiKeyProps
    }
    delete: { params: GetSpaceParams & { apiKeyId: string }; return: any }
  }
  AppDefinition: {
    get: {
      params: GetOrganizationParams & { appDefinitionId: string }
      return: AppDefinitionProps
    }
    getMany: {
      params: GetOrganizationParams & QueryParams
      return: CollectionProp<AppDefinitionProps>
    }
    create: {
      params: GetOrganizationParams
      payload: CreateAppDefinitionProps
      return: AppDefinitionProps
    }
    update: {
      params: GetAppDefinitionParams
      payload: AppDefinitionProps
      headers?: RawAxiosRequestHeaders
      return: AppDefinitionProps
    }
    delete: { params: GetAppDefinitionParams; return: any }
    getInstallationsForOrg: {
      params: GetOrganizationParams & { appDefinitionId: string } & SpaceQueryParams
      return: AppInstallationsForOrganizationProps
    }
  }
  AppInstallation: {
    get: { params: GetAppInstallationParams; return: AppInstallationProps }
    getMany: {
      params: GetSpaceEnvironmentParams & PaginationQueryParams
      return: CollectionProp<AppInstallationProps>
    }
    upsert: {
      params: GetAppInstallationParams & { acceptAllTerms?: boolean }
      payload: CreateAppInstallationProps
      headers?: RawAxiosRequestHeaders
      return: AppInstallationProps
    }
    delete: { params: GetAppInstallationParams; return: any }
    getForOrganization: {
      params: GetOrganizationParams & { appDefinitionId: string; spaceId?: string }
      return: AppInstallationsForOrganizationProps
    }
  }
  AppUpload: {
    get: {
      params: GetAppUploadParams
      return: AppUploadProps
    }
    delete: {
      params: GetAppUploadParams
      return: void
    }
    create: {
      params: GetOrganizationParams
      payload: { file: string | ArrayBuffer | Stream }
      return: AppUploadProps
    }
  }
  AppDetails: {
    upsert: {
      params: GetAppDefinitionParams
      payload: CreateAppDetailsProps
      return: AppDetailsProps
    }
    get: {
      params: GetAppDefinitionParams
      return: AppDetailsProps
    }
    delete: {
      params: GetAppDefinitionParams
      return: void
    }
  }
  AppSignedRequest: {
    create: {
      params: GetAppInstallationParams
      payload: CreateAppSignedRequestProps
      return: AppSignedRequestProps
    }
  }
  AppSigningSecret: {
    upsert: {
      params: GetAppDefinitionParams
      payload: CreateAppSigningSecretProps
      return: AppSigningSecretProps
    }
    get: {
      params: GetAppDefinitionParams
      return: AppSigningSecretProps
    }
    delete: {
      params: GetAppDefinitionParams
      return: void
    }
  }
  AppEventSubscription: {
    upsert: {
      params: GetAppDefinitionParams
      payload: CreateAppEventSubscriptionProps
      return: AppEventSubscriptionProps
    }
    get: {
      params: GetAppDefinitionParams
      return: AppEventSubscriptionProps
    }
    delete: {
      params: GetAppDefinitionParams
      return: void
    }
  }
  AppKey: {
    create: {
      params: GetAppDefinitionParams
      payload: CreateAppKeyProps
      return: AppKeyProps
    }
    get: {
      params: GetAppDefinitionParams & { fingerprint: string }
      return: AppKeyProps
    }
    getMany: {
      params: GetAppDefinitionParams & QueryParams
      return: CollectionProp<AppKeyProps>
    }
    delete: {
      params: GetAppDefinitionParams & { fingerprint: string }
      return: void
    }
  }
  AppAccessToken: {
    create: {
      params: GetAppInstallationParams
      payload: CreateAppAccessTokenProps
      return: AppAccessTokenProps
    }
  }
  Asset: {
    getPublished: {
      params: GetSpaceEnvironmentParams & QueryParams
      headers?: RawAxiosRequestHeaders
      return: CollectionProp<AssetProps>
    }
    getMany: {
      params: GetSpaceEnvironmentParams & QueryParams
      headers?: RawAxiosRequestHeaders
      return: CollectionProp<AssetProps>
    }
    get: {
      params: GetSpaceEnvironmentParams & { assetId: string } & QueryParams
      headers?: RawAxiosRequestHeaders
      return: AssetProps
    }
    update: {
      params: GetSpaceEnvironmentParams & { assetId: string }
      payload: AssetProps
      headers?: RawAxiosRequestHeaders
      return: AssetProps
    }
    delete: { params: GetSpaceEnvironmentParams & { assetId: string }; return: any }
    publish: {
      params: GetSpaceEnvironmentParams & { assetId: string }
      payload: AssetProps
      return: AssetProps
    }
    unpublish: { params: GetSpaceEnvironmentParams & { assetId: string }; return: AssetProps }
    archive: { params: GetSpaceEnvironmentParams & { assetId: string }; return: AssetProps }
    unarchive: { params: GetSpaceEnvironmentParams & { assetId: string }; return: AssetProps }
    create: { params: GetSpaceEnvironmentParams; payload: CreateAssetProps; return: AssetProps }
    createWithId: {
      params: GetSpaceEnvironmentParams & { assetId: string }
      payload: CreateAssetProps
      return: AssetProps
    }
    createFromFiles: {
      params: GetSpaceEnvironmentParams & { uploadTimeout?: number }
      payload: Omit<AssetFileProp, 'sys'>
      return: AssetProps
    }
    processForAllLocales: {
      params: GetSpaceEnvironmentParams & {
        asset: AssetProps
        options?: AssetProcessingForLocale
      }
      return: AssetProps
    }
    processForLocale: {
      params: GetSpaceEnvironmentParams & {
        asset: AssetProps
        locale: string
        options?: AssetProcessingForLocale
      }
      return: AssetProps
    }
  }
  AssetKey: {
    create: {
      params: GetSpaceEnvironmentParams
      payload: CreateAssetKeyProps
      return: AssetKeyProps
    }
  }
  BulkAction: {
    get: {
      params: GetBulkActionParams
      return: BulkActionProps
    }
    publish: {
      params: GetSpaceEnvironmentParams
      payload: BulkActionPublishPayload
      return: BulkActionProps<BulkActionPublishPayload>
    }
    unpublish: {
      params: GetSpaceEnvironmentParams
      payload: BulkActionUnpublishPayload
      return: BulkActionProps<BulkActionUnpublishPayload>
    }
    validate: {
      params: GetSpaceEnvironmentParams
      payload: BulkActionValidatePayload
      return: BulkActionProps<BulkActionValidatePayload>
    }
  }
  Comment: {
    get:
      | { params: GetCommentParams & PlainTextBodyFormat; return: CommentProps }
      | { params: GetCommentParams & RichTextBodyFormat; return: RichTextCommentProps }
    getMany:
      | {
          params: GetManyCommentsParams & PlainTextBodyFormat & QueryParams
          return: CollectionProp<CommentProps>
        }
      | {
          params: GetManyCommentsParams & QueryParams & RichTextBodyFormat
          return: CollectionProp<RichTextCommentProps>
        }
    getAll:
      | {
          params: GetManyCommentsParams & QueryParams & PlainTextBodyFormat
          return: CollectionProp<CommentProps>
        }
      | {
          params: GetManyCommentsParams & QueryParams & RichTextBodyFormat
          return: CollectionProp<RichTextCommentProps>
        }
    create:
      | {
          params: CreateCommentParams & PlainTextBodyFormat
          payload: CreateCommentProps
          return: CommentProps
        }
      | {
          params: CreateCommentParams & RichTextBodyFormat
          payload: RichTextCommentBodyPayload
          return: RichTextCommentProps
        }
    update:
      | {
          params: UpdateCommentParams
          payload: UpdateCommentProps
          headers?: RawAxiosRequestHeaders
          return: CommentProps
        }
      | {
          params: UpdateCommentParams
          payload: Omit<UpdateCommentProps, 'body'> & RichTextCommentBodyPayload
          headers?: RawAxiosRequestHeaders
          return: RichTextCommentProps
        }
    delete: { params: DeleteCommentParams; return: void }
  }
  Concept: {
    create: {
      params: GetOrganizationParams
      payload: CreateConceptProps
      return: ConceptProps
    }
    createWithId: {
      params: GetConceptParams
      payload: CreateConceptProps
      return: ConceptProps
    }
    patch: {
      params: UpdateConceptParams
      payload: OpPatch[]
      return: ConceptProps
    }
    update: {
      params: UpdateConceptParams
      payload: OpPatch[]
      return: ConceptProps
    }
    updatePut: {
      params: UpdateConceptParams
      payload: CreateConceptProps
      return: ConceptProps
    }
    delete: {
      params: DeleteConceptParams
      return: void
    }
    get: {
      params: GetConceptParams
      return: ConceptProps
    }
    getMany: {
      params: GetManyConceptParams
      return: CursorPaginatedCollectionProp<ConceptProps>
    }
    getTotal: {
      params: GetOrganizationParams
      return: { total: number }
    }
    getDescendants: {
      params: GetConceptDescendantsParams
      return: CursorPaginatedCollectionProp<ConceptProps>
    }
    getAncestors: {
      params: GetConceptDescendantsParams
      return: CursorPaginatedCollectionProp<ConceptProps>
    }
  }
  ConceptScheme: {
    create: {
      params: GetOrganizationParams
      payload: CreateConceptSchemeProps
      return: ConceptSchemeProps
    }
    createWithId: {
      params: GetConceptSchemeParams
      payload: CreateConceptSchemeProps
      return: ConceptSchemeProps
    }
    patch: {
      params: UpdateConceptSchemeParams
      payload: OpPatch[]
      return: ConceptSchemeProps
    }
    update: {
      params: UpdateConceptSchemeParams
      payload: OpPatch[]
      return: ConceptSchemeProps
    }
    updatePut: {
      params: UpdateConceptSchemeParams
      payload: CreateConceptSchemeProps
      return: ConceptSchemeProps
    }
    get: {
      params: GetConceptSchemeParams
      return: ConceptSchemeProps
    }
    getMany: {
      params: GetManyConceptSchemeParams
      return: CursorPaginatedCollectionProp<ConceptSchemeProps>
    }
    getTotal: {
      params: GetOrganizationParams
      return: { total: number }
    }
    delete: {
      params: DeleteConceptSchemeParams
      return: void
    }
  }
  ContentType: {
    get: { params: GetContentTypeParams & QueryParams; return: ContentTypeProps }
    getMany: {
      params: GetSpaceEnvironmentParams & QueryParams
      return: CollectionProp<ContentTypeProps>
    }
    create: {
      params: GetSpaceEnvironmentParams
      payload: CreateContentTypeProps
      return: ContentTypeProps
    }
    createWithId: {
      params: GetContentTypeParams
      payload: CreateContentTypeProps
      return: ContentTypeProps
    }
    update: {
      params: GetContentTypeParams
      payload: ContentTypeProps
      headers?: RawAxiosRequestHeaders
      return: ContentTypeProps
    }
    delete: { params: GetContentTypeParams; return: any }
    publish: { params: GetContentTypeParams; payload: ContentTypeProps; return: ContentTypeProps }
    unpublish: { params: GetContentTypeParams; return: ContentTypeProps }
  }
  EditorInterface: {
    get: { params: GetEditorInterfaceParams; return: EditorInterfaceProps }
    getMany: {
      params: GetSpaceEnvironmentParams & QueryParams
      return: CollectionProp<EditorInterfaceProps>
    }
    update: {
      params: GetEditorInterfaceParams
      payload: EditorInterfaceProps
      headers?: RawAxiosRequestHeaders
      return: EditorInterfaceProps
    }
  }
  Environment: {
    get: { params: GetSpaceEnvironmentParams; return: EnvironmentProps }
    getMany: {
      params: GetSpaceParams & PaginationQueryParams
      return: CollectionProp<EnvironmentProps>
    }
    create: {
      params: GetSpaceParams
      payload: Partial<Pick<EnvironmentProps, 'name'>>
      headers?: RawAxiosRequestHeaders
      return: EnvironmentProps
    }
    createWithId: {
      params: GetSpaceEnvironmentParams & { sourceEnvironmentId?: string }
      payload: CreateEnvironmentProps
      headers?: RawAxiosRequestHeaders
      return: EnvironmentProps
    }
    update: {
      params: GetSpaceEnvironmentParams
      payload: EnvironmentProps
      headers?: RawAxiosRequestHeaders
      return: EnvironmentProps
    }
    delete: { params: GetSpaceEnvironmentParams; return: any }
  }
  EnvironmentAlias: {
    get: { params: GetSpaceEnvAliasParams; return: EnvironmentAliasProps }
    getMany: {
      params: GetSpaceParams & PaginationQueryParams
      return: CollectionProp<EnvironmentAliasProps>
    }
    createWithId: {
      params: GetSpaceEnvAliasParams
      payload: CreateEnvironmentAliasProps
      headers?: RawAxiosRequestHeaders
      return: EnvironmentAliasProps
    }
    update: {
      params: GetSpaceEnvAliasParams
      payload: EnvironmentAliasProps
      headers?: RawAxiosRequestHeaders
      return: EnvironmentAliasProps
    }
    delete: { params: GetSpaceEnvAliasParams; return: any }
  }
  EnvironmentTemplate: {
    get: {
      params: GetEnvironmentTemplateParams & {
        version?: number
        query?: { select?: string }
      }
      return: EnvironmentTemplateProps
    }
    getMany: {
      params: GetOrganizationParams & {
        query?: BasicCursorPaginationOptions & { select?: string }
      }
      return: CursorPaginatedCollectionProp<EnvironmentTemplateProps>
    }
    create: {
      payload: CreateEnvironmentTemplateProps
      params: GetOrganizationParams
      return: EnvironmentTemplateProps
    }
    versionUpdate: {
      params: GetEnvironmentTemplateParams & {
        version: number
      }
      payload: {
        versionName: string
        versionDescription: string
      }
      return: EnvironmentTemplateProps
    }
    update: {
      params: GetEnvironmentTemplateParams
      payload: EnvironmentTemplateProps
      return: EnvironmentTemplateProps
    }
    delete: {
      params: GetEnvironmentTemplateParams
      return: void
    }
    versions: {
      params: GetEnvironmentTemplateParams & {
        query?: BasicCursorPaginationOptions & { select?: string }
      }
      return: CursorPaginatedCollectionProp<EnvironmentTemplateProps>
    }
    validate: {
      params: EnvironmentTemplateParams & {
        version?: number
      }
      payload: ValidateEnvironmentTemplateInstallationProps
      return: EnvironmentTemplateValidationProps
    }
    install: {
      params: EnvironmentTemplateParams
      payload: CreateEnvironmentTemplateInstallationProps
      return: EnvironmentTemplateInstallationProps
    }
    disconnect: {
      params: EnvironmentTemplateParams
      return: void
    }
  }
  EnvironmentTemplateInstallation: {
    getMany: {
      params: BasicCursorPaginationOptions & {
        environmentId?: string
        environmentTemplateId: string
        organizationId: string
        spaceId?: string
      }
      return: CursorPaginatedCollectionProp<EnvironmentTemplateInstallationProps>
    }
    getForEnvironment: {
      params: BasicCursorPaginationOptions &
        EnvironmentTemplateParams & {
          installationId?: string
        }
      return: CursorPaginatedCollectionProp<EnvironmentTemplateInstallationProps>
    }
  }
  Entry: {
    getPublished: {
      params: GetSpaceEnvironmentParams & QueryParams
      return: CollectionProp<EntryProps<any>>
    }
    getMany: {
      params: GetSpaceEnvironmentParams & QueryParams
      return: CollectionProp<EntryProps<any>>
    }
    get: {
      params: GetSpaceEnvironmentParams & { entryId: string } & QueryParams
      return: EntryProps<any>
    }
    patch: {
      params: GetSpaceEnvironmentParams & { entryId: string; version: number }
      payload: OpPatch[]
      headers?: RawAxiosRequestHeaders
      return: EntryProps<any>
    }
    update: {
      params: GetSpaceEnvironmentParams & { entryId: string }
      payload: EntryProps<any>
      headers?: RawAxiosRequestHeaders
      return: EntryProps<any>
    }
    delete: { params: GetSpaceEnvironmentParams & { entryId: string }; return: any }
    publish: {
      params: GetSpaceEnvironmentParams & { entryId: string }
      payload: EntryProps<any>
      return: EntryProps<any>
    }
    unpublish: {
      params: GetSpaceEnvironmentParams & { entryId: string }
      return: EntryProps<any>
    }
    archive: {
      params: GetSpaceEnvironmentParams & { entryId: string }
      return: EntryProps<any>
    }
    unarchive: {
      params: GetSpaceEnvironmentParams & { entryId: string }
      return: EntryProps<any>
    }
    create: {
      params: GetSpaceEnvironmentParams & { contentTypeId: string }
      payload: CreateEntryProps<any>
      return: EntryProps<any>
    }
    createWithId: {
      params: GetSpaceEnvironmentParams & { entryId: string; contentTypeId: string }
      payload: CreateEntryProps<any>
      return: EntryProps<any>
    }
    references: {
      params: GetSpaceEnvironmentParams & {
        entryId: string
        include?: number
      }
      return: EntryReferenceProps
    }
  }
  Extension: {
    get: { params: GetExtensionParams & QueryParams; return: ExtensionProps }
    getMany: {
      params: GetSpaceEnvironmentParams & QueryParams
      return: CollectionProp<ExtensionProps>
    }
    create: {
      params: GetSpaceEnvironmentParams
      payload: CreateExtensionProps
      headers?: RawAxiosRequestHeaders
      return: ExtensionProps
    }
    createWithId: {
      params: GetExtensionParams
      payload: CreateExtensionProps
      headers?: RawAxiosRequestHeaders
      return: ExtensionProps
    }
    update: {
      params: GetExtensionParams
      payload: ExtensionProps
      headers?: RawAxiosRequestHeaders
      return: ExtensionProps
    }
    delete: { params: GetExtensionParams; return: any }
  }
  Function: {
    get: { params: GetFunctionParams; return: FunctionProps }
    getMany: { params: GetManyFunctionParams; return: CollectionProp<FunctionProps> }
    getManyForEnvironment: {
      params: GetFunctionForEnvParams
      return: CollectionProp<FunctionProps>
    }
  }

  FunctionLog: {
    get: {
      params: GetFunctionLogParams
      return: FunctionLogProps
      headers?: RawAxiosRequestHeaders
    }
    getMany: {
      params: GetManyFunctionLogParams
      return: CollectionProp<FunctionLogProps>
      headers?: RawAxiosRequestHeaders
    }
  }

  Locale: {
    get: { params: GetSpaceEnvironmentParams & { localeId: string }; return: LocaleProps }
    getMany: {
      params: GetSpaceEnvironmentParams & QueryParams
      return: CollectionProp<LocaleProps>
    }
    delete: { params: GetSpaceEnvironmentParams & { localeId: string }; return: any }
    update: {
      params: GetSpaceEnvironmentParams & { localeId: string }
      payload: LocaleProps
      headers?: RawAxiosRequestHeaders
      return: LocaleProps
    }
    create: {
      params: GetSpaceEnvironmentParams
      payload: CreateLocaleProps
      headers?: RawAxiosRequestHeaders
      return: LocaleProps
    }
  }
  Organization: {
    getMany: { params: PaginationQueryParams; return: CollectionProp<OrganizationProps> }
    get: { params: GetOrganizationParams; return: OrganizationProps }
  }
  OrganizationInvitation: {
    get: {
      params: { organizationId: string; invitationId: string }
      headers?: RawAxiosRequestHeaders
      return: OrganizationInvitationProps
    }
    create: {
      params: { organizationId: string }
      payload: CreateOrganizationInvitationProps
      headers?: RawAxiosRequestHeaders
      return: OrganizationInvitationProps
    }
  }
  OrganizationMembership: {
    get: { params: GetOrganizationMembershipParams; return: OrganizationMembershipProps }
    getMany: {
      params: GetOrganizationParams & QueryParams
      return: CollectionProp<OrganizationMembershipProps>
    }
    update: {
      params: GetOrganizationMembershipParams
      payload: OrganizationMembershipProps
      headers?: RawAxiosRequestHeaders
      return: OrganizationMembershipProps
    }
    delete: { params: GetOrganizationMembershipParams; return: any }
  }
  PersonalAccessToken: {
    get: { params: { tokenId: string }; return: PersonalAccessTokenProps }
    getMany: { params: QueryParams; return: CollectionProp<PersonalAccessTokenProps> }
    create: {
      params: {}
      payload: CreatePersonalAccessTokenProps
      headers?: RawAxiosRequestHeaders
      return: PersonalAccessTokenProps
    }
    revoke: { params: { tokenId: string }; return: PersonalAccessTokenProps }
  }
  AccessToken: {
    get: { params: { tokenId: string }; return: AccessTokenProps }
    getMany: { params: QueryParams; return: CollectionProp<AccessTokenProps> }
    createPersonalAccessToken: {
      params: {}
      payload: CreatePATProps
      headers?: RawAxiosRequestHeaders
      return: AccessTokenProps
    }
    revoke: { params: { tokenId: string }; return: AccessTokenProps }
    getManyForOrganization: {
      params: GetOrganizationParams & QueryParams
      return: CollectionProp<AccessTokenProps>
    }
  }
  OAuthApplication: {
    get: { params: GetOAuthApplicationParams; return: OAuthApplicationProps }
    getManyForUser: {
      params: GetUserParams & QueryParams
      return: CursorPaginatedCollectionProp<OAuthApplicationProps>
    }
    create: {
      params: GetUserParams
      payload: CreateOAuthApplicationProps
      headers?: RawAxiosRequestHeaders
      return: OAuthApplicationProps
    }
    update: {
      params: GetOAuthApplicationParams
      payload: UpdateOAuthApplicationProps
      headers?: RawAxiosRequestHeaders
      return: OAuthApplicationProps
    }
    delete: { params: GetOAuthApplicationParams; return: void }
  }
  PreviewApiKey: {
    get: { params: GetSpaceParams & { previewApiKeyId: string }; return: PreviewApiKeyProps }
    getMany: { params: GetSpaceParams & QueryParams; return: CollectionProp<PreviewApiKeyProps> }
  }
  Release: {
    archive: {
      params: GetReleaseParams & { version: number }
      return: ReleaseProps
    }
    get: {
      params: GetReleaseParams
      return: ReleaseProps
    }
    query: {
      params: GetSpaceEnvironmentParams & { query?: ReleaseQueryOptions }
      return: CollectionProp<ReleaseProps>
    }
    create: {
      params: GetSpaceEnvironmentParams
      payload: ReleasePayload | ReleasePayloadV2
      return: ReleaseProps
    }
    update: {
      params: GetReleaseParams & { version: number }
      payload: ReleasePayload | ReleasePayloadV2
      return: ReleaseProps
    }
    delete: {
      params: GetReleaseParams
      return: void
    }
    publish: {
      params: GetReleaseParams & { version: number }
      return: ReleaseActionProps<'publish'>
    }
    unarchive: {
      params: GetReleaseParams & { version: number }
      return: ReleaseProps
    }
    unpublish: {
      params: GetReleaseParams & { version: number }
      return: ReleaseActionProps<'unpublish'>
    }
    validate: {
      params: GetReleaseParams
      payload?: ReleaseValidatePayload
      return: ReleaseActionProps<'validate'>
    }
  }
  ReleaseEntry: {
    get: {
      params: GetReleaseEntryParams
      return: EntryProps<any, any>
    }
  }
  ReleaseAction: {
    get: {
      params: GetReleaseParams & { actionId: string }
      return: ReleaseAction
    }
    getMany: {
      params: GetSpaceEnvironmentParams & { query?: ReleaseActionQueryOptions }
      return: Collection<ReleaseAction, ReleaseActionProps>
    }
    queryForRelease: {
      params: GetReleaseParams & { query?: ReleaseActionQueryOptions }
      return: Collection<ReleaseAction, ReleaseActionProps>
    }
  }
  Role: {
    get: { params: GetSpaceParams & { roleId: string }; return: RoleProps }
    getMany: { params: GetSpaceParams & QueryParams; return: CollectionProp<RoleProps> }
    getManyForOrganization: {
      params: GetOrganizationParams & QueryParams
      return: CollectionProp<RoleProps>
    }
    create: {
      params: GetSpaceParams
      payload: CreateRoleProps
      headers?: RawAxiosRequestHeaders
      return: RoleProps
    }
    createWithId: {
      params: GetSpaceParams & { roleId: string }
      payload: CreateRoleProps
      headers?: RawAxiosRequestHeaders
      return: RoleProps
    }
    update: {
      params: GetSpaceParams & { roleId: string }
      payload: RoleProps
      headers?: RawAxiosRequestHeaders
      return: RoleProps
    }
    delete: { params: GetSpaceParams & { roleId: string }; return: any }
  }
  ScheduledAction: {
    get: {
      params: GetSpaceParams & { scheduledActionId: string; environmentId: string }
      return: ScheduledActionProps
    }
    getMany: { params: GetSpaceParams & QueryParams; return: CollectionProp<ScheduledActionProps> }
    create: {
      params: GetSpaceParams
      payload: Omit<ScheduledActionProps, 'sys'>
      return: ScheduledActionProps
    }
    update: {
      params: GetSpaceParams & { scheduledActionId: string; version: number }
      payload: Omit<ScheduledActionProps, 'sys'>
      return: ScheduledActionProps
    }
    delete: { params: GetSpaceEnvironmentParams & { scheduledActionId: string }; return: any }
  }
  Snapshot: {
    getManyForEntry: {
      params: GetSnapshotForEntryParams & QueryParams
      return: CollectionProp<SnapshotProps<Omit<EntryProps<any>, 'metadata'>>>
    }
    getForEntry: {
      params: GetSnapshotForEntryParams & { snapshotId: string }
      return: SnapshotProps<Omit<EntryProps<any>, 'metadata'>>
    }
    getManyForContentType: {
      params: GetSnapshotForContentTypeParams & QueryParams
      return: CollectionProp<SnapshotProps<ContentTypeProps>>
    }
    getForContentType: {
      params: GetSnapshotForContentTypeParams & { snapshotId: string }
      return: SnapshotProps<ContentTypeProps>
    }
  }
  Space: {
    get: { params: GetSpaceParams; return: SpaceProps }
    getMany: { params: QueryParams; return: CollectionProp<SpaceProps> }
    getManyForOrganization: {
      params: GetOrganizationParams & QueryParams
      return: CollectionProp<SpaceProps>
    }
    create: {
      params: { organizationId?: string }
      payload: Omit<SpaceProps, 'sys'>
      headers?: RawAxiosRequestHeaders
      return: any
    }
    update: {
      params: GetSpaceParams
      payload: SpaceProps
      headers?: RawAxiosRequestHeaders
      return: SpaceProps
    }
    delete: { params: GetSpaceParams; return: void }
  }
  SpaceMember: {
    get: { params: GetSpaceParams & { spaceMemberId: string }; return: SpaceMemberProps }
    getMany: { params: GetSpaceParams & QueryParams; return: CollectionProp<SpaceMemberProps> }
  }
  SpaceMembership: {
    get: { params: GetSpaceMembershipProps; return: SpaceMembershipProps }
    getMany: { params: GetSpaceParams & QueryParams; return: CollectionProp<SpaceMembershipProps> }
    getForOrganization: {
      params: GetOrganizationParams & { spaceMembershipId: string }
      return: SpaceMembershipProps
    }
    getManyForOrganization: {
      params: GetOrganizationParams & QueryParams
      return: CollectionProp<SpaceMembershipProps>
    }
    create: {
      params: GetSpaceParams
      payload: CreateSpaceMembershipProps
      headers?: RawAxiosRequestHeaders
      return: SpaceMembershipProps
    }
    createWithId: {
      params: GetSpaceMembershipProps
      payload: CreateSpaceMembershipProps
      headers?: RawAxiosRequestHeaders
      return: SpaceMembershipProps
    }
    update: {
      params: GetSpaceMembershipProps
      payload: SpaceMembershipProps
      headers?: RawAxiosRequestHeaders
      return: SpaceMembershipProps
    }
    delete: { params: GetSpaceMembershipProps; return: any }
  }
  Tag: {
    get: { params: GetTagParams; return: TagProps }
    getMany: { params: GetSpaceEnvironmentParams & QueryParams; return: CollectionProp<TagProps> }
    createWithId: { params: GetTagParams; payload: CreateTagProps; return: TagProps }
    update: {
      params: GetTagParams
      payload: UpdateTagProps
      headers?: RawAxiosRequestHeaders
      return: TagProps
    }
    delete: { params: DeleteTagParams; return: any }
  }
  Task: {
    get: { params: GetTaskParams; return: TaskProps }
    getMany: {
      params: GetEntryParams & QueryParams
      return: CollectionProp<TaskProps>
    }
    getAll: {
      params: GetEntryParams & QueryParams
      return: CollectionProp<TaskProps>
    }
    create: { params: CreateTaskParams; payload: CreateTaskProps; return: TaskProps }
    update: {
      params: UpdateTaskParams
      payload: UpdateTaskProps
      headers?: RawAxiosRequestHeaders
      return: TaskProps
    }
    delete: { params: DeleteTaskParams; return: void }
  }
  Team: {
    get: { params: GetTeamParams; return: TeamProps }
    getMany: { params: GetOrganizationParams & QueryParams; return: CollectionProp<TeamProps> }
    getManyForSpace: { params: GetSpaceParams & QueryParams; return: CollectionProp<TeamProps> }
    create: {
      params: GetOrganizationParams
      payload: CreateTeamProps
      headers?: RawAxiosRequestHeaders
      return: any
    }
    update: {
      params: GetTeamParams
      payload: TeamProps
      headers?: RawAxiosRequestHeaders
      return: TeamProps
    }
    delete: { params: GetTeamParams; return: any }
  }
  TeamMembership: {
    get: { params: GetTeamMembershipParams; return: TeamMembershipProps }
    getManyForOrganization: {
      params: GetOrganizationParams & QueryParams
      return: CollectionProp<TeamMembershipProps>
    }
    getManyForTeam: {
      params: GetTeamParams & QueryParams
      return: CollectionProp<TeamMembershipProps>
    }
    create: {
      params: GetTeamParams
      payload: CreateTeamMembershipProps
      headers?: RawAxiosRequestHeaders
      return: TeamMembershipProps
    }
    update: {
      params: GetTeamMembershipParams
      payload: TeamMembershipProps
      headers?: RawAxiosRequestHeaders
      return: TeamMembershipProps
    }
    delete: { params: GetTeamMembershipParams; return: any }
  }
  TeamSpaceMembership: {
    get: { params: GetTeamSpaceMembershipParams; return: TeamSpaceMembershipProps }
    getMany: {
      params: GetSpaceParams & QueryParams
      return: CollectionProp<TeamSpaceMembershipProps>
    }
    getForOrganization: {
      params: GetOrganizationParams & { teamSpaceMembershipId: string }
      return: TeamSpaceMembershipProps
    }
    getManyForOrganization: {
      params: GetOrganizationParams & QueryParams & { teamId?: string }
      return: CollectionProp<TeamSpaceMembershipProps>
    }
    create: {
      params: GetSpaceParams & { teamId: string }
      payload: CreateTeamSpaceMembershipProps
      headers?: RawAxiosRequestHeaders
      return: TeamSpaceMembershipProps
    }
    update: {
      params: GetTeamSpaceMembershipParams
      payload: TeamSpaceMembershipProps
      headers?: RawAxiosRequestHeaders
      return: TeamSpaceMembershipProps
    }
    delete: { params: GetTeamSpaceMembershipParams; return: any }
  }
  UIConfig: {
    get: { params: GetUIConfigParams; return: UIConfigProps }
    update: { params: GetUIConfigParams; payload: UIConfigProps; return: UIConfigProps }
  }
  Upload: {
    get: { params: GetSpaceEnvironmentUploadParams; return: any }
    create: {
      params: GetSpaceEnvironmentParams
      payload: { file: string | ArrayBuffer | Stream }
      return: any
    }
    delete: { params: GetSpaceEnvironmentUploadParams; return: any }
  }
  UploadCredential: {
    create: {
      params: GetSpaceEnvironmentParams
      return: any
    }
  }
  Usage: {
    getManyForSpace: {
      params: { organizationId: string } & QueryParams
      return: CollectionProp<UsageProps>
    }
    getManyForOrganization: {
      params: { organizationId: string } & QueryParams
      return: CollectionProp<UsageProps>
    }
  }
  User: {
    getManyForSpace: { params: GetSpaceParams & QueryParams; return: CollectionProp<UserProps> }
    getForSpace: { params: GetSpaceParams & { userId: string }; return: UserProps }
    getCurrent: { params?: QueryParams; return: any }
    getForOrganization: { params: GetOrganizationParams & { userId: string }; return: UserProps }
    getManyForOrganization: {
      params: GetOrganizationParams & QueryParams
      return: CollectionProp<UserProps>
    }
  }
  UserUIConfig: {
    get: { params: GetUserUIConfigParams; return: UserUIConfigProps }
    update: { params: GetUserUIConfigParams; payload: UserUIConfigProps; return: UserUIConfigProps }
  }
  Webhook: {
    get: { params: GetWebhookParams; return: WebhookProps }
    getMany: { params: GetSpaceParams & QueryParams; return: CollectionProp<WebhookProps> }
    getCallDetails: { params: GetWebhookCallDetailsUrl; return: WebhookCallDetailsProps }
    getHealthStatus: { params: GetWebhookParams; return: WebhookHealthProps }
    getManyCallDetails: {
      params: GetWebhookParams & QueryParams
      return: CollectionProp<WebhookCallOverviewProps>
    }
    getSigningSecret: { params: GetSpaceParams; return: WebhookSigningSecretProps }
    getRetryPolicy: { params: GetSpaceParams; return: WebhookRetryPolicyProps }
    create: {
      params: GetSpaceParams
      payload: CreateWebhooksProps
      headers?: RawAxiosRequestHeaders
      return: WebhookProps
    }
    createWithId: {
      params: GetWebhookParams
      payload: CreateWebhooksProps
      headers?: RawAxiosRequestHeaders
      return: WebhookProps
    }
    update: { params: GetWebhookParams; payload: WebhookProps; return: WebhookProps }
    upsertSigningSecret: {
      params: GetSpaceParams
      payload: UpsertWebhookSigningSecretPayload
      return: WebhookSigningSecretProps
    }
    upsertRetryPolicy: {
      params: GetSpaceParams
      payload: WebhookRetryPolicyPayload
      return: WebhookRetryPolicyProps
    }
    delete: { params: GetWebhookParams; return: void }
    deleteSigningSecret: { params: GetSpaceParams; return: void }
    deleteRetryPolicy: { params: GetSpaceParams; return: void }
  }
  WorkflowDefinition: {
    get: {
      params: GetWorkflowDefinitionParams
      headers?: RawAxiosRequestHeaders
      return: WorkflowDefinitionProps
    }
    getMany: {
      params: GetSpaceEnvironmentParams & { query?: WorkflowDefinitionQueryOptions }
      headers?: RawAxiosRequestHeaders
      return: CollectionProp<WorkflowDefinitionProps>
    }
    create: {
      params: CreateWorkflowDefinitionParams
      payload: CreateWorkflowDefinitionProps
      headers?: RawAxiosRequestHeaders
      return: WorkflowDefinitionProps
    }
    update: {
      params: GetWorkflowDefinitionParams
      payload: WorkflowDefinitionProps
      headers?: RawAxiosRequestHeaders
      return: WorkflowDefinitionProps
    }
    delete: {
      params: DeleteWorkflowDefinitionParams
      headers?: RawAxiosRequestHeaders
      return: void
    }
  }
  Workflow: {
    get: {
      params: GetWorkflowParams
      headers?: RawAxiosRequestHeaders
      return: WorkflowProps
    }
    getMany: {
      params: GetSpaceEnvironmentParams & { query?: WorkflowQueryOptions }
      headers?: RawAxiosRequestHeaders
      return: CollectionProp<WorkflowProps>
    }
    create: {
      params: CreateWorkflowParams
      payload: CreateWorkflowProps
      headers?: RawAxiosRequestHeaders
      return: WorkflowProps
    }
    update: {
      params: GetWorkflowParams
      payload: WorkflowProps
      headers?: RawAxiosRequestHeaders
      return: WorkflowProps
    }
    delete: {
      params: DeleteWorkflowParams
      headers?: RawAxiosRequestHeaders
      return: void
    }
    complete: {
      params: CompleteWorkflowParams
      headers?: RawAxiosRequestHeaders
      return: void
    }
  }
  WorkflowsChangelog: {
    getMany: {
      params: GetSpaceEnvironmentParams & { query: WorkflowsChangelogQueryOptions }
      headers?: RawAxiosRequestHeaders
      return: CollectionProp<WorkflowsChangelogEntryProps>
    }
  }
}

/**
 * @private
 */
export type MROpts<
  ET extends keyof MRActions,
  Action extends keyof MRActions[ET],
  UA extends boolean = false
> = {
  entityType: ET
  action: Action
} & (UA extends true ? { userAgent: string } : {}) &
  ('params' extends keyof MRActions[ET][Action]
    ? undefined extends MRActions[ET][Action]['params']
      ? { params?: MRActions[ET][Action]['params'] }
      : { params: MRActions[ET][Action]['params'] }
    : {}) &
  ('payload' extends keyof MRActions[ET][Action]
    ? undefined extends MRActions[ET][Action]['payload']
      ? { payload?: MRActions[ET][Action]['payload'] }
      : { payload: MRActions[ET][Action]['payload'] }
    : {}) &
  ('headers' extends keyof MRActions[ET][Action]
    ? undefined extends MRActions[ET][Action]['headers']
      ? { headers?: MRActions[ET][Action]['headers'] }
      : { headers: MRActions[ET][Action]['headers'] }
    : {})

/**
 * @private
 */
export type MRReturn<
  ET extends keyof MRActions,
  Action extends keyof MRActions[ET]
> = 'return' extends keyof MRActions[ET][Action] ? Promise<MRActions[ET][Action]['return']> : never

/** Base interface for all Payload interfaces. Used as part of the MakeRequestOptions to simplify payload definitions. */

export interface MakeRequestPayload {}

export interface MakeRequestOptions {
  entityType: keyof MRActions
  action: string
  params?: Record<string, unknown>
  payload?: Record<string, unknown> | OpPatch[] | MakeRequestPayload
  headers?: RawAxiosRequestHeaders
  userAgent: string
}

export type EnvironmentTemplateParams = {
  spaceId: string
  environmentId: string
  environmentTemplateId: string
}

export type GetAppActionParams = GetAppDefinitionParams & { appActionId: string }
export type GetAppActionsForEnvParams = GetSpaceParams & { environmentId?: string }
export type GetAppActionCallParams = GetAppInstallationParams & { appActionId: string }
export type CreateWithResponseParams = GetAppActionCallParams & {
  retries?: number
  retryInterval?: number
}
export type GetAppActionCallDetailsParams = GetSpaceEnvironmentParams & {
  appActionId: string
  callId: string
}
export type GetAppBundleParams = GetAppDefinitionParams & { appBundleId: string }
export type GetAppDefinitionParams = GetOrganizationParams & { appDefinitionId: string }
export type GetAppInstallationsForOrgParams = GetOrganizationParams & {
  appDefinitionId: string
}
export type GetAppInstallationParams = GetSpaceEnvironmentParams & { appDefinitionId: string }
export type GetBulkActionParams = GetSpaceEnvironmentParams & { bulkActionId: string }
export type GetCommentParams = (GetEntryParams | GetCommentParentEntityParams) & {
  commentId: string
}
export type GetContentTypeParams = GetSpaceEnvironmentParams & { contentTypeId: string }
export type GetEditorInterfaceParams = GetSpaceEnvironmentParams & { contentTypeId: string }
export type GetEntryParams = GetSpaceEnvironmentParams & { entryId: string }
export type GetExtensionParams = GetSpaceEnvironmentParams & { extensionId: string }
export type GetEnvironmentTemplateParams = GetOrganizationParams & { environmentTemplateId: string }
export type GetFunctionParams = GetAppDefinitionParams & { functionId: string }
export type GetManyFunctionParams = AcceptsQueryParams & GetAppDefinitionParams
export type GetFunctionForEnvParams = AcceptsQueryParams &
  GetSpaceEnvironmentParams & {
    appInstallationId: string
  }
export type GetManyFunctionLogParams = CursorBasedParams &
  CreatedAtIntervalParams &
  GetFunctionForEnvParams & { functionId: string }
export type GetFunctionLogParams = GetManyFunctionLogParams & { logId: string }
export type GetOrganizationParams = { organizationId: string }
<<<<<<< HEAD
export type GetReleaseParams = GetReleaseEnvironmentParams & { releaseId: string }
=======
export type GetReleaseParams = GetSpaceEnvironmentParams & { releaseId: string }
>>>>>>> 0be994da
export type GetReleaseEntryParams = GetSpaceEnvironmentParams & {
  releaseId: string
  entryId: string
}
<<<<<<< HEAD
export type GetReleaseEnvironmentParams = GetSpaceEnvironmentParams & {
  releaseSchemaVersion?: 'Release.v1' | 'Release.v2'
}
=======
>>>>>>> 0be994da
export type GetSnapshotForContentTypeParams = GetSpaceEnvironmentParams & { contentTypeId: string }
export type GetSnapshotForEntryParams = GetSpaceEnvironmentParams & { entryId: string }
export type GetSpaceEnvAliasParams = GetSpaceParams & { environmentAliasId: string }
export type GetSpaceEnvironmentParams = { spaceId: string; environmentId: string }
export type GetSpaceEnvironmentUploadParams = GetSpaceEnvironmentParams & { uploadId: string }
export type GetSpaceMembershipProps = GetSpaceParams & { spaceMembershipId: string }
export type GetSpaceParams = { spaceId: string }
export type GetTagParams = GetSpaceEnvironmentParams & { tagId: string }
export type GetTaskParams = GetEntryParams & { taskId: string }
export type GetTeamMembershipParams = GetTeamParams & { teamMembershipId: string }
export type GetTeamParams = { organizationId: string; teamId: string }
export type GetTeamSpaceMembershipParams = GetSpaceParams & { teamSpaceMembershipId: string }
export type GetWebhookCallDetailsUrl = GetWebhookParams & { callId: string }
export type GetWebhookParams = GetSpaceParams & { webhookDefinitionId: string }
export type GetOrganizationMembershipParams = GetOrganizationParams & {
  organizationMembershipId: string
}
export type GetConceptParams = GetOrganizationParams & { conceptId: string }
export type UpdateConceptParams = GetOrganizationParams & { conceptId: string; version: number }
export type DeleteConceptParams = GetOrganizationParams & { conceptId: string; version: number }
export type GetConceptDescendantsParams = GetOrganizationParams & { conceptId: string } & {
  query?: { depth?: number; pageUrl?: string }
}
export type GetManyConceptParams = GetOrganizationParams & {
  query?:
    | { pageUrl?: string }
    | ({ conceptScheme?: string; query?: string } & BasicCursorPaginationOptions &
        Omit<PaginationQueryOptions, 'skip'>)
}

export type GetConceptSchemeParams = GetOrganizationParams & { conceptSchemeId: string }
export type GetManyConceptSchemeParams = GetOrganizationParams & {
  query?:
    | { pageUrl?: string }
    | ({ query?: string } & BasicCursorPaginationOptions & Omit<PaginationQueryOptions, 'skip'>)
}
export type DeleteConceptSchemeParams = GetOrganizationParams & {
  conceptSchemeId: string
  version: number
}
export type UpdateConceptSchemeParams = GetOrganizationParams & {
  conceptSchemeId: string
  version: number
}

export type GetAppKeyParams = GetAppDefinitionParams & { fingerprint: string }
export type GetAppUploadParams = GetOrganizationParams & { appUploadId: string }
export type GetWorkflowDefinitionParams = GetSpaceEnvironmentParams & {
  workflowDefinitionId: string
}
export type GetWorkflowParams = GetSpaceEnvironmentParams & {
  workflowId: string
}
export type GetUIConfigParams = GetSpaceEnvironmentParams
export type GetUserUIConfigParams = GetUIConfigParams

export type GetResourceProviderParams = GetOrganizationParams & { appDefinitionId: string }

export type GetResourceTypeParams = GetResourceProviderParams & { resourceTypeId: string }

export type GetResourceParams = GetSpaceEnvironmentParams & { resourceTypeId: string }

export type QueryParams = { query?: QueryOptions }
export type SpaceQueryParams = { query?: SpaceQueryOptions }
export type PaginationQueryParams = { query?: PaginationQueryOptions }
export type CursorPaginationXORParams = {
  query?: (CursorPaginationPageNext | CursorPaginationPagePrev | CursorPaginationNone) & {
    limit?: number
  }
}
export type CursorBasedParams = CursorPaginationXORParams
export type CreatedAtIntervalParams = { query?: CreatedAtIntervalQueryOptions }
export type AcceptsQueryParams = { query?: AcceptsQueryOptions }

export type GetOAuthApplicationParams = { userId: string; oauthApplicationId: string }
export type GetUserParams = { userId: string }

export enum ScheduledActionReferenceFilters {
  contentTypeAnnotationNotIn = 'sys.contentType.metadata.annotations.ContentType[nin]',
}

export type ReleaseEnvironmentParams = GetSpaceEnvironmentParams & {
  releaseSchemaVersion?: 'Release.v1' | 'Release.v2'
}<|MERGE_RESOLUTION|>--- conflicted
+++ resolved
@@ -2330,21 +2330,11 @@
   GetFunctionForEnvParams & { functionId: string }
 export type GetFunctionLogParams = GetManyFunctionLogParams & { logId: string }
 export type GetOrganizationParams = { organizationId: string }
-<<<<<<< HEAD
 export type GetReleaseParams = GetReleaseEnvironmentParams & { releaseId: string }
-=======
-export type GetReleaseParams = GetSpaceEnvironmentParams & { releaseId: string }
->>>>>>> 0be994da
 export type GetReleaseEntryParams = GetSpaceEnvironmentParams & {
   releaseId: string
   entryId: string
 }
-<<<<<<< HEAD
-export type GetReleaseEnvironmentParams = GetSpaceEnvironmentParams & {
-  releaseSchemaVersion?: 'Release.v1' | 'Release.v2'
-}
-=======
->>>>>>> 0be994da
 export type GetSnapshotForContentTypeParams = GetSpaceEnvironmentParams & { contentTypeId: string }
 export type GetSnapshotForEntryParams = GetSpaceEnvironmentParams & { entryId: string }
 export type GetSpaceEnvAliasParams = GetSpaceParams & { environmentAliasId: string }
