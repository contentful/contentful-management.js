--- conflicted
+++ resolved
@@ -1,32 +1,15 @@
-<<<<<<< HEAD
 import { Adapter } from '../common-types'
 import { PlainClientAPI } from './endpoints/common-types'
 import { DefaultParams, wrap } from './wrappers/wrap'
-=======
-import { RestAdapter } from '../adapters/REST/rest-adapter'
-import { Adapter } from '../common-types'
-import * as endpoints from './endpoints'
-import { PlainClientAPI } from './endpoints/common-types'
-import { DefaultParams, wrap, wrapAdapter, wrapHttp } from './wrappers/wrap'
->>>>>>> 19481939
 
 export type { DefaultParams } from './wrappers/wrap'
-
-// eslint-disable-next-line @typescript-eslint/no-explicit-any
-type RestParamsType<F> = F extends (p1: any, ...rest: infer REST) => any ? REST : never
 
 export const createPlainClient = (
   adapter: Adapter,
   defaults: DefaultParams | undefined,
   userAgent: string
 ): PlainClientAPI => {
-<<<<<<< HEAD
   const wrapParams = { adapter, defaults, userAgent }
-=======
-  const http = (adapter as RestAdapter).http
-  const wrapParams = { http, defaults }
-  const adapterWrapParams = { adapter, defaults, userAgent }
->>>>>>> 19481939
 
   return {
     raw: {
@@ -43,19 +26,11 @@
       update: wrap(wrapParams, 'EditorInterface', 'update'),
     },
     space: {
-<<<<<<< HEAD
       get: wrap(wrapParams, 'Space', 'get'),
       getMany: wrap(wrapParams, 'Space', 'getMany'),
       update: wrap(wrapParams, 'Space', 'save'),
       delete: wrap(wrapParams, 'Space', 'delete'),
       create: wrap(wrapParams, 'Space', 'create'),
-=======
-      get: wrapAdapter(adapterWrapParams, 'Space', 'get'),
-      getMany: wrapAdapter(adapterWrapParams, 'Space', 'getMany'),
-      update: wrapAdapter(adapterWrapParams, 'Space', 'save'),
-      delelete: wrapAdapter(adapterWrapParams, 'Space', 'delete'),
-      create: wrapAdapter(adapterWrapParams, 'Space', 'create'),
->>>>>>> 19481939
     },
     environment: {
       get: wrap(wrapParams, 'Environment', 'get'),
