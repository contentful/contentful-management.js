import type { RawAxiosRequestConfig, RawAxiosRequestHeaders } from 'axios'
import type { OpPatch } from 'json-patch'
import type { Stream } from 'stream'
import type {
  AccessTokenProps,
  CreatePersonalAccessTokenProps as CreatePATProps,
} from './entities/access-token'
import type { ApiKeyProps, CreateApiKeyProps } from './entities/api-key'
import type { AppActionProps, CreateAppActionProps } from './entities/app-action'
import type {
  AppActionCallProps,
  AppActionCallResponse,
  AppActionCallRawResponseProps,
  CreateAppActionCallProps,
} from './entities/app-action-call'
import type { AppBundleProps, CreateAppBundleProps } from './entities/app-bundle'
import type {
  AppDefinitionProps,
  AppInstallationsForOrganizationProps,
  CreateAppDefinitionProps,
} from './entities/app-definition'
import type { AppDetailsProps, CreateAppDetailsProps } from './entities/app-details'
import type { AppInstallationProps, CreateAppInstallationProps } from './entities/app-installation'
import type {
  AppSignedRequestProps,
  CreateAppSignedRequestProps,
} from './entities/app-signed-request'
import type {
  AppSigningSecretProps,
  CreateAppSigningSecretProps,
} from './entities/app-signing-secret'
import type { AppUploadProps } from './entities/app-upload'
import type {
  AssetFileProp,
  AssetProcessingForLocale,
  AssetProps,
  CreateAssetProps,
} from './entities/asset'
import type { AssetKeyProps, CreateAssetKeyProps } from './entities/asset-key'
import type {
  BulkActionProps,
  BulkActionPublishPayload,
  BulkActionUnpublishPayload,
  BulkActionValidatePayload,
} from './entities/bulk-action'
import type {
  CommentProps,
  CreateCommentParams,
  CreateCommentProps,
  DeleteCommentParams,
  GetCommentParentEntityParams,
  GetManyCommentsParams,
  PlainTextBodyFormat,
  RichTextBodyFormat,
  RichTextCommentBodyPayload,
  RichTextCommentProps,
  UpdateCommentParams,
  UpdateCommentProps,
} from './entities/comment'
import type { ContentTypeProps, CreateContentTypeProps } from './entities/content-type'
import type { EditorInterfaceProps } from './entities/editor-interface'
import type { CreateEntryProps, EntryProps, EntryReferenceProps } from './entities/entry'
import type { CreateEnvironmentProps, EnvironmentProps } from './entities/environment'
import type {
  CreateEnvironmentAliasProps,
  EnvironmentAliasProps,
} from './entities/environment-alias'
import type { CreateExtensionProps, ExtensionProps } from './entities/extension'
import type { CreateLocaleProps, LocaleProps } from './entities/locale'
import type { OrganizationProps } from './entities/organization'
import type {
  CreateOrganizationInvitationProps,
  OrganizationInvitationProps,
} from './entities/organization-invitation'
import type { OrganizationMembershipProps } from './entities/organization-membership'
import type {
  CreatePersonalAccessTokenProps,
  PersonalAccessTokenProps,
} from './entities/personal-access-token'
import type { PreviewApiKeyProps } from './entities/preview-api-key'
import type {
  ReleasePayload,
  ReleasePayloadV2,
  ReleaseProps,
  ReleaseQueryOptions,
  ReleaseValidatePayload,
} from './entities/release'
import type {
  ReleaseAction,
  ReleaseActionProps,
  ReleaseActionQueryOptions,
} from './entities/release-action'
import type { CreateRoleProps, RoleProps } from './entities/role'
import type { ScheduledActionProps } from './entities/scheduled-action'
import type { SnapshotProps } from './entities/snapshot'
import type { SpaceProps } from './entities/space'
import type { SpaceMemberProps } from './entities/space-member'
import type { CreateSpaceMembershipProps, SpaceMembershipProps } from './entities/space-membership'
import type { CreateTagProps, DeleteTagParams, TagProps, UpdateTagProps } from './entities/tag'
import type { CreateTeamProps, TeamProps } from './entities/team'
import type { CreateTeamMembershipProps, TeamMembershipProps } from './entities/team-membership'
import type {
  CreateTeamSpaceMembershipProps,
  TeamSpaceMembershipProps,
} from './entities/team-space-membership'
import type { UsageProps } from './entities/usage'
import type { UserProps } from './entities/user'
import type {
  CreateWebhooksProps,
  UpsertWebhookSigningSecretPayload,
  WebhookCallDetailsProps,
  WebhookCallOverviewProps,
  WebhookHealthProps,
  WebhookProps,
  WebhookRetryPolicyPayload,
  WebhookRetryPolicyProps,
  WebhookSigningSecretProps,
} from './entities/webhook'

import type {
  CreateTaskParams,
  CreateTaskProps,
  DeleteTaskParams,
  TaskProps,
  UpdateTaskParams,
  UpdateTaskProps,
} from './entities/task'

import type { AppAccessTokenProps, CreateAppAccessTokenProps } from './entities/app-access-token'
import type {
  AppEventSubscriptionProps,
  CreateAppEventSubscriptionProps,
} from './entities/app-event-subscription'
import type { AppKeyProps, CreateAppKeyProps } from './entities/app-key'
import type { ConceptProps, CreateConceptProps } from './entities/concept'
import type { ConceptSchemeProps, CreateConceptSchemeProps } from './entities/concept-scheme'
import type {
  CreateEnvironmentTemplateProps,
  EnvironmentTemplateProps,
} from './entities/environment-template'
import type {
  CreateEnvironmentTemplateInstallationProps,
  EnvironmentTemplateInstallationProps,
  EnvironmentTemplateValidationProps,
  ValidateEnvironmentTemplateInstallationProps,
} from './entities/environment-template-installation'
import type { FunctionProps } from './entities/function'
import type { ResourceProps, ResourceQueryOptions } from './entities/resource'
import type {
  ResourceProviderProps,
  UpsertResourceProviderProps,
} from './entities/resource-provider'
import type {
  ResourceTypeProps,
  SpaceEnvResourceTypeProps,
  UpsertResourceTypeProps,
} from './entities/resource-type'
import type { UIConfigProps } from './entities/ui-config'
import type { UserUIConfigProps } from './entities/user-ui-config'
import type {
  CompleteWorkflowParams,
  CreateWorkflowParams,
  CreateWorkflowProps,
  DeleteWorkflowParams,
  WorkflowProps,
  WorkflowQueryOptions,
} from './entities/workflow'
import type {
  CreateWorkflowDefinitionParams,
  CreateWorkflowDefinitionProps,
  DeleteWorkflowDefinitionParams,
  WorkflowDefinitionProps,
  WorkflowDefinitionQueryOptions,
} from './entities/workflow-definition'
import type {
  WorkflowsChangelogEntryProps,
  WorkflowsChangelogQueryOptions,
} from './entities/workflows-changelog-entry'
import type {
  CreateOAuthApplicationProps,
  OAuthApplicationProps,
  UpdateOAuthApplicationProps,
} from './entities/oauth-application'
import type { FunctionLogProps } from './entities/function-log'
import type { AiActionProps, AiActionQueryOptions, CreateAiActionProps } from './entities/ai-action'
import type {
  AiActionInvocationProps,
  AiActionInvocationType,
} from './entities/ai-action-invocation'

export interface DefaultElements<TPlainObject extends object = object> {
  toPlainObject(): TPlainObject
}

/**
 * Link is a reference object to another entity that can be resolved using tools such as contentful-resolve
 */
export interface Link<T extends string> {
  sys: {
    type: 'Link'
    linkType: T
    id: string
  }
}

/**
 * ResourceLink is a reference object to another entity outside of the current space/environment
 */
export interface ResourceLink<T extends string> {
  sys: {
    type: 'ResourceLink'
    linkType: T
    urn: string
  }
}

export interface VersionedLink<T extends string> {
  sys: {
    type: 'Link'
    linkType: T
    id: string
    version: number
  }
}

export interface BaseCollection<T> {
  sys: { type: 'Array' }
  items: T[]
}

/** String will be in ISO8601 datetime format e.g. 2013-06-26T13:57:24Z */
export type ISO8601Timestamp = string

export interface PaginationQueryOptions {
  skip?: number
  limit?: number
  order?: string
}

export interface QueryOptions extends PaginationQueryOptions {
  content_type?: string
  include?: number
  select?: string
  links_to_entry?: string

  [key: string]: any
}

export interface SpaceQueryOptions extends PaginationQueryOptions {
  spaceId?: string
}

export interface BasicMetaSysProps {
  type: string
  id: string
  version: number
  createdBy?: SysLink
  createdAt: string
  updatedBy?: SysLink
  updatedAt: string
}

export interface MetaSysProps extends BasicMetaSysProps {
  space?: SysLink
  /**
   * @deprecated `status` only exists on entities. Please refactor to use a
   * type guard to get the correct `EntityMetaSysProps` type with this property.
   */
  status?: SysLink
  publishedVersion?: number
  archivedVersion?: number
  archivedBy?: SysLink
  archivedAt?: string
  deletedVersion?: number
  deletedBy?: SysLink
  deletedAt?: string
}

export interface EntityMetaSysProps extends MetaSysProps {
  /**
   * @deprecated `contentType` only exists on entries. Please refactor to use a
   * type guard to get the correct `EntryMetaSysProps` type with this property.
   */
  contentType: SysLink
  space: SysLink
  status?: SysLink
  environment: SysLink
  publishedBy?: Link<'User'> | Link<'AppDefinition'>
  publishedAt?: string
  firstPublishedAt?: string
  publishedCounter?: number
  locale?: string
  fieldStatus?: { '*': Record<string, 'draft' | 'changed' | 'published'> }
  release?: Link<'Release'>
}

export interface EntryMetaSysProps extends EntityMetaSysProps {
  contentType: SysLink
  automationTags: Link<'Tag'>[]
}

export interface MetaLinkProps {
  type: string
  linkType: string
  id: string
}

export interface MetadataProps {
  tags: Link<'Tag'>[]
  concepts?: Link<'TaxonomyConcept'>[]
}

export interface SysLink {
  sys: MetaLinkProps
}

export interface CollectionProp<TObj> {
  sys: {
    type: 'Array'
  }
  total: number
  skip: number
  limit: number
  items: TObj[]
}

export interface CursorPaginatedCollectionProp<TObj>
  extends Omit<CollectionProp<TObj>, 'total' | 'skip'> {
  pages?: {
    next?: string
    prev?: string
  }
}

export interface Collection<T, TPlain>
  extends CollectionProp<T>,
    DefaultElements<CollectionProp<TPlain>> {}

export interface CursorPaginatedCollection<T, TPlain>
  extends CursorPaginatedCollectionProp<T>,
    DefaultElements<CursorPaginatedCollectionProp<TPlain>> {}

/* eslint-disable @typescript-eslint/no-explicit-any */
export interface QueryOptions extends BasicQueryOptions {
  content_type?: string
  include?: number
  select?: string
}

export interface BasicQueryOptions {
  skip?: number
  limit?: number

  [key: string]: any
}

export interface BasicCursorPaginationOptions extends Omit<BasicQueryOptions, 'skip'> {
  pageNext?: string
  pagePrev?: string
}

// Base interface for shared fields
interface CursorPaginationBase {
  limit?: number
}

// Interfaces for each “exclusive” shape
interface CursorPaginationPageNext extends CursorPaginationBase {
  pageNext: string
  pagePrev?: never
}

interface CursorPaginationPagePrev extends CursorPaginationBase {
  pageNext?: never
  pagePrev: string
}

interface CursorPaginationNone extends CursorPaginationBase {
  pageNext?: never
  pagePrev?: never
}

type StartOperator = 'gt' | 'gte'
type EndOperator = 'lt' | 'lte'
type ComparisonOperator = StartOperator | EndOperator

// Helper type for creating property paths with comparison operators
// For example "sys.createdAt[gte]", P = sys.createdAt, O = gte
type WithComparisonOperator<P extends string, O extends ComparisonOperator> = `${P}[${O}]`

// Helper types to ensure only one start operator can be used and only one end operator can be used
type WithOneOperator<P extends string, C extends ComparisonOperator, O extends C> = {
  [K in WithComparisonOperator<P, O>]: string | Date
} & {
  [K in WithComparisonOperator<P, Exclude<C, O>>]?: never
}
type WithStartOperator<P extends string> =
  | WithOneOperator<P, StartOperator, 'gt'>
  | WithOneOperator<P, StartOperator, 'gte'>
type WithEndOperator<P extends string> =
  | WithOneOperator<P, EndOperator, 'lt'>
  | WithOneOperator<P, EndOperator, 'lte'>

// Type for valid date range combinations - only start, only end, or both
type IntervalQuery<P extends string> =
  | Partial<WithStartOperator<P>>
  | Partial<WithEndOperator<P>>
  | (Partial<WithStartOperator<P>> & Partial<WithEndOperator<P>>)

export type CreatedAtIntervalQueryOptions = IntervalQuery<'sys.createdAt'>
export interface AcceptsQueryOptions {
  'accepts[all]'?: string
}

export type KeyValueMap = Record<string, any>

/**
 * @private
 */
type MRInternal<UA extends boolean> = {
  (opts: MROpts<'Http', 'get', UA>): MRReturn<'Http', 'get'>
  (opts: MROpts<'Http', 'patch', UA>): MRReturn<'Http', 'patch'>
  (opts: MROpts<'Http', 'post', UA>): MRReturn<'Http', 'post'>
  (opts: MROpts<'Http', 'put', UA>): MRReturn<'Http', 'put'>
  (opts: MROpts<'Http', 'delete', UA>): MRReturn<'Http', 'delete'>
  (opts: MROpts<'Http', 'request', UA>): MRReturn<'Http', 'request'>

  (opts: MROpts<'AiAction', 'get', UA>): MRReturn<'AiAction', 'get'>
  (opts: MROpts<'AiAction', 'getMany', UA>): MRReturn<'AiAction', 'getMany'>
  (opts: MROpts<'AiAction', 'create', UA>): MRReturn<'AiAction', 'create'>
  (opts: MROpts<'AiAction', 'update', UA>): MRReturn<'AiAction', 'update'>
  (opts: MROpts<'AiAction', 'delete', UA>): MRReturn<'AiAction', 'delete'>
  (opts: MROpts<'AiAction', 'publish', UA>): MRReturn<'AiAction', 'publish'>
  (opts: MROpts<'AiAction', 'unpublish', UA>): MRReturn<'AiAction', 'unpublish'>
  (opts: MROpts<'AiAction', 'invoke', UA>): MRReturn<'AiAction', 'invoke'>

  (opts: MROpts<'AiActionInvocation', 'get', UA>): MRReturn<'AiActionInvocation', 'get'>

  (opts: MROpts<'AppAction', 'get', UA>): MRReturn<'AppAction', 'get'>
  (opts: MROpts<'AppAction', 'getMany', UA>): MRReturn<'AppAction', 'getMany'>
  (opts: MROpts<'AppAction', 'delete', UA>): MRReturn<'AppAction', 'delete'>
  (opts: MROpts<'AppAction', 'create', UA>): MRReturn<'AppAction', 'create'>
  (opts: MROpts<'AppAction', 'update', UA>): MRReturn<'AppAction', 'update'>

  (opts: MROpts<'AppActionCall', 'create', UA>): MRReturn<'AppActionCall', 'create'>
  (
    opts: MROpts<'AppActionCall', 'createWithResponse', UA>,
  ): MRReturn<'AppActionCall', 'createWithResponse'>
  (opts: MROpts<'AppActionCall', 'getCallDetails', UA>): MRReturn<'AppActionCall', 'getCallDetails'>
  (opts: MROpts<'AppActionCall', 'get', UA>): MRReturn<'AppActionCall', 'get'>
  (
    opts: MROpts<'AppActionCall', 'createWithResult', UA>,
  ): MRReturn<'AppActionCall', 'createWithResult'>
  (opts: MROpts<'AppActionCall', 'getResponse', UA>): MRReturn<'AppActionCall', 'getResponse'>

  (opts: MROpts<'AppBundle', 'get', UA>): MRReturn<'AppBundle', 'get'>
  (opts: MROpts<'AppBundle', 'getMany', UA>): MRReturn<'AppBundle', 'getMany'>
  (opts: MROpts<'AppBundle', 'delete', UA>): MRReturn<'AppBundle', 'delete'>
  (opts: MROpts<'AppBundle', 'create', UA>): MRReturn<'AppBundle', 'create'>

  (opts: MROpts<'ApiKey', 'get', UA>): MRReturn<'ApiKey', 'get'>
  (opts: MROpts<'ApiKey', 'getMany', UA>): MRReturn<'ApiKey', 'getMany'>
  (opts: MROpts<'ApiKey', 'create', UA>): MRReturn<'ApiKey', 'create'>
  (opts: MROpts<'ApiKey', 'createWithId', UA>): MRReturn<'ApiKey', 'createWithId'>
  (opts: MROpts<'ApiKey', 'update', UA>): MRReturn<'ApiKey', 'update'>
  (opts: MROpts<'ApiKey', 'delete', UA>): MRReturn<'ApiKey', 'delete'>

  (opts: MROpts<'AppDefinition', 'get', UA>): MRReturn<'AppDefinition', 'get'>
  (opts: MROpts<'AppDefinition', 'getMany', UA>): MRReturn<'AppDefinition', 'getMany'>
  (opts: MROpts<'AppDefinition', 'create', UA>): MRReturn<'AppDefinition', 'create'>
  (opts: MROpts<'AppDefinition', 'update', UA>): MRReturn<'AppDefinition', 'update'>
  (opts: MROpts<'AppDefinition', 'delete', UA>): MRReturn<'AppDefinition', 'delete'>
  (
    opts: MROpts<'AppDefinition', 'getInstallationsForOrg', UA>,
  ): MRReturn<'AppDefinition', 'getInstallationsForOrg'>

  (opts: MROpts<'AppInstallation', 'get', UA>): MRReturn<'AppInstallation', 'get'>
  (opts: MROpts<'AppInstallation', 'getMany', UA>): MRReturn<'AppInstallation', 'getMany'>
  (opts: MROpts<'AppInstallation', 'upsert', UA>): MRReturn<'AppInstallation', 'upsert'>
  (opts: MROpts<'AppInstallation', 'delete', UA>): MRReturn<'AppInstallation', 'delete'>
  (
    opts: MROpts<'AppInstallation', 'getForOrganization', UA>,
  ): MRReturn<'AppInstallation', 'getForOrganization'>

  (opts: MROpts<'Asset', 'getMany', UA>): MRReturn<'Asset', 'getMany'>
  (opts: MROpts<'Asset', 'getPublished', UA>): MRReturn<'Asset', 'getPublished'>
  (opts: MROpts<'Asset', 'get', UA>): MRReturn<'Asset', 'get'>
  (opts: MROpts<'Asset', 'update', UA>): MRReturn<'Asset', 'update'>
  (opts: MROpts<'Asset', 'delete', UA>): MRReturn<'Asset', 'delete'>
  (opts: MROpts<'Asset', 'publish', UA>): MRReturn<'Asset', 'publish'>
  (opts: MROpts<'Asset', 'unpublish', UA>): MRReturn<'Asset', 'unpublish'>
  (opts: MROpts<'Asset', 'archive', UA>): MRReturn<'Asset', 'archive'>
  (opts: MROpts<'Asset', 'unarchive', UA>): MRReturn<'Asset', 'unarchive'>
  (opts: MROpts<'Asset', 'create', UA>): MRReturn<'Asset', 'create'>
  (opts: MROpts<'Asset', 'createWithId', UA>): MRReturn<'Asset', 'createWithId'>
  (opts: MROpts<'Asset', 'createFromFiles', UA>): MRReturn<'Asset', 'createFromFiles'>
  (opts: MROpts<'Asset', 'processForAllLocales', UA>): MRReturn<'Asset', 'processForAllLocales'>
  (opts: MROpts<'Asset', 'processForLocale', UA>): MRReturn<'Asset', 'processForLocale'>

  (opts: MROpts<'AppUpload', 'get', UA>): MRReturn<'AppUpload', 'get'>
  (opts: MROpts<'AppUpload', 'delete', UA>): MRReturn<'AppUpload', 'delete'>
  (opts: MROpts<'AppUpload', 'create', UA>): MRReturn<'AppUpload', 'create'>

  (opts: MROpts<'AppDetails', 'upsert', UA>): MRReturn<'AppDetails', 'upsert'>
  (opts: MROpts<'AppDetails', 'get', UA>): MRReturn<'AppDetails', 'get'>
  (opts: MROpts<'AppDetails', 'delete', UA>): MRReturn<'AppDetails', 'delete'>

  (opts: MROpts<'AppSignedRequest', 'create', UA>): MRReturn<'AppSignedRequest', 'create'>

  (opts: MROpts<'AppSigningSecret', 'upsert', UA>): MRReturn<'AppSigningSecret', 'upsert'>
  (opts: MROpts<'AppSigningSecret', 'get', UA>): MRReturn<'AppSigningSecret', 'get'>
  (opts: MROpts<'AppSigningSecret', 'delete', UA>): MRReturn<'AppSigningSecret', 'delete'>

  (opts: MROpts<'AppEventSubscription', 'upsert', UA>): MRReturn<'AppEventSubscription', 'upsert'>
  (opts: MROpts<'AppEventSubscription', 'get', UA>): MRReturn<'AppEventSubscription', 'get'>
  (opts: MROpts<'AppEventSubscription', 'delete', UA>): MRReturn<'AppEventSubscription', 'delete'>

  (opts: MROpts<'AppKey', 'get', UA>): MRReturn<'AppKey', 'get'>
  (opts: MROpts<'AppKey', 'getMany', UA>): MRReturn<'AppKey', 'getMany'>
  (opts: MROpts<'AppKey', 'create', UA>): MRReturn<'AppKey', 'create'>
  (opts: MROpts<'AppKey', 'delete', UA>): MRReturn<'AppKey', 'delete'>

  (opts: MROpts<'AppAccessToken', 'create', UA>): MRReturn<'AppAccessToken', 'create'>

  (opts: MROpts<'AssetKey', 'create', UA>): MRReturn<'AssetKey', 'create'>

  (opts: MROpts<'BulkAction', 'get', UA>): MRReturn<'BulkAction', 'get'>
  (opts: MROpts<'BulkAction', 'publish', UA>): MRReturn<'BulkAction', 'publish'>
  (opts: MROpts<'BulkAction', 'unpublish', UA>): MRReturn<'BulkAction', 'unpublish'>
  (opts: MROpts<'BulkAction', 'validate', UA>): MRReturn<'BulkAction', 'validate'>

  (opts: MROpts<'Comment', 'get', UA>): MRReturn<'Comment', 'get'>
  (opts: MROpts<'Comment', 'getMany', UA>): MRReturn<'Comment', 'getMany'>
  (opts: MROpts<'Comment', 'getAll', UA>): MRReturn<'Comment', 'getAll'>
  (opts: MROpts<'Comment', 'create', UA>): MRReturn<'Comment', 'create'>
  (opts: MROpts<'Comment', 'update', UA>): MRReturn<'Comment', 'update'>
  (opts: MROpts<'Comment', 'delete', UA>): MRReturn<'Comment', 'delete'>

  (opts: MROpts<'Concept', 'get', UA>): MRReturn<'Concept', 'get'>
  (opts: MROpts<'Concept', 'getMany', UA>): MRReturn<'Concept', 'getMany'>
  (opts: MROpts<'Concept', 'getTotal', UA>): MRReturn<'Concept', 'getTotal'>
  (opts: MROpts<'Concept', 'getDescendants', UA>): MRReturn<'Concept', 'getDescendants'>
  (opts: MROpts<'Concept', 'create', UA>): MRReturn<'Concept', 'create'>
  (opts: MROpts<'Concept', 'createWithId', UA>): MRReturn<'Concept', 'createWithId'>
  (opts: MROpts<'Concept', 'patch', UA>): MRReturn<'Concept', 'patch'>
  (opts: MROpts<'Concept', 'update', UA>): MRReturn<'Concept', 'update'>
  (opts: MROpts<'Concept', 'updatePut', UA>): MRReturn<'Concept', 'updatePut'>
  (opts: MROpts<'Concept', 'delete', UA>): MRReturn<'Concept', 'delete'>

  (opts: MROpts<'ConceptScheme', 'get', UA>): MRReturn<'ConceptScheme', 'get'>
  (opts: MROpts<'ConceptScheme', 'getMany', UA>): MRReturn<'ConceptScheme', 'getMany'>
  (opts: MROpts<'ConceptScheme', 'getTotal', UA>): MRReturn<'ConceptScheme', 'getTotal'>
  (opts: MROpts<'ConceptScheme', 'create', UA>): MRReturn<'ConceptScheme', 'create'>
  (opts: MROpts<'ConceptScheme', 'createWithId', UA>): MRReturn<'ConceptScheme', 'createWithId'>
  (opts: MROpts<'ConceptScheme', 'patch', UA>): MRReturn<'ConceptScheme', 'patch'>
  (opts: MROpts<'ConceptScheme', 'update', UA>): MRReturn<'ConceptScheme', 'update'>
  (opts: MROpts<'ConceptScheme', 'updatePut', UA>): MRReturn<'ConceptScheme', 'updatePut'>
  (opts: MROpts<'ConceptScheme', 'delete', UA>): MRReturn<'ConceptScheme', 'delete'>

  (opts: MROpts<'ContentType', 'get', UA>): MRReturn<'ContentType', 'get'>
  (opts: MROpts<'ContentType', 'getMany', UA>): MRReturn<'ContentType', 'getMany'>
  (opts: MROpts<'ContentType', 'update', UA>): MRReturn<'ContentType', 'update'>
  (opts: MROpts<'ContentType', 'create', UA>): MRReturn<'ContentType', 'create'>
  (opts: MROpts<'ContentType', 'createWithId', UA>): MRReturn<'ContentType', 'createWithId'>
  (opts: MROpts<'ContentType', 'delete', UA>): MRReturn<'ContentType', 'delete'>
  (opts: MROpts<'ContentType', 'publish', UA>): MRReturn<'ContentType', 'publish'>
  (opts: MROpts<'ContentType', 'unpublish', UA>): MRReturn<'ContentType', 'unpublish'>

  (opts: MROpts<'EditorInterface', 'get', UA>): MRReturn<'EditorInterface', 'get'>
  (opts: MROpts<'EditorInterface', 'getMany', UA>): MRReturn<'EditorInterface', 'getMany'>
  (opts: MROpts<'EditorInterface', 'update', UA>): MRReturn<'EditorInterface', 'update'>

  (opts: MROpts<'Environment', 'get', UA>): MRReturn<'Environment', 'get'>
  (opts: MROpts<'Environment', 'getMany', UA>): MRReturn<'Environment', 'getMany'>
  (opts: MROpts<'Environment', 'create', UA>): MRReturn<'Environment', 'create'>
  (opts: MROpts<'Environment', 'createWithId', UA>): MRReturn<'Environment', 'createWithId'>
  (opts: MROpts<'Environment', 'update', UA>): MRReturn<'Environment', 'update'>
  (opts: MROpts<'Environment', 'delete', UA>): MRReturn<'Environment', 'delete'>

  (opts: MROpts<'EnvironmentAlias', 'get', UA>): MRReturn<'EnvironmentAlias', 'get'>
  (opts: MROpts<'EnvironmentAlias', 'getMany', UA>): MRReturn<'EnvironmentAlias', 'getMany'>
  (
    opts: MROpts<'EnvironmentAlias', 'createWithId', UA>,
  ): MRReturn<'EnvironmentAlias', 'createWithId'>
  (opts: MROpts<'EnvironmentAlias', 'update', UA>): MRReturn<'EnvironmentAlias', 'update'>
  (opts: MROpts<'EnvironmentAlias', 'delete', UA>): MRReturn<'EnvironmentAlias', 'delete'>

  (opts: MROpts<'EnvironmentTemplate', 'get', UA>): MRReturn<'EnvironmentTemplate', 'get'>
  (opts: MROpts<'EnvironmentTemplate', 'getMany', UA>): MRReturn<'EnvironmentTemplate', 'getMany'>
  (opts: MROpts<'EnvironmentTemplate', 'create', UA>): MRReturn<'EnvironmentTemplate', 'create'>
  (opts: MROpts<'EnvironmentTemplate', 'update', UA>): MRReturn<'EnvironmentTemplate', 'update'>
  (opts: MROpts<'EnvironmentTemplate', 'delete', UA>): MRReturn<'EnvironmentTemplate', 'delete'>
  (opts: MROpts<'EnvironmentTemplate', 'versions', UA>): MRReturn<'EnvironmentTemplate', 'versions'>
  (
    opts: MROpts<'EnvironmentTemplate', 'versionUpdate', UA>,
  ): MRReturn<'EnvironmentTemplate', 'versionUpdate'>
  (opts: MROpts<'EnvironmentTemplate', 'validate', UA>): MRReturn<'EnvironmentTemplate', 'validate'>
  (opts: MROpts<'EnvironmentTemplate', 'install', UA>): MRReturn<'EnvironmentTemplate', 'install'>
  (
    opts: MROpts<'EnvironmentTemplate', 'disconnect', UA>,
  ): MRReturn<'EnvironmentTemplate', 'disconnect'>

  (
    opts: MROpts<'EnvironmentTemplateInstallation', 'getMany', UA>,
  ): MRReturn<'EnvironmentTemplateInstallation', 'getMany'>
  (
    opts: MROpts<'EnvironmentTemplateInstallation', 'getForEnvironment', UA>,
  ): MRReturn<'EnvironmentTemplateInstallation', 'getForEnvironment'>

  (opts: MROpts<'Entry', 'getMany', UA>): MRReturn<'Entry', 'getMany'>
  (opts: MROpts<'Entry', 'getPublished', UA>): MRReturn<'Entry', 'getPublished'>
  (opts: MROpts<'Entry', 'get', UA>): MRReturn<'Entry', 'get'>
  (opts: MROpts<'Entry', 'patch', UA>): MRReturn<'Entry', 'patch'>
  (opts: MROpts<'Entry', 'update', UA>): MRReturn<'Entry', 'update'>
  (opts: MROpts<'Entry', 'delete', UA>): MRReturn<'Entry', 'delete'>
  (opts: MROpts<'Entry', 'publish', UA>): MRReturn<'Entry', 'publish'>
  (opts: MROpts<'Entry', 'unpublish', UA>): MRReturn<'Entry', 'unpublish'>
  (opts: MROpts<'Entry', 'archive', UA>): MRReturn<'Entry', 'archive'>
  (opts: MROpts<'Entry', 'unarchive', UA>): MRReturn<'Entry', 'unarchive'>
  (opts: MROpts<'Entry', 'create', UA>): MRReturn<'Entry', 'create'>
  (opts: MROpts<'Entry', 'createWithId', UA>): MRReturn<'Entry', 'createWithId'>
  (opts: MROpts<'Entry', 'references', UA>): MRReturn<'Entry', 'references'>

  (opts: MROpts<'Extension', 'get', UA>): MRReturn<'Extension', 'get'>
  (opts: MROpts<'Extension', 'getMany', UA>): MRReturn<'Extension', 'getMany'>
  (opts: MROpts<'Extension', 'create', UA>): MRReturn<'Extension', 'create'>
  (opts: MROpts<'Extension', 'createWithId', UA>): MRReturn<'Extension', 'createWithId'>
  (opts: MROpts<'Extension', 'update', UA>): MRReturn<'Extension', 'update'>
  (opts: MROpts<'Extension', 'delete', UA>): MRReturn<'Extension', 'delete'>

  (opts: MROpts<'Function', 'get', UA>): MRReturn<'Function', 'get'>
  (opts: MROpts<'Function', 'getMany', UA>): MRReturn<'Function', 'getMany'>
  (
    opts: MROpts<'Function', 'getManyForEnvironment', UA>,
  ): MRReturn<'Function', 'getManyForEnvironment'>

  (opts: MROpts<'FunctionLog', 'get', UA>): MRReturn<'FunctionLog', 'get'>
  (opts: MROpts<'FunctionLog', 'getMany', UA>): MRReturn<'FunctionLog', 'getMany'>

  (opts: MROpts<'Locale', 'get', UA>): MRReturn<'Locale', 'get'>
  (opts: MROpts<'Locale', 'getMany', UA>): MRReturn<'Locale', 'getMany'>
  (opts: MROpts<'Locale', 'delete', UA>): MRReturn<'Locale', 'delete'>
  (opts: MROpts<'Locale', 'update', UA>): MRReturn<'Locale', 'update'>
  (opts: MROpts<'Locale', 'create', UA>): MRReturn<'Locale', 'create'>

  (opts: MROpts<'Organization', 'getMany', UA>): MRReturn<'Organization', 'getMany'>
  (opts: MROpts<'Organization', 'get', UA>): MRReturn<'Organization', 'get'>

  (opts: MROpts<'OrganizationInvitation', 'get', UA>): MRReturn<'OrganizationInvitation', 'get'>
  (
    opts: MROpts<'OrganizationInvitation', 'create', UA>,
  ): MRReturn<'OrganizationInvitation', 'create'>

  (opts: MROpts<'OrganizationMembership', 'get', UA>): MRReturn<'OrganizationMembership', 'get'>
  (
    opts: MROpts<'OrganizationMembership', 'getMany', UA>,
  ): MRReturn<'OrganizationMembership', 'getMany'>
  (
    opts: MROpts<'OrganizationMembership', 'update', UA>,
  ): MRReturn<'OrganizationMembership', 'update'>
  (
    opts: MROpts<'OrganizationMembership', 'delete', UA>,
  ): MRReturn<'OrganizationMembership', 'delete'>

  (opts: MROpts<'PersonalAccessToken', 'get', UA>): MRReturn<'PersonalAccessToken', 'get'>
  (opts: MROpts<'PersonalAccessToken', 'getMany', UA>): MRReturn<'PersonalAccessToken', 'getMany'>
  (opts: MROpts<'PersonalAccessToken', 'create', UA>): MRReturn<'PersonalAccessToken', 'create'>
  (opts: MROpts<'PersonalAccessToken', 'revoke', UA>): MRReturn<'PersonalAccessToken', 'revoke'>

  (opts: MROpts<'AccessToken', 'get', UA>): MRReturn<'AccessToken', 'get'>
  (opts: MROpts<'AccessToken', 'getMany', UA>): MRReturn<'AccessToken', 'getMany'>
  (
    opts: MROpts<'AccessToken', 'createPersonalAccessToken', UA>,
  ): MRReturn<'AccessToken', 'createPersonalAccessToken'>
  (opts: MROpts<'AccessToken', 'revoke', UA>): MRReturn<'AccessToken', 'revoke'>
  (
    opts: MROpts<'AccessToken', 'getManyForOrganization', UA>,
  ): MRReturn<'AccessToken', 'getManyForOrganization'>

  (opts: MROpts<'OAuthApplication', 'get', UA>): MRReturn<'OAuthApplication', 'get'>
  (
    opts: MROpts<'OAuthApplication', 'getManyForUser', UA>,
  ): MRReturn<'OAuthApplication', 'getManyForUser'>
  (opts: MROpts<'OAuthApplication', 'create', UA>): MRReturn<'OAuthApplication', 'create'>
  (opts: MROpts<'OAuthApplication', 'update', UA>): MRReturn<'OAuthApplication', 'update'>
  (opts: MROpts<'OAuthApplication', 'delete', UA>): MRReturn<'OAuthApplication', 'delete'>

  (opts: MROpts<'PreviewApiKey', 'get', UA>): MRReturn<'PreviewApiKey', 'get'>
  (opts: MROpts<'PreviewApiKey', 'getMany', UA>): MRReturn<'PreviewApiKey', 'getMany'>

  (opts: MROpts<'Release', 'archive', UA>): MRReturn<'Release', 'archive'>
  (opts: MROpts<'Release', 'get', UA>): MRReturn<'Release', 'get'>
  (opts: MROpts<'Release', 'query', UA>): MRReturn<'Release', 'query'>
  (opts: MROpts<'Release', 'create', UA>): MRReturn<'Release', 'create'>
  (opts: MROpts<'Release', 'update', UA>): MRReturn<'Release', 'update'>
  (opts: MROpts<'Release', 'delete', UA>): MRReturn<'Release', 'delete'>
  (opts: MROpts<'Release', 'publish', UA>): MRReturn<'Release', 'publish'>
  (opts: MROpts<'Release', 'unpublish', UA>): MRReturn<'Release', 'unpublish'>
  (opts: MROpts<'Release', 'unarchive', UA>): MRReturn<'Release', 'unarchive'>
  (opts: MROpts<'Release', 'validate', UA>): MRReturn<'Release', 'validate'>

  (opts: MROpts<'ReleaseAction', 'get', UA>): MRReturn<'ReleaseAction', 'get'>
  (opts: MROpts<'ReleaseAction', 'getMany', UA>): MRReturn<'ReleaseAction', 'getMany'>
<<<<<<< HEAD
  (opts: MROpts<'ReleaseAction', 'queryForRelease', UA>): MRReturn<
    'ReleaseAction',
    'queryForRelease'
  >

  (opts: MROpts<'ReleaseAsset', 'get', UA>): MRReturn<'ReleaseAsset', 'get'>
  (opts: MROpts<'ReleaseAsset', 'getMany', UA>): MRReturn<'ReleaseAsset', 'getMany'>
  (opts: MROpts<'ReleaseAsset', 'update', UA>): MRReturn<'ReleaseAsset', 'update'>
  (opts: MROpts<'ReleaseAsset', 'create', UA>): MRReturn<'ReleaseAsset', 'create'>
  (opts: MROpts<'ReleaseAsset', 'createWithId', UA>): MRReturn<'ReleaseAsset', 'createWithId'>
  (opts: MROpts<'ReleaseAsset', 'createFromFiles', UA>): MRReturn<'ReleaseAsset', 'createFromFiles'>
  (opts: MROpts<'ReleaseAsset', 'processForAllLocales', UA>): MRReturn<
    'ReleaseAsset',
    'processForAllLocales'
  >
  (opts: MROpts<'ReleaseAsset', 'processForLocale', UA>): MRReturn<
    'ReleaseAsset',
    'processForLocale'
  >

  (opts: MROpts<'ReleaseEntry', 'get', UA>): MRReturn<'ReleaseEntry', 'get'>
  (opts: MROpts<'ReleaseEntry', 'getMany', UA>): MRReturn<'ReleaseEntry', 'getMany'>
  (opts: MROpts<'ReleaseEntry', 'update', UA>): MRReturn<'ReleaseEntry', 'update'>
  (opts: MROpts<'ReleaseEntry', 'patch', UA>): MRReturn<'ReleaseEntry', 'patch'>
  (opts: MROpts<'ReleaseEntry', 'create', UA>): MRReturn<'ReleaseEntry', 'create'>
  (opts: MROpts<'ReleaseEntry', 'createWithId', UA>): MRReturn<'ReleaseEntry', 'createWithId'>

=======
  (
    opts: MROpts<'ReleaseAction', 'queryForRelease', UA>,
  ): MRReturn<'ReleaseAction', 'queryForRelease'>
>>>>>>> 64a96604
  (opts: MROpts<'Resource', 'getMany', UA>): MRReturn<'Resource', 'getMany'>
  (opts: MROpts<'ResourceProvider', 'get', UA>): MRReturn<'ResourceProvider', 'get'>
  (opts: MROpts<'ResourceProvider', 'upsert', UA>): MRReturn<'ResourceProvider', 'upsert'>
  (opts: MROpts<'ResourceProvider', 'delete', UA>): MRReturn<'ResourceProvider', 'delete'>

  (opts: MROpts<'ResourceType', 'get', UA>): MRReturn<'ResourceType', 'get'>
  (opts: MROpts<'ResourceType', 'upsert', UA>): MRReturn<'ResourceType', 'upsert'>
  (opts: MROpts<'ResourceType', 'delete', UA>): MRReturn<'ResourceType', 'delete'>
  (
    opts: MROpts<'ResourceType', 'getForEnvironment', UA>,
  ): MRReturn<'ResourceType', 'getForEnvironment'>
  (opts: MROpts<'ResourceType', 'getMany', UA>): MRReturn<'ResourceType', 'getMany'>

  (opts: MROpts<'Role', 'get', UA>): MRReturn<'Role', 'get'>
  (opts: MROpts<'Role', 'getMany', UA>): MRReturn<'Role', 'getMany'>
  (opts: MROpts<'Role', 'getManyForOrganization', UA>): MRReturn<'Role', 'getManyForOrganization'>
  (opts: MROpts<'Role', 'create', UA>): MRReturn<'Role', 'create'>
  (opts: MROpts<'Role', 'createWithId', UA>): MRReturn<'Role', 'createWithId'>
  (opts: MROpts<'Role', 'update', UA>): MRReturn<'Role', 'update'>
  (opts: MROpts<'Role', 'delete', UA>): MRReturn<'Role', 'delete'>

  (opts: MROpts<'ScheduledAction', 'get', UA>): MRReturn<'ScheduledAction', 'get'>
  (opts: MROpts<'ScheduledAction', 'getMany', UA>): MRReturn<'ScheduledAction', 'getMany'>
  (opts: MROpts<'ScheduledAction', 'create', UA>): MRReturn<'ScheduledAction', 'create'>
  (opts: MROpts<'ScheduledAction', 'update', UA>): MRReturn<'ScheduledAction', 'update'>
  (opts: MROpts<'ScheduledAction', 'delete', UA>): MRReturn<'ScheduledAction', 'delete'>

  (opts: MROpts<'Snapshot', 'getManyForEntry', UA>): MRReturn<'Snapshot', 'getManyForEntry'>
  (opts: MROpts<'Snapshot', 'getForEntry', UA>): MRReturn<'Snapshot', 'getForEntry'>
  (
    opts: MROpts<'Snapshot', 'getManyForContentType', UA>,
  ): MRReturn<'Snapshot', 'getManyForContentType'>
  (opts: MROpts<'Snapshot', 'getForContentType', UA>): MRReturn<'Snapshot', 'getForContentType'>

  (opts: MROpts<'Space', 'get', UA>): MRReturn<'Space', 'get'>
  (opts: MROpts<'Space', 'getMany', UA>): MRReturn<'Space', 'getMany'>
  (opts: MROpts<'Space', 'getManyForOrganization', UA>): MRReturn<'Space', 'getManyForOrganization'>
  (opts: MROpts<'Space', 'create', UA>): MRReturn<'Space', 'create'>
  (opts: MROpts<'Space', 'update', UA>): MRReturn<'Space', 'update'>
  (opts: MROpts<'Space', 'delete', UA>): MRReturn<'Space', 'delete'>

  (opts: MROpts<'SpaceMember', 'get', UA>): MRReturn<'SpaceMember', 'get'>
  (opts: MROpts<'SpaceMember', 'getMany', UA>): MRReturn<'SpaceMember', 'getMany'>

  (opts: MROpts<'SpaceMembership', 'get', UA>): MRReturn<'SpaceMembership', 'get'>
  (opts: MROpts<'SpaceMembership', 'getMany', UA>): MRReturn<'SpaceMembership', 'getMany'>
  (
    opts: MROpts<'SpaceMembership', 'getForOrganization', UA>,
  ): MRReturn<'SpaceMembership', 'getForOrganization'>
  (
    opts: MROpts<'SpaceMembership', 'getManyForOrganization', UA>,
  ): MRReturn<'SpaceMembership', 'getManyForOrganization'>
  (opts: MROpts<'SpaceMembership', 'create', UA>): MRReturn<'SpaceMembership', 'create'>
  (opts: MROpts<'SpaceMembership', 'createWithId', UA>): MRReturn<'SpaceMembership', 'createWithId'>
  (opts: MROpts<'SpaceMembership', 'update', UA>): MRReturn<'SpaceMembership', 'update'>
  (opts: MROpts<'SpaceMembership', 'delete', UA>): MRReturn<'SpaceMembership', 'delete'>

  (opts: MROpts<'Tag', 'get', UA>): MRReturn<'Tag', 'get'>
  (opts: MROpts<'Tag', 'getMany', UA>): MRReturn<'Tag', 'getMany'>
  (opts: MROpts<'Tag', 'createWithId', UA>): MRReturn<'Tag', 'createWithId'>
  (opts: MROpts<'Tag', 'update', UA>): MRReturn<'Tag', 'update'>
  (opts: MROpts<'Tag', 'delete', UA>): MRReturn<'Tag', 'delete'>

  (opts: MROpts<'Task', 'get', UA>): MRReturn<'Task', 'get'>
  (opts: MROpts<'Task', 'getMany', UA>): MRReturn<'Task', 'getMany'>
  (opts: MROpts<'Task', 'getAll', UA>): MRReturn<'Task', 'getAll'>
  (opts: MROpts<'Task', 'create', UA>): MRReturn<'Task', 'create'>
  (opts: MROpts<'Task', 'update', UA>): MRReturn<'Task', 'update'>
  (opts: MROpts<'Task', 'delete', UA>): MRReturn<'Task', 'delete'>

  (opts: MROpts<'Team', 'get', UA>): MRReturn<'Team', 'get'>
  (opts: MROpts<'Team', 'getMany', UA>): MRReturn<'Team', 'getMany'>
  (opts: MROpts<'Team', 'getManyForSpace', UA>): MRReturn<'Team', 'getManyForSpace'>
  (opts: MROpts<'Team', 'create', UA>): MRReturn<'Team', 'create'>
  (opts: MROpts<'Team', 'update', UA>): MRReturn<'Team', 'update'>
  (opts: MROpts<'Team', 'delete', UA>): MRReturn<'Team', 'delete'>

  (opts: MROpts<'TeamMembership', 'get', UA>): MRReturn<'TeamMembership', 'get'>
  (
    opts: MROpts<'TeamMembership', 'getManyForOrganization', UA>,
  ): MRReturn<'TeamMembership', 'getManyForOrganization'>
  (
    opts: MROpts<'TeamMembership', 'getManyForTeam', UA>,
  ): MRReturn<'TeamMembership', 'getManyForTeam'>
  (opts: MROpts<'TeamMembership', 'create', UA>): MRReturn<'TeamMembership', 'create'>
  (opts: MROpts<'TeamMembership', 'update', UA>): MRReturn<'TeamMembership', 'update'>
  (opts: MROpts<'TeamMembership', 'delete', UA>): MRReturn<'TeamMembership', 'delete'>

  (opts: MROpts<'TeamSpaceMembership', 'get', UA>): MRReturn<'TeamSpaceMembership', 'get'>
  (opts: MROpts<'TeamSpaceMembership', 'getMany', UA>): MRReturn<'TeamSpaceMembership', 'getMany'>
  (
    opts: MROpts<'TeamSpaceMembership', 'getForOrganization', UA>,
  ): MRReturn<'TeamSpaceMembership', 'getForOrganization'>
  (
    opts: MROpts<'TeamSpaceMembership', 'getManyForOrganization', UA>,
  ): MRReturn<'TeamSpaceMembership', 'getManyForOrganization'>
  (opts: MROpts<'TeamSpaceMembership', 'create', UA>): MRReturn<'TeamSpaceMembership', 'create'>
  (opts: MROpts<'TeamSpaceMembership', 'update', UA>): MRReturn<'TeamSpaceMembership', 'update'>
  (opts: MROpts<'TeamSpaceMembership', 'delete', UA>): MRReturn<'TeamSpaceMembership', 'delete'>

  (opts: MROpts<'UIConfig', 'get', UA>): MRReturn<'UIConfig', 'get'>
  (opts: MROpts<'UIConfig', 'update', UA>): MRReturn<'UIConfig', 'update'>

  (opts: MROpts<'Upload', 'get', UA>): MRReturn<'Entry', 'get'>
  (opts: MROpts<'Upload', 'create', UA>): MRReturn<'Entry', 'create'>
  (opts: MROpts<'Upload', 'delete', UA>): MRReturn<'Entry', 'delete'>

  (opts: MROpts<'UploadCredential', 'create', UA>): MRReturn<'UploadCredential', 'create'>

  (opts: MROpts<'Usage', 'getManyForSpace', UA>): MRReturn<'Usage', 'getManyForSpace'>
  (opts: MROpts<'Usage', 'getManyForOrganization', UA>): MRReturn<'Usage', 'getManyForOrganization'>

  (opts: MROpts<'User', 'getManyForSpace', UA>): MRReturn<'User', 'getManyForSpace'>
  (opts: MROpts<'User', 'getForSpace', UA>): MRReturn<'User', 'getForSpace'>
  (opts: MROpts<'User', 'getCurrent', UA>): MRReturn<'User', 'getCurrent'>
  (opts: MROpts<'User', 'getForOrganization', UA>): MRReturn<'User', 'getForOrganization'>
  (opts: MROpts<'User', 'getManyForOrganization', UA>): MRReturn<'User', 'getManyForOrganization'>

  (opts: MROpts<'UserUIConfig', 'get', UA>): MRReturn<'UserUIConfig', 'update'>
  (opts: MROpts<'UserUIConfig', 'update', UA>): MRReturn<'UserUIConfig', 'update'>

  (opts: MROpts<'Webhook', 'get', UA>): MRReturn<'Webhook', 'get'>
  (opts: MROpts<'Webhook', 'getMany', UA>): MRReturn<'Webhook', 'getMany'>
  (opts: MROpts<'Webhook', 'getCallDetails', UA>): MRReturn<'Webhook', 'getCallDetails'>
  (opts: MROpts<'Webhook', 'getHealthStatus', UA>): MRReturn<'Webhook', 'getHealthStatus'>
  (opts: MROpts<'Webhook', 'getManyCallDetails', UA>): MRReturn<'Webhook', 'getManyCallDetails'>
  (opts: MROpts<'Webhook', 'getSigningSecret', UA>): MRReturn<'Webhook', 'getSigningSecret'>
  (opts: MROpts<'Webhook', 'getRetryPolicy', UA>): MRReturn<'Webhook', 'getRetryPolicy'>
  (opts: MROpts<'Webhook', 'create', UA>): MRReturn<'Webhook', 'create'>
  (opts: MROpts<'Webhook', 'createWithId', UA>): MRReturn<'Webhook', 'createWithId'>
  (opts: MROpts<'Webhook', 'update', UA>): MRReturn<'Webhook', 'update'>
  (opts: MROpts<'Webhook', 'upsertSigningSecret', UA>): MRReturn<'Webhook', 'upsertSigningSecret'>
  (opts: MROpts<'Webhook', 'upsertRetryPolicy', UA>): MRReturn<'Webhook', 'upsertRetryPolicy'>
  (opts: MROpts<'Webhook', 'delete', UA>): MRReturn<'Webhook', 'delete'>
  (opts: MROpts<'Webhook', 'deleteSigningSecret', UA>): MRReturn<'Webhook', 'deleteSigningSecret'>
  (opts: MROpts<'Webhook', 'deleteRetryPolicy', UA>): MRReturn<'Webhook', 'deleteRetryPolicy'>

  (opts: MROpts<'WorkflowDefinition', 'get', UA>): MRReturn<'WorkflowDefinition', 'get'>
  (opts: MROpts<'WorkflowDefinition', 'getMany', UA>): MRReturn<'WorkflowDefinition', 'getMany'>
  (opts: MROpts<'WorkflowDefinition', 'create', UA>): MRReturn<'WorkflowDefinition', 'create'>
  (opts: MROpts<'WorkflowDefinition', 'update', UA>): MRReturn<'WorkflowDefinition', 'update'>
  (opts: MROpts<'WorkflowDefinition', 'delete', UA>): MRReturn<'WorkflowDefinition', 'delete'>

  (opts: MROpts<'Workflow', 'get', UA>): MRReturn<'Workflow', 'get'>
  (opts: MROpts<'Workflow', 'getMany', UA>): MRReturn<'Workflow', 'getMany'>
  (opts: MROpts<'Workflow', 'create', UA>): MRReturn<'Workflow', 'create'>
  (opts: MROpts<'Workflow', 'update', UA>): MRReturn<'Workflow', 'update'>
  (opts: MROpts<'Workflow', 'delete', UA>): MRReturn<'Workflow', 'delete'>
  (opts: MROpts<'Workflow', 'complete', UA>): MRReturn<'Workflow', 'complete'>

  (opts: MROpts<'WorkflowsChangelog', 'getMany', UA>): MRReturn<'WorkflowsChangelog', 'getMany'>
}

/**
 * @private
 */
export type MakeRequestWithUserAgent = MRInternal<true>

/**
 * @private
 */
export type MakeRequest = MRInternal<false>

/**
 * @private
 */
type Without<T, U> = { [P in Exclude<keyof T, keyof U>]?: never }

/**
 * @private
 */
export type XOR<T, U> = T | U extends object ? (Without<T, U> & U) | (Without<U, T> & T) : T | U

export interface Adapter {
  makeRequest: MakeRequestWithUserAgent
}

/**
 * @private
 */
export type MRActions = {
  Resource: {
    getMany: {
      params: GetResourceParams & { query?: ResourceQueryOptions }
      headers?: RawAxiosRequestHeaders
      return: CursorPaginatedCollectionProp<ResourceProps>
    }
  }
  ResourceProvider: {
    get: { params: GetResourceProviderParams; return: ResourceProviderProps }
    upsert: {
      params: GetResourceProviderParams
      payload: UpsertResourceProviderProps
      headers?: RawAxiosRequestHeaders
      return: ResourceProviderProps
    }
    delete: { params: GetResourceProviderParams; return: any }
  }
  ResourceType: {
    get: { params: GetResourceTypeParams; return: ResourceTypeProps }
    getMany: {
      params: Omit<GetResourceTypeParams, 'resourceTypeId'>
      return: CollectionProp<ResourceTypeProps>
    }
    upsert: {
      params: GetResourceTypeParams
      payload: UpsertResourceTypeProps
      headers?: RawAxiosRequestHeaders
      return: ResourceTypeProps
    }
    delete: { params: GetResourceTypeParams; return: any }
    getForEnvironment: {
      params: GetSpaceEnvironmentParams & { query?: BasicCursorPaginationOptions }
      return: CursorPaginatedCollectionProp<SpaceEnvResourceTypeProps>
    }
  }
  Http: {
    get: { params: { url: string; config?: RawAxiosRequestConfig }; return: any }
    patch: { params: { url: string; config?: RawAxiosRequestConfig }; payload: any; return: any }
    post: { params: { url: string; config?: RawAxiosRequestConfig }; payload: any; return: any }
    put: { params: { url: string; config?: RawAxiosRequestConfig }; payload: any; return: any }
    delete: { params: { url: string; config?: RawAxiosRequestConfig }; return: any }
    request: { params: { url: string; config?: RawAxiosRequestConfig }; return: any }
  }
  AiAction: {
    get: { params: GetSpaceParams & { aiActionId: string }; return: AiActionProps }
    getMany: {
      params: GetSpaceParams & { query: AiActionQueryOptions }
      return: CollectionProp<AiActionProps>
    }
    create: {
      params: GetSpaceParams
      payload: CreateAiActionProps
      headers?: RawAxiosRequestHeaders
      return: AiActionProps
    }
    update: {
      params: GetSpaceParams & { aiActionId: string }
      payload: AiActionProps
      headers?: RawAxiosRequestHeaders
      return: AiActionProps
    }
    delete: { params: GetSpaceParams & { aiActionId: string }; return: any }
    publish: {
      params: GetSpaceParams & { aiActionId: string; version: number }
      headers?: RawAxiosRequestHeaders
      return: AiActionProps
    }
    unpublish: {
      params: GetSpaceParams & { aiActionId: string }
      headers?: RawAxiosRequestHeaders
      return: AiActionProps
    }
    invoke: {
      params: GetSpaceEnvironmentParams & { aiActionId: string }
      payload: AiActionInvocationType
      headers?: RawAxiosRequestHeaders
      return: AiActionInvocationProps
    }
  }
  AiActionInvocation: {
    get: {
      params: GetSpaceEnvironmentParams & { aiActionId: string; invocationId: string }
      return: AiActionInvocationProps
    }
  }
  AppAction: {
    get: { params: GetAppActionParams; return: AppActionProps }
    getMany: {
      params: GetAppDefinitionParams & QueryParams
      return: CollectionProp<AppActionProps>
    }
    getManyForEnvironment: {
      params: GetAppActionsForEnvParams & QueryParams
      return: CollectionProp<AppActionProps>
    }
    delete: { params: GetAppActionParams; return: void }
    create: {
      params: GetAppDefinitionParams
      payload: CreateAppActionProps
      return: AppActionProps
    }
    update: {
      params: GetAppActionParams
      payload: CreateAppActionProps
      return: AppActionProps
    }
  }
  AppActionCall: {
    create: {
      params: GetAppActionCallParams
      payload: CreateAppActionCallProps
      return: AppActionCallProps
    }
    get: {
      params: GetAppActionCallParamsWithId
      return: AppActionCallProps
    }
    getCallDetails: {
      params: GetAppActionCallDetailsParams
      return: AppActionCallResponse
    }
    createWithResponse: {
      params: CreateWithResponseParams
      payload: CreateAppActionCallProps
      return: AppActionCallResponse
    }
    createWithResult: {
      params: CreateWithResultParams
      payload: CreateAppActionCallProps
      return: AppActionCallProps
    }
    getResponse: {
      params: GetAppActionCallParamsWithId
      return: AppActionCallRawResponseProps
    }
  }
  AppBundle: {
    get: { params: GetAppBundleParams; return: AppBundleProps }
    getMany: {
      params: GetAppDefinitionParams & QueryParams
      return: CollectionProp<AppBundleProps>
    }
    delete: { params: GetAppBundleParams; return: void }
    create: {
      params: GetAppDefinitionParams
      payload: CreateAppBundleProps
      return: AppBundleProps
    }
  }
  ApiKey: {
    get: { params: GetSpaceParams & { apiKeyId: string }; return: ApiKeyProps }
    getMany: { params: GetSpaceParams & QueryParams; return: CollectionProp<ApiKeyProps> }
    create: {
      params: GetSpaceParams
      payload: CreateApiKeyProps
      headers?: RawAxiosRequestHeaders
      return: ApiKeyProps
    }
    createWithId: {
      params: GetSpaceParams & { apiKeyId: string }
      payload: CreateApiKeyProps
      headers?: RawAxiosRequestHeaders
      return: ApiKeyProps
    }
    update: {
      params: GetSpaceParams & { apiKeyId: string }
      payload: ApiKeyProps
      headers?: RawAxiosRequestHeaders
      return: ApiKeyProps
    }
    delete: { params: GetSpaceParams & { apiKeyId: string }; return: any }
  }
  AppDefinition: {
    get: {
      params: GetOrganizationParams & { appDefinitionId: string }
      return: AppDefinitionProps
    }
    getMany: {
      params: GetOrganizationParams & QueryParams
      return: CollectionProp<AppDefinitionProps>
    }
    create: {
      params: GetOrganizationParams
      payload: CreateAppDefinitionProps
      return: AppDefinitionProps
    }
    update: {
      params: GetAppDefinitionParams
      payload: AppDefinitionProps
      headers?: RawAxiosRequestHeaders
      return: AppDefinitionProps
    }
    delete: { params: GetAppDefinitionParams; return: any }
    getInstallationsForOrg: {
      params: GetOrganizationParams & { appDefinitionId: string } & SpaceQueryParams
      return: AppInstallationsForOrganizationProps
    }
  }
  AppInstallation: {
    get: { params: GetAppInstallationParams; return: AppInstallationProps }
    getMany: {
      params: GetSpaceEnvironmentParams & PaginationQueryParams
      return: CollectionProp<AppInstallationProps>
    }
    upsert: {
      params: GetAppInstallationParams & { acceptAllTerms?: boolean }
      payload: CreateAppInstallationProps
      headers?: RawAxiosRequestHeaders
      return: AppInstallationProps
    }
    delete: { params: GetAppInstallationParams; return: any }
    getForOrganization: {
      params: GetOrganizationParams & { appDefinitionId: string; spaceId?: string }
      return: AppInstallationsForOrganizationProps
    }
  }
  AppUpload: {
    get: {
      params: GetAppUploadParams
      return: AppUploadProps
    }
    delete: {
      params: GetAppUploadParams
      return: void
    }
    create: {
      params: GetOrganizationParams
      payload: { file: string | ArrayBuffer | Stream }
      return: AppUploadProps
    }
  }
  AppDetails: {
    upsert: {
      params: GetAppDefinitionParams
      payload: CreateAppDetailsProps
      return: AppDetailsProps
    }
    get: {
      params: GetAppDefinitionParams
      return: AppDetailsProps
    }
    delete: {
      params: GetAppDefinitionParams
      return: void
    }
  }
  AppSignedRequest: {
    create: {
      params: GetAppInstallationParams
      payload: CreateAppSignedRequestProps
      return: AppSignedRequestProps
    }
  }
  AppSigningSecret: {
    upsert: {
      params: GetAppDefinitionParams
      payload: CreateAppSigningSecretProps
      return: AppSigningSecretProps
    }
    get: {
      params: GetAppDefinitionParams
      return: AppSigningSecretProps
    }
    delete: {
      params: GetAppDefinitionParams
      return: void
    }
  }
  AppEventSubscription: {
    upsert: {
      params: GetAppDefinitionParams
      payload: CreateAppEventSubscriptionProps
      return: AppEventSubscriptionProps
    }
    get: {
      params: GetAppDefinitionParams
      return: AppEventSubscriptionProps
    }
    delete: {
      params: GetAppDefinitionParams
      return: void
    }
  }
  AppKey: {
    create: {
      params: GetAppDefinitionParams
      payload: CreateAppKeyProps
      return: AppKeyProps
    }
    get: {
      params: GetAppDefinitionParams & { fingerprint: string }
      return: AppKeyProps
    }
    getMany: {
      params: GetAppDefinitionParams & QueryParams
      return: CollectionProp<AppKeyProps>
    }
    delete: {
      params: GetAppDefinitionParams & { fingerprint: string }
      return: void
    }
  }
  AppAccessToken: {
    create: {
      params: GetAppInstallationParams
      payload: CreateAppAccessTokenProps
      return: AppAccessTokenProps
    }
  }
  Asset: {
    getPublished: {
      params: GetSpaceEnvironmentParams & QueryParams
      headers?: RawAxiosRequestHeaders
      return: CollectionProp<AssetProps>
    }
    getMany: {
      params: GetSpaceEnvironmentParams & QueryParams & { releaseId?: string }
      headers?: RawAxiosRequestHeaders
      return: CollectionProp<AssetProps>
    }
    get: {
      params: GetSpaceEnvironmentParams & { assetId: string; releaseId?: string } & QueryParams
      headers?: RawAxiosRequestHeaders
      return: AssetProps
    }
    update: {
      params: GetSpaceEnvironmentParams & { assetId: string; releaseId?: string }
      payload: AssetProps
      headers?: RawAxiosRequestHeaders
      return: AssetProps
    }
    delete: { params: GetSpaceEnvironmentParams & { assetId: string }; return: any }
    publish: {
      params: GetSpaceEnvironmentParams & { assetId: string }
      payload: AssetProps
      return: AssetProps
    }
    unpublish: { params: GetSpaceEnvironmentParams & { assetId: string }; return: AssetProps }
    archive: { params: GetSpaceEnvironmentParams & { assetId: string }; return: AssetProps }
    unarchive: { params: GetSpaceEnvironmentParams & { assetId: string }; return: AssetProps }
    create: {
      params: GetSpaceEnvironmentParams & { releaseId?: string }
      payload: CreateAssetProps
      return: AssetProps
    }
    createWithId: {
      params: GetSpaceEnvironmentParams & { assetId: string; releaseId?: string }
      payload: CreateAssetProps
      return: AssetProps
    }
    createFromFiles: {
      params: GetSpaceEnvironmentParams & { uploadTimeout?: number; releaseId?: string }
      payload: Omit<AssetFileProp, 'sys'>
      return: AssetProps
    }
    processForAllLocales: {
      params: GetSpaceEnvironmentParams & {
        asset: AssetProps
        options?: AssetProcessingForLocale
      }
      return: AssetProps
    }
    processForLocale: {
      params: GetSpaceEnvironmentParams & {
        asset: AssetProps
        locale: string
        options?: AssetProcessingForLocale
      }
      return: AssetProps
    }
  }
  AssetKey: {
    create: {
      params: GetSpaceEnvironmentParams
      payload: CreateAssetKeyProps
      return: AssetKeyProps
    }
  }
  BulkAction: {
    get: {
      params: GetBulkActionParams
      return: BulkActionProps
    }
    publish: {
      params: GetSpaceEnvironmentParams
      payload: BulkActionPublishPayload
      return: BulkActionProps<BulkActionPublishPayload>
    }
    unpublish: {
      params: GetSpaceEnvironmentParams
      payload: BulkActionUnpublishPayload
      return: BulkActionProps<BulkActionUnpublishPayload>
    }
    validate: {
      params: GetSpaceEnvironmentParams
      payload: BulkActionValidatePayload
      return: BulkActionProps<BulkActionValidatePayload>
    }
  }
  Comment: {
    get:
      | { params: GetCommentParams & PlainTextBodyFormat; return: CommentProps }
      | { params: GetCommentParams & RichTextBodyFormat; return: RichTextCommentProps }
    getMany:
      | {
          params: GetManyCommentsParams & PlainTextBodyFormat & QueryParams
          return: CollectionProp<CommentProps>
        }
      | {
          params: GetManyCommentsParams & QueryParams & RichTextBodyFormat
          return: CollectionProp<RichTextCommentProps>
        }
    getAll:
      | {
          params: GetManyCommentsParams & QueryParams & PlainTextBodyFormat
          return: CollectionProp<CommentProps>
        }
      | {
          params: GetManyCommentsParams & QueryParams & RichTextBodyFormat
          return: CollectionProp<RichTextCommentProps>
        }
    create:
      | {
          params: CreateCommentParams & PlainTextBodyFormat
          payload: CreateCommentProps
          return: CommentProps
        }
      | {
          params: CreateCommentParams & RichTextBodyFormat
          payload: RichTextCommentBodyPayload
          return: RichTextCommentProps
        }
    update:
      | {
          params: UpdateCommentParams
          payload: UpdateCommentProps
          headers?: RawAxiosRequestHeaders
          return: CommentProps
        }
      | {
          params: UpdateCommentParams
          payload: Omit<UpdateCommentProps, 'body'> & RichTextCommentBodyPayload
          headers?: RawAxiosRequestHeaders
          return: RichTextCommentProps
        }
    delete: { params: DeleteCommentParams; return: void }
  }
  Concept: {
    create: {
      params: GetOrganizationParams
      payload: CreateConceptProps
      return: ConceptProps
    }
    createWithId: {
      params: GetConceptParams
      payload: CreateConceptProps
      return: ConceptProps
    }
    patch: {
      params: UpdateConceptParams
      payload: OpPatch[]
      return: ConceptProps
    }
    update: {
      params: UpdateConceptParams
      payload: OpPatch[]
      return: ConceptProps
    }
    updatePut: {
      params: UpdateConceptParams
      payload: CreateConceptProps
      return: ConceptProps
    }
    delete: {
      params: DeleteConceptParams
      return: void
    }
    get: {
      params: GetConceptParams
      return: ConceptProps
    }
    getMany: {
      params: GetManyConceptParams
      return: CursorPaginatedCollectionProp<ConceptProps>
    }
    getTotal: {
      params: GetOrganizationParams
      return: { total: number }
    }
    getDescendants: {
      params: GetConceptDescendantsParams
      return: CursorPaginatedCollectionProp<ConceptProps>
    }
    getAncestors: {
      params: GetConceptDescendantsParams
      return: CursorPaginatedCollectionProp<ConceptProps>
    }
  }
  ConceptScheme: {
    create: {
      params: GetOrganizationParams
      payload: CreateConceptSchemeProps
      return: ConceptSchemeProps
    }
    createWithId: {
      params: GetConceptSchemeParams
      payload: CreateConceptSchemeProps
      return: ConceptSchemeProps
    }
    patch: {
      params: UpdateConceptSchemeParams
      payload: OpPatch[]
      return: ConceptSchemeProps
    }
    update: {
      params: UpdateConceptSchemeParams
      payload: OpPatch[]
      return: ConceptSchemeProps
    }
    updatePut: {
      params: UpdateConceptSchemeParams
      payload: CreateConceptSchemeProps
      return: ConceptSchemeProps
    }
    get: {
      params: GetConceptSchemeParams
      return: ConceptSchemeProps
    }
    getMany: {
      params: GetManyConceptSchemeParams
      return: CursorPaginatedCollectionProp<ConceptSchemeProps>
    }
    getTotal: {
      params: GetOrganizationParams
      return: { total: number }
    }
    delete: {
      params: DeleteConceptSchemeParams
      return: void
    }
  }
  ContentType: {
    get: { params: GetContentTypeParams & QueryParams; return: ContentTypeProps }
    getMany: {
      params: GetSpaceEnvironmentParams & QueryParams
      return: CollectionProp<ContentTypeProps>
    }
    create: {
      params: GetSpaceEnvironmentParams
      payload: CreateContentTypeProps
      return: ContentTypeProps
    }
    createWithId: {
      params: GetContentTypeParams
      payload: CreateContentTypeProps
      return: ContentTypeProps
    }
    update: {
      params: GetContentTypeParams
      payload: ContentTypeProps
      headers?: RawAxiosRequestHeaders
      return: ContentTypeProps
    }
    delete: { params: GetContentTypeParams; return: any }
    publish: { params: GetContentTypeParams; payload: ContentTypeProps; return: ContentTypeProps }
    unpublish: { params: GetContentTypeParams; return: ContentTypeProps }
  }
  EditorInterface: {
    get: { params: GetEditorInterfaceParams; return: EditorInterfaceProps }
    getMany: {
      params: GetSpaceEnvironmentParams & QueryParams
      return: CollectionProp<EditorInterfaceProps>
    }
    update: {
      params: GetEditorInterfaceParams
      payload: EditorInterfaceProps
      headers?: RawAxiosRequestHeaders
      return: EditorInterfaceProps
    }
  }
  Environment: {
    get: { params: GetSpaceEnvironmentParams; return: EnvironmentProps }
    getMany: {
      params: GetSpaceParams & PaginationQueryParams
      return: CollectionProp<EnvironmentProps>
    }
    create: {
      params: GetSpaceParams
      payload: Partial<Pick<EnvironmentProps, 'name'>>
      headers?: RawAxiosRequestHeaders
      return: EnvironmentProps
    }
    createWithId: {
      params: GetSpaceEnvironmentParams & { sourceEnvironmentId?: string }
      payload: CreateEnvironmentProps
      headers?: RawAxiosRequestHeaders
      return: EnvironmentProps
    }
    update: {
      params: GetSpaceEnvironmentParams
      payload: EnvironmentProps
      headers?: RawAxiosRequestHeaders
      return: EnvironmentProps
    }
    delete: { params: GetSpaceEnvironmentParams; return: any }
  }
  EnvironmentAlias: {
    get: { params: GetSpaceEnvAliasParams; return: EnvironmentAliasProps }
    getMany: {
      params: GetSpaceParams & PaginationQueryParams
      return: CollectionProp<EnvironmentAliasProps>
    }
    createWithId: {
      params: GetSpaceEnvAliasParams
      payload: CreateEnvironmentAliasProps
      headers?: RawAxiosRequestHeaders
      return: EnvironmentAliasProps
    }
    update: {
      params: GetSpaceEnvAliasParams
      payload: EnvironmentAliasProps
      headers?: RawAxiosRequestHeaders
      return: EnvironmentAliasProps
    }
    delete: { params: GetSpaceEnvAliasParams; return: any }
  }
  EnvironmentTemplate: {
    get: {
      params: GetEnvironmentTemplateParams & {
        version?: number
        query?: { select?: string }
      }
      return: EnvironmentTemplateProps
    }
    getMany: {
      params: GetOrganizationParams & {
        query?: BasicCursorPaginationOptions & { select?: string; forTemplatedSpaces?: boolean }
      }
      return: CursorPaginatedCollectionProp<EnvironmentTemplateProps>
    }
    create: {
      payload: CreateEnvironmentTemplateProps
      params: GetOrganizationParams
      return: EnvironmentTemplateProps
    }
    versionUpdate: {
      params: GetEnvironmentTemplateParams & {
        version: number
      }
      payload: {
        versionName: string
        versionDescription: string
      }
      return: EnvironmentTemplateProps
    }
    update: {
      params: GetEnvironmentTemplateParams
      payload: EnvironmentTemplateProps
      return: EnvironmentTemplateProps
    }
    delete: {
      params: GetEnvironmentTemplateParams
      return: void
    }
    versions: {
      params: GetEnvironmentTemplateParams & {
        query?: BasicCursorPaginationOptions & { select?: string }
      }
      return: CursorPaginatedCollectionProp<EnvironmentTemplateProps>
    }
    validate: {
      params: EnvironmentTemplateParams & {
        version?: number
      }
      payload: ValidateEnvironmentTemplateInstallationProps
      return: EnvironmentTemplateValidationProps
    }
    install: {
      params: EnvironmentTemplateParams
      payload: CreateEnvironmentTemplateInstallationProps
      return: EnvironmentTemplateInstallationProps
    }
    disconnect: {
      params: EnvironmentTemplateParams
      return: void
    }
  }
  EnvironmentTemplateInstallation: {
    getMany: {
      params: BasicCursorPaginationOptions & {
        environmentId?: string
        environmentTemplateId: string
        organizationId: string
        spaceId?: string
      }
      return: CursorPaginatedCollectionProp<EnvironmentTemplateInstallationProps>
    }
    getForEnvironment: {
      params: BasicCursorPaginationOptions &
        EnvironmentTemplateParams & {
          installationId?: string
        }
      return: CursorPaginatedCollectionProp<EnvironmentTemplateInstallationProps>
    }
  }
  Entry: {
    getPublished: {
      params: GetSpaceEnvironmentParams & QueryParams
      return: CollectionProp<EntryProps<any>>
    }
    getMany: {
      params: GetSpaceEnvironmentParams & QueryParams & { releaseId?: string }
      return: CollectionProp<EntryProps<any>>
    }
    get: {
      params: GetSpaceEnvironmentParams & { entryId: string; releaseId?: string } & QueryParams
      return: EntryProps<any>
    }
    patch: {
      params: GetSpaceEnvironmentParams & { entryId: string; version: number; releaseId?: string }
      payload: OpPatch[]
      headers?: RawAxiosRequestHeaders
      return: EntryProps<any>
    }
    update: {
      params: GetSpaceEnvironmentParams & { entryId: string; releaseId?: string }
      payload: EntryProps<any>
      headers?: RawAxiosRequestHeaders
      return: EntryProps<any>
    }
    delete: { params: GetSpaceEnvironmentParams & { entryId: string }; return: any }
    publish: {
      params: GetSpaceEnvironmentParams & { entryId: string }
      payload: EntryProps<any>
      return: EntryProps<any>
    }
    unpublish: {
      params: GetSpaceEnvironmentParams & { entryId: string }
      return: EntryProps<any>
    }
    archive: {
      params: GetSpaceEnvironmentParams & { entryId: string }
      return: EntryProps<any>
    }
    unarchive: {
      params: GetSpaceEnvironmentParams & { entryId: string }
      return: EntryProps<any>
    }
    create: {
      params: GetSpaceEnvironmentParams & {
        contentTypeId: string
        releaseId?: string
      }
      payload: CreateEntryProps<any>
      return: EntryProps<any>
    }
    createWithId: {
      params: GetSpaceEnvironmentParams & {
        entryId: string
        contentTypeId: string
        releaseId?: string
      }
      payload: CreateEntryProps<any>
      return: EntryProps<any>
    }
    references: {
      params: GetSpaceEnvironmentParams & {
        entryId: string
        include?: number
      }
      return: EntryReferenceProps
    }
  }
  Extension: {
    get: { params: GetExtensionParams & QueryParams; return: ExtensionProps }
    getMany: {
      params: GetSpaceEnvironmentParams & QueryParams
      return: CollectionProp<ExtensionProps>
    }
    create: {
      params: GetSpaceEnvironmentParams
      payload: CreateExtensionProps
      headers?: RawAxiosRequestHeaders
      return: ExtensionProps
    }
    createWithId: {
      params: GetExtensionParams
      payload: CreateExtensionProps
      headers?: RawAxiosRequestHeaders
      return: ExtensionProps
    }
    update: {
      params: GetExtensionParams
      payload: ExtensionProps
      headers?: RawAxiosRequestHeaders
      return: ExtensionProps
    }
    delete: { params: GetExtensionParams; return: any }
  }
  Function: {
    get: { params: GetFunctionParams; return: FunctionProps }
    getMany: { params: GetManyFunctionParams; return: CollectionProp<FunctionProps> }
    getManyForEnvironment: {
      params: GetFunctionForEnvParams
      return: CollectionProp<FunctionProps>
    }
  }

  FunctionLog: {
    get: {
      params: GetFunctionLogParams
      return: FunctionLogProps
      headers?: RawAxiosRequestHeaders
    }
    getMany: {
      params: GetManyFunctionLogParams
      return: CollectionProp<FunctionLogProps>
      headers?: RawAxiosRequestHeaders
    }
  }

  Locale: {
    get: { params: GetSpaceEnvironmentParams & { localeId: string }; return: LocaleProps }
    getMany: {
      params: GetSpaceEnvironmentParams & QueryParams
      return: CollectionProp<LocaleProps>
    }
    delete: { params: GetSpaceEnvironmentParams & { localeId: string }; return: any }
    update: {
      params: GetSpaceEnvironmentParams & { localeId: string }
      payload: LocaleProps
      headers?: RawAxiosRequestHeaders
      return: LocaleProps
    }
    create: {
      params: GetSpaceEnvironmentParams
      payload: CreateLocaleProps
      headers?: RawAxiosRequestHeaders
      return: LocaleProps
    }
  }
  Organization: {
    getMany: { params: PaginationQueryParams; return: CollectionProp<OrganizationProps> }
    get: { params: GetOrganizationParams; return: OrganizationProps }
  }
  OrganizationInvitation: {
    get: {
      params: { organizationId: string; invitationId: string }
      headers?: RawAxiosRequestHeaders
      return: OrganizationInvitationProps
    }
    create: {
      params: { organizationId: string }
      payload: CreateOrganizationInvitationProps
      headers?: RawAxiosRequestHeaders
      return: OrganizationInvitationProps
    }
  }
  OrganizationMembership: {
    get: { params: GetOrganizationMembershipParams; return: OrganizationMembershipProps }
    getMany: {
      params: GetOrganizationParams & QueryParams
      return: CollectionProp<OrganizationMembershipProps>
    }
    update: {
      params: GetOrganizationMembershipParams
      payload: OrganizationMembershipProps
      headers?: RawAxiosRequestHeaders
      return: OrganizationMembershipProps
    }
    delete: { params: GetOrganizationMembershipParams; return: any }
  }
  PersonalAccessToken: {
    get: { params: { tokenId: string }; return: PersonalAccessTokenProps }
    getMany: { params: QueryParams; return: CollectionProp<PersonalAccessTokenProps> }
    create: {
      params: {}
      payload: CreatePersonalAccessTokenProps
      headers?: RawAxiosRequestHeaders
      return: PersonalAccessTokenProps
    }
    revoke: { params: { tokenId: string }; return: PersonalAccessTokenProps }
  }
  AccessToken: {
    get: { params: { tokenId: string }; return: AccessTokenProps }
    getMany: { params: QueryParams; return: CollectionProp<AccessTokenProps> }
    createPersonalAccessToken: {
      params: {}
      payload: CreatePATProps
      headers?: RawAxiosRequestHeaders
      return: AccessTokenProps
    }
    revoke: { params: { tokenId: string }; return: AccessTokenProps }
    getManyForOrganization: {
      params: GetOrganizationParams & QueryParams
      return: CollectionProp<AccessTokenProps>
    }
  }
  OAuthApplication: {
    get: { params: GetOAuthApplicationParams; return: OAuthApplicationProps }
    getManyForUser: {
      params: GetUserParams & QueryParams
      return: CursorPaginatedCollectionProp<OAuthApplicationProps>
    }
    create: {
      params: GetUserParams
      payload: CreateOAuthApplicationProps
      headers?: RawAxiosRequestHeaders
      return: OAuthApplicationProps
    }
    update: {
      params: GetOAuthApplicationParams
      payload: UpdateOAuthApplicationProps
      headers?: RawAxiosRequestHeaders
      return: OAuthApplicationProps
    }
    delete: { params: GetOAuthApplicationParams; return: void }
  }
  PreviewApiKey: {
    get: { params: GetSpaceParams & { previewApiKeyId: string }; return: PreviewApiKeyProps }
    getMany: { params: GetSpaceParams & QueryParams; return: CollectionProp<PreviewApiKeyProps> }
  }
  Release: {
    archive: {
      params: GetReleaseParams & { version: number }
      return: ReleaseProps
    }
    get: {
      params: GetReleaseParams
      return: ReleaseProps
    }
    query: {
      params: ReleaseEnvironmentParams & { query?: ReleaseQueryOptions }
      return: CollectionProp<ReleaseProps>
    }
    create: {
      params: ReleaseEnvironmentParams
      payload: ReleasePayload | ReleasePayloadV2
      return: ReleaseProps
    }
    update: {
      params: GetReleaseParams & { version: number }
      payload: ReleasePayload | ReleasePayloadV2
      return: ReleaseProps
    }
    delete: {
      params: GetReleaseParams
      return: void
    }
    publish: {
      params: GetReleaseParams & { version: number }
      return: ReleaseActionProps<'publish'>
    }
    unarchive: {
      params: GetReleaseParams & { version: number }
      return: ReleaseProps
    }
    unpublish: {
      params: GetReleaseParams & { version: number }
      return: ReleaseActionProps<'unpublish'>
    }
    validate: {
      params: GetReleaseParams
      payload?: ReleaseValidatePayload
      return: ReleaseActionProps<'validate'>
    }
  }
  ReleaseAsset: {
    get: {
      params: GetReleaseAssetParams & QueryParams
      headers?: RawAxiosRequestHeaders
      return: AssetProps<{ release: Link<'Release'> }>
    }
    getMany: {
      params: GetManyReleaseAssetParams & QueryParams
      headers?: RawAxiosRequestHeaders
      return: CollectionProp<AssetProps<{ release: Link<'Release'> }>>
    }
    update: {
      params: UpdateReleaseAssetParams & QueryParams
      payload: AssetProps
      headers?: RawAxiosRequestHeaders
      return: AssetProps<{ release: Link<'Release'> }>
    }
    create: {
      params: CreateReleaseAssetParams & QueryParams
      payload: CreateAssetProps
      headers?: RawAxiosRequestHeaders
      return: AssetProps<{ release: Link<'Release'> }>
    }
    createWithId: {
      params: CreateWithIdReleaseAssetParams & QueryParams
      payload: CreateAssetProps
      headers?: RawAxiosRequestHeaders
      return: AssetProps<{ release: Link<'Release'> }>
    }
    createFromFiles: {
      params: CreateWithFilesReleaseAssetParams & QueryParams
      payload: Omit<AssetFileProp, 'sys'>
      headers?: RawAxiosRequestHeaders
      return: AssetProps<{ release: Link<'Release'> }>
    }
    processForAllLocales: {
      params: ProcessForAllLocalesReleaseAssetParams
      return: AssetProps<{ release: Link<'Release'> }>
    }
    processForLocale: {
      params: ProcessForLocaleReleaseAssetParams
      return: AssetProps<{ release: Link<'Release'> }>
    }
  }
  ReleaseEntry: {
    get: {
      params: GetReleaseEntryParams & QueryParams
      headers?: RawAxiosRequestHeaders
      return: EntryProps<any, { release: Link<'Release'> }>
    }
    getMany: {
      params: GetManyReleaseEntryParams & QueryParams
      headers?: RawAxiosRequestHeaders
      return: CollectionProp<EntryProps<any, { release: Link<'Release'> }>>
    }
    update: {
      params: UpdateReleaseEntryParams & QueryParams
      payload: EntryProps<any>
      headers?: RawAxiosRequestHeaders
      return: EntryProps<any, { release: Link<'Release'> }>
    }
    patch: {
      params: PatchReleaseEntryParams & QueryParams
      payload: OpPatch[]
      headers?: RawAxiosRequestHeaders
      return: EntryProps<any, { release: Link<'Release'> }>
    }
    create: {
      params: CreateReleaseEntryParams & QueryParams
      payload: CreateEntryProps<any>
      headers?: RawAxiosRequestHeaders
      return: EntryProps<any, { release: Link<'Release'> }>
    }
    createWithId: {
      params: CreateReleaseEntryParams & {
        entryId: string
      } & QueryParams
      payload: CreateEntryProps<any>
      headers?: RawAxiosRequestHeaders
      return: EntryProps<any, { release: Link<'Release'> }>
    }
  }
  ReleaseAction: {
    get: {
      params: GetReleaseParams & { actionId: string }
      return: ReleaseAction
    }
    getMany: {
      params: GetSpaceEnvironmentParams & { query?: ReleaseActionQueryOptions }
      return: Collection<ReleaseAction, ReleaseActionProps>
    }
    queryForRelease: {
      params: GetReleaseParams & { query?: ReleaseActionQueryOptions }
      return: Collection<ReleaseAction, ReleaseActionProps>
    }
  }
  Role: {
    get: { params: GetSpaceParams & { roleId: string }; return: RoleProps }
    getMany: { params: GetSpaceParams & QueryParams; return: CollectionProp<RoleProps> }
    getManyForOrganization: {
      params: GetOrganizationParams & QueryParams
      return: CollectionProp<RoleProps>
    }
    create: {
      params: GetSpaceParams
      payload: CreateRoleProps
      headers?: RawAxiosRequestHeaders
      return: RoleProps
    }
    createWithId: {
      params: GetSpaceParams & { roleId: string }
      payload: CreateRoleProps
      headers?: RawAxiosRequestHeaders
      return: RoleProps
    }
    update: {
      params: GetSpaceParams & { roleId: string }
      payload: RoleProps
      headers?: RawAxiosRequestHeaders
      return: RoleProps
    }
    delete: { params: GetSpaceParams & { roleId: string }; return: any }
  }
  ScheduledAction: {
    get: {
      params: GetSpaceParams & { scheduledActionId: string; environmentId: string }
      return: ScheduledActionProps
    }
    getMany: { params: GetSpaceParams & QueryParams; return: CollectionProp<ScheduledActionProps> }
    create: {
      params: GetSpaceParams
      payload: Omit<ScheduledActionProps, 'sys'>
      return: ScheduledActionProps
    }
    update: {
      params: GetSpaceParams & { scheduledActionId: string; version: number }
      payload: Omit<ScheduledActionProps, 'sys'>
      return: ScheduledActionProps
    }
    delete: { params: GetSpaceEnvironmentParams & { scheduledActionId: string }; return: any }
  }
  Snapshot: {
    getManyForEntry: {
      params: GetSnapshotForEntryParams & QueryParams
      return: CollectionProp<SnapshotProps<Omit<EntryProps<any>, 'metadata'>>>
    }
    getForEntry: {
      params: GetSnapshotForEntryParams & { snapshotId: string }
      return: SnapshotProps<Omit<EntryProps<any>, 'metadata'>>
    }
    getManyForContentType: {
      params: GetSnapshotForContentTypeParams & QueryParams
      return: CollectionProp<SnapshotProps<ContentTypeProps>>
    }
    getForContentType: {
      params: GetSnapshotForContentTypeParams & { snapshotId: string }
      return: SnapshotProps<ContentTypeProps>
    }
  }
  Space: {
    get: { params: GetSpaceParams; return: SpaceProps }
    getMany: { params: QueryParams; return: CollectionProp<SpaceProps> }
    getManyForOrganization: {
      params: GetOrganizationParams & QueryParams
      return: CollectionProp<SpaceProps>
    }
    create: {
      params: { organizationId?: string }
      payload: Omit<SpaceProps, 'sys'>
      headers?: RawAxiosRequestHeaders
      return: any
    }
    update: {
      params: GetSpaceParams
      payload: SpaceProps
      headers?: RawAxiosRequestHeaders
      return: SpaceProps
    }
    delete: { params: GetSpaceParams; return: void }
  }
  SpaceMember: {
    get: { params: GetSpaceParams & { spaceMemberId: string }; return: SpaceMemberProps }
    getMany: { params: GetSpaceParams & QueryParams; return: CollectionProp<SpaceMemberProps> }
  }
  SpaceMembership: {
    get: { params: GetSpaceMembershipProps; return: SpaceMembershipProps }
    getMany: { params: GetSpaceParams & QueryParams; return: CollectionProp<SpaceMembershipProps> }
    getForOrganization: {
      params: GetOrganizationParams & { spaceMembershipId: string }
      return: SpaceMembershipProps
    }
    getManyForOrganization: {
      params: GetOrganizationParams & QueryParams
      return: CollectionProp<SpaceMembershipProps>
    }
    create: {
      params: GetSpaceParams
      payload: CreateSpaceMembershipProps
      headers?: RawAxiosRequestHeaders
      return: SpaceMembershipProps
    }
    createWithId: {
      params: GetSpaceMembershipProps
      payload: CreateSpaceMembershipProps
      headers?: RawAxiosRequestHeaders
      return: SpaceMembershipProps
    }
    update: {
      params: GetSpaceMembershipProps
      payload: SpaceMembershipProps
      headers?: RawAxiosRequestHeaders
      return: SpaceMembershipProps
    }
    delete: { params: GetSpaceMembershipProps; return: any }
  }
  Tag: {
    get: { params: GetTagParams; return: TagProps }
    getMany: { params: GetSpaceEnvironmentParams & QueryParams; return: CollectionProp<TagProps> }
    createWithId: { params: GetTagParams; payload: CreateTagProps; return: TagProps }
    update: {
      params: GetTagParams
      payload: UpdateTagProps
      headers?: RawAxiosRequestHeaders
      return: TagProps
    }
    delete: { params: DeleteTagParams; return: any }
  }
  Task: {
    get: { params: GetTaskParams; return: TaskProps }
    getMany: {
      params: GetEntryParams & QueryParams
      return: CollectionProp<TaskProps>
    }
    getAll: {
      params: GetEntryParams & QueryParams
      return: CollectionProp<TaskProps>
    }
    create: { params: CreateTaskParams; payload: CreateTaskProps; return: TaskProps }
    update: {
      params: UpdateTaskParams
      payload: UpdateTaskProps
      headers?: RawAxiosRequestHeaders
      return: TaskProps
    }
    delete: { params: DeleteTaskParams; return: void }
  }
  Team: {
    get: { params: GetTeamParams; return: TeamProps }
    getMany: { params: GetOrganizationParams & QueryParams; return: CollectionProp<TeamProps> }
    getManyForSpace: { params: GetSpaceParams & QueryParams; return: CollectionProp<TeamProps> }
    create: {
      params: GetOrganizationParams
      payload: CreateTeamProps
      headers?: RawAxiosRequestHeaders
      return: any
    }
    update: {
      params: GetTeamParams
      payload: TeamProps
      headers?: RawAxiosRequestHeaders
      return: TeamProps
    }
    delete: { params: GetTeamParams; return: any }
  }
  TeamMembership: {
    get: { params: GetTeamMembershipParams; return: TeamMembershipProps }
    getManyForOrganization: {
      params: GetOrganizationParams & QueryParams
      return: CollectionProp<TeamMembershipProps>
    }
    getManyForTeam: {
      params: GetTeamParams & QueryParams
      return: CollectionProp<TeamMembershipProps>
    }
    create: {
      params: GetTeamParams
      payload: CreateTeamMembershipProps
      headers?: RawAxiosRequestHeaders
      return: TeamMembershipProps
    }
    update: {
      params: GetTeamMembershipParams
      payload: TeamMembershipProps
      headers?: RawAxiosRequestHeaders
      return: TeamMembershipProps
    }
    delete: { params: GetTeamMembershipParams; return: any }
  }
  TeamSpaceMembership: {
    get: { params: GetTeamSpaceMembershipParams; return: TeamSpaceMembershipProps }
    getMany: {
      params: GetSpaceParams & QueryParams
      return: CollectionProp<TeamSpaceMembershipProps>
    }
    getForOrganization: {
      params: GetOrganizationParams & { teamSpaceMembershipId: string }
      return: TeamSpaceMembershipProps
    }
    getManyForOrganization: {
      params: GetOrganizationParams & QueryParams & { teamId?: string }
      return: CollectionProp<TeamSpaceMembershipProps>
    }
    create: {
      params: GetSpaceParams & { teamId: string }
      payload: CreateTeamSpaceMembershipProps
      headers?: RawAxiosRequestHeaders
      return: TeamSpaceMembershipProps
    }
    update: {
      params: GetTeamSpaceMembershipParams
      payload: TeamSpaceMembershipProps
      headers?: RawAxiosRequestHeaders
      return: TeamSpaceMembershipProps
    }
    delete: { params: GetTeamSpaceMembershipParams; return: any }
  }
  UIConfig: {
    get: { params: GetUIConfigParams; return: UIConfigProps }
    update: { params: GetUIConfigParams; payload: UIConfigProps; return: UIConfigProps }
  }
  Upload: {
    get: { params: GetSpaceEnvironmentUploadParams; return: any }
    create: {
      params: GetSpaceEnvironmentParams
      payload: { file: string | ArrayBuffer | Stream }
      return: any
    }
    delete: { params: GetSpaceEnvironmentUploadParams; return: any }
  }
  UploadCredential: {
    create: {
      params: GetSpaceEnvironmentParams
      return: any
    }
  }
  Usage: {
    getManyForSpace: {
      params: { organizationId: string } & QueryParams
      return: CollectionProp<UsageProps>
    }
    getManyForOrganization: {
      params: { organizationId: string } & QueryParams
      return: CollectionProp<UsageProps>
    }
  }
  User: {
    getManyForSpace: { params: GetSpaceParams & QueryParams; return: CollectionProp<UserProps> }
    getForSpace: { params: GetSpaceParams & { userId: string }; return: UserProps }
    getCurrent: { params?: QueryParams; return: any }
    getForOrganization: { params: GetOrganizationParams & { userId: string }; return: UserProps }
    getManyForOrganization: {
      params: GetOrganizationParams & QueryParams
      return: CollectionProp<UserProps>
    }
  }
  UserUIConfig: {
    get: { params: GetUserUIConfigParams; return: UserUIConfigProps }
    update: { params: GetUserUIConfigParams; payload: UserUIConfigProps; return: UserUIConfigProps }
  }
  Webhook: {
    get: { params: GetWebhookParams; return: WebhookProps }
    getMany: { params: GetSpaceParams & QueryParams; return: CollectionProp<WebhookProps> }
    getCallDetails: { params: GetWebhookCallDetailsUrl; return: WebhookCallDetailsProps }
    getHealthStatus: { params: GetWebhookParams; return: WebhookHealthProps }
    getManyCallDetails: {
      params: GetWebhookParams & QueryParams
      return: CollectionProp<WebhookCallOverviewProps>
    }
    getSigningSecret: { params: GetSpaceParams; return: WebhookSigningSecretProps }
    getRetryPolicy: { params: GetSpaceParams; return: WebhookRetryPolicyProps }
    create: {
      params: GetSpaceParams
      payload: CreateWebhooksProps
      headers?: RawAxiosRequestHeaders
      return: WebhookProps
    }
    createWithId: {
      params: GetWebhookParams
      payload: CreateWebhooksProps
      headers?: RawAxiosRequestHeaders
      return: WebhookProps
    }
    update: { params: GetWebhookParams; payload: WebhookProps; return: WebhookProps }
    upsertSigningSecret: {
      params: GetSpaceParams
      payload: UpsertWebhookSigningSecretPayload
      return: WebhookSigningSecretProps
    }
    upsertRetryPolicy: {
      params: GetSpaceParams
      payload: WebhookRetryPolicyPayload
      return: WebhookRetryPolicyProps
    }
    delete: { params: GetWebhookParams; return: void }
    deleteSigningSecret: { params: GetSpaceParams; return: void }
    deleteRetryPolicy: { params: GetSpaceParams; return: void }
  }
  WorkflowDefinition: {
    get: {
      params: GetWorkflowDefinitionParams
      headers?: RawAxiosRequestHeaders
      return: WorkflowDefinitionProps
    }
    getMany: {
      params: GetSpaceEnvironmentParams & { query?: WorkflowDefinitionQueryOptions }
      headers?: RawAxiosRequestHeaders
      return: CollectionProp<WorkflowDefinitionProps>
    }
    create: {
      params: CreateWorkflowDefinitionParams
      payload: CreateWorkflowDefinitionProps
      headers?: RawAxiosRequestHeaders
      return: WorkflowDefinitionProps
    }
    update: {
      params: GetWorkflowDefinitionParams
      payload: WorkflowDefinitionProps
      headers?: RawAxiosRequestHeaders
      return: WorkflowDefinitionProps
    }
    delete: {
      params: DeleteWorkflowDefinitionParams
      headers?: RawAxiosRequestHeaders
      return: void
    }
  }
  Workflow: {
    get: {
      params: GetWorkflowParams
      headers?: RawAxiosRequestHeaders
      return: WorkflowProps
    }
    getMany: {
      params: GetSpaceEnvironmentParams & { query?: WorkflowQueryOptions }
      headers?: RawAxiosRequestHeaders
      return: CollectionProp<WorkflowProps>
    }
    create: {
      params: CreateWorkflowParams
      payload: CreateWorkflowProps
      headers?: RawAxiosRequestHeaders
      return: WorkflowProps
    }
    update: {
      params: GetWorkflowParams
      payload: WorkflowProps
      headers?: RawAxiosRequestHeaders
      return: WorkflowProps
    }
    delete: {
      params: DeleteWorkflowParams
      headers?: RawAxiosRequestHeaders
      return: void
    }
    complete: {
      params: CompleteWorkflowParams
      headers?: RawAxiosRequestHeaders
      return: void
    }
  }
  WorkflowsChangelog: {
    getMany: {
      params: GetSpaceEnvironmentParams & { query: WorkflowsChangelogQueryOptions }
      headers?: RawAxiosRequestHeaders
      return: CollectionProp<WorkflowsChangelogEntryProps>
    }
  }
}

/**
 * @private
 */
export type MROpts<
  ET extends keyof MRActions,
  Action extends keyof MRActions[ET],
  UA extends boolean = false,
> = {
  entityType: ET
  action: Action
} & (UA extends true ? { userAgent: string } : {}) &
  ('params' extends keyof MRActions[ET][Action]
    ? undefined extends MRActions[ET][Action]['params']
      ? { params?: MRActions[ET][Action]['params'] }
      : { params: MRActions[ET][Action]['params'] }
    : {}) &
  ('payload' extends keyof MRActions[ET][Action]
    ? undefined extends MRActions[ET][Action]['payload']
      ? { payload?: MRActions[ET][Action]['payload'] }
      : { payload: MRActions[ET][Action]['payload'] }
    : {}) &
  ('headers' extends keyof MRActions[ET][Action]
    ? undefined extends MRActions[ET][Action]['headers']
      ? { headers?: MRActions[ET][Action]['headers'] }
      : { headers: MRActions[ET][Action]['headers'] }
    : {})

/**
 * @private
 */
export type MRReturn<
  ET extends keyof MRActions,
  Action extends keyof MRActions[ET],
> = 'return' extends keyof MRActions[ET][Action] ? Promise<MRActions[ET][Action]['return']> : never

/** Base interface for all Payload interfaces. Used as part of the MakeRequestOptions to simplify payload definitions. */

export interface MakeRequestPayload {}

export interface MakeRequestOptions {
  entityType: keyof MRActions
  action: string
  params?: Record<string, unknown>
  payload?: Record<string, unknown> | OpPatch[] | MakeRequestPayload
  headers?: RawAxiosRequestHeaders
  userAgent: string
}

export type EnvironmentTemplateParams = {
  spaceId: string
  environmentId: string
  environmentTemplateId: string
}

export type GetAppActionParams = GetAppDefinitionParams & { appActionId: string }
export type GetAppActionsForEnvParams = GetSpaceParams & { environmentId?: string }
export type GetAppActionCallParams = GetAppInstallationParams & { appActionId: string }

// Retry options used by createWithResponse and createWithResult. Kept separate for clarity.
export type AppActionCallRetryOptions = {
  retries?: number
  retryInterval?: number
}

export type CreateWithResponseParams = GetAppActionCallParams & AppActionCallRetryOptions

export type CreateWithResultParams = GetAppActionCallParams & AppActionCallRetryOptions
export type GetAppActionCallDetailsParams = GetSpaceEnvironmentParams & {
  appActionId: string
  callId: string
}

// New route params for fetching structured call or raw response
export type GetAppActionCallParamsWithId = GetAppActionCallParams & { callId: string }
export type GetAppBundleParams = GetAppDefinitionParams & { appBundleId: string }
export type GetAppDefinitionParams = GetOrganizationParams & { appDefinitionId: string }
export type GetAppInstallationsForOrgParams = GetOrganizationParams & {
  appDefinitionId: string
}
export type GetAppInstallationParams = GetSpaceEnvironmentParams & { appDefinitionId: string }
export type GetBulkActionParams = GetSpaceEnvironmentParams & { bulkActionId: string }
export type GetCommentParams = (GetEntryParams | GetCommentParentEntityParams) & {
  commentId: string
}
export type GetContentTypeParams = GetSpaceEnvironmentParams & { contentTypeId: string }
export type GetEditorInterfaceParams = GetSpaceEnvironmentParams & { contentTypeId: string }
export type GetEntryParams = GetSpaceEnvironmentParams & { entryId: string }
export type GetExtensionParams = GetSpaceEnvironmentParams & { extensionId: string }
export type GetEnvironmentTemplateParams = GetOrganizationParams & { environmentTemplateId: string }
export type GetFunctionParams = GetAppDefinitionParams & { functionId: string }
export type GetManyFunctionParams = AcceptsQueryParams & GetAppDefinitionParams
export type GetFunctionForEnvParams = AcceptsQueryParams &
  GetSpaceEnvironmentParams & {
    appInstallationId: string
  }
export type GetManyFunctionLogParams = CursorBasedParams &
  CreatedAtIntervalParams &
  GetFunctionForEnvParams & { functionId: string }
export type GetFunctionLogParams = GetManyFunctionLogParams & { logId: string }
export type GetOrganizationParams = { organizationId: string }
export type GetReleaseParams = ReleaseEnvironmentParams & { releaseId: string }
export type GetReleaseAssetParams = GetSpaceEnvironmentParams & {
  releaseId: string
  assetId: string
}
export type GetManyReleaseAssetParams = GetSpaceEnvironmentParams & { releaseId: string }
export type GetReleaseEntryParams = GetSpaceEnvironmentParams & {
  releaseId: string
  entryId: string
}
export type CreateReleaseAssetParams = GetSpaceEnvironmentParams & {
  releaseId: string
}
export type CreateWithIdReleaseAssetParams = GetSpaceEnvironmentParams & {
  releaseId: string
  assetId: string
}
export type CreateWithFilesReleaseAssetParams = GetSpaceEnvironmentParams & {
  releaseId: string
  uploadTimeout?: number
}
export type UpdateReleaseAssetParams = GetSpaceEnvironmentParams & {
  releaseId: string
  assetId: string
}
export type ProcessForLocaleReleaseAssetParams = GetSpaceEnvironmentParams & {
  asset: AssetProps<{ release: Link<'Release'> }>
  locale: string
  options?: AssetProcessingForLocale
}
export type ProcessForAllLocalesReleaseAssetParams = GetSpaceEnvironmentParams & {
  asset: AssetProps<{ release: Link<'Release'> }>
  options?: AssetProcessingForLocale
}
export type GetManyReleaseEntryParams = GetSpaceEnvironmentParams & { releaseId: string }
export type UpdateReleaseEntryParams = GetSpaceEnvironmentParams & {
  releaseId: string
  entryId: string
}
export type PatchReleaseEntryParams = GetSpaceEnvironmentParams & {
  releaseId: string
  entryId: string
  version: number
}
export type CreateReleaseEntryParams = GetSpaceEnvironmentParams & {
  releaseId: string
  contentTypeId: string
}
export type CreateWithIdReleaseEntryParams = GetSpaceEnvironmentParams & {
  releaseId: string
  entryId: string
  contentTypeId: string
}
export type GetSnapshotForContentTypeParams = GetSpaceEnvironmentParams & { contentTypeId: string }
export type GetSnapshotForEntryParams = GetSpaceEnvironmentParams & { entryId: string }
export type GetSpaceEnvAliasParams = GetSpaceParams & { environmentAliasId: string }
export type GetSpaceEnvironmentParams = { spaceId: string; environmentId: string }
export type GetSpaceEnvironmentUploadParams = GetSpaceEnvironmentParams & { uploadId: string }
export type GetSpaceMembershipProps = GetSpaceParams & { spaceMembershipId: string }
export type GetSpaceParams = { spaceId: string }
export type GetTagParams = GetSpaceEnvironmentParams & { tagId: string }
export type GetTaskParams = GetEntryParams & { taskId: string }
export type GetTeamMembershipParams = GetTeamParams & { teamMembershipId: string }
export type GetTeamParams = { organizationId: string; teamId: string }
export type GetTeamSpaceMembershipParams = GetSpaceParams & { teamSpaceMembershipId: string }
export type GetWebhookCallDetailsUrl = GetWebhookParams & { callId: string }
export type GetWebhookParams = GetSpaceParams & { webhookDefinitionId: string }
export type GetOrganizationMembershipParams = GetOrganizationParams & {
  organizationMembershipId: string
}
export type GetConceptParams = GetOrganizationParams & { conceptId: string }
export type UpdateConceptParams = GetOrganizationParams & { conceptId: string; version: number }
export type DeleteConceptParams = GetOrganizationParams & { conceptId: string; version: number }
export type GetConceptDescendantsParams = GetOrganizationParams & { conceptId: string } & {
  query?: { depth?: number; pageUrl?: string }
}
export type GetManyConceptParams = GetOrganizationParams & {
  query?:
    | { pageUrl?: string }
    | ({ conceptScheme?: string; query?: string } & BasicCursorPaginationOptions &
        Omit<PaginationQueryOptions, 'skip'>)
}

export type GetConceptSchemeParams = GetOrganizationParams & { conceptSchemeId: string }
export type GetManyConceptSchemeParams = GetOrganizationParams & {
  query?:
    | { pageUrl?: string }
    | ({ query?: string } & BasicCursorPaginationOptions & Omit<PaginationQueryOptions, 'skip'>)
}
export type DeleteConceptSchemeParams = GetOrganizationParams & {
  conceptSchemeId: string
  version: number
}
export type UpdateConceptSchemeParams = GetOrganizationParams & {
  conceptSchemeId: string
  version: number
}

export type GetAppKeyParams = GetAppDefinitionParams & { fingerprint: string }
export type GetAppUploadParams = GetOrganizationParams & { appUploadId: string }
export type GetWorkflowDefinitionParams = GetSpaceEnvironmentParams & {
  workflowDefinitionId: string
}
export type GetWorkflowParams = GetSpaceEnvironmentParams & {
  workflowId: string
}
export type GetUIConfigParams = GetSpaceEnvironmentParams
export type GetUserUIConfigParams = GetUIConfigParams

export type GetResourceProviderParams = GetOrganizationParams & { appDefinitionId: string }

export type GetResourceTypeParams = GetResourceProviderParams & { resourceTypeId: string }

export type GetResourceParams = GetSpaceEnvironmentParams & { resourceTypeId: string }

export type QueryParams = { query?: QueryOptions }
export type SpaceQueryParams = { query?: SpaceQueryOptions }
export type PaginationQueryParams = { query?: PaginationQueryOptions }
export type CursorPaginationXORParams = {
  query?: (CursorPaginationPageNext | CursorPaginationPagePrev | CursorPaginationNone) & {
    limit?: number
  }
}
export type CursorBasedParams = CursorPaginationXORParams
export type CreatedAtIntervalParams = { query?: CreatedAtIntervalQueryOptions }
export type AcceptsQueryParams = { query?: AcceptsQueryOptions }

export type GetOAuthApplicationParams = { userId: string; oauthApplicationId: string }
export type GetUserParams = { userId: string }

export enum ScheduledActionReferenceFilters {
  contentTypeAnnotationNotIn = 'sys.contentType.metadata.annotations.ContentType[nin]',
}

export type ReleaseEnvironmentParams = GetSpaceEnvironmentParams & {
  releaseSchemaVersion?: 'Release.v1' | 'Release.v2'
}<|MERGE_RESOLUTION|>--- conflicted
+++ resolved
@@ -701,11 +701,9 @@
 
   (opts: MROpts<'ReleaseAction', 'get', UA>): MRReturn<'ReleaseAction', 'get'>
   (opts: MROpts<'ReleaseAction', 'getMany', UA>): MRReturn<'ReleaseAction', 'getMany'>
-<<<<<<< HEAD
-  (opts: MROpts<'ReleaseAction', 'queryForRelease', UA>): MRReturn<
-    'ReleaseAction',
-    'queryForRelease'
-  >
+  (
+    opts: MROpts<'ReleaseAction', 'queryForRelease', UA>,
+  ): MRReturn<'ReleaseAction', 'queryForRelease'>
 
   (opts: MROpts<'ReleaseAsset', 'get', UA>): MRReturn<'ReleaseAsset', 'get'>
   (opts: MROpts<'ReleaseAsset', 'getMany', UA>): MRReturn<'ReleaseAsset', 'getMany'>
@@ -713,14 +711,12 @@
   (opts: MROpts<'ReleaseAsset', 'create', UA>): MRReturn<'ReleaseAsset', 'create'>
   (opts: MROpts<'ReleaseAsset', 'createWithId', UA>): MRReturn<'ReleaseAsset', 'createWithId'>
   (opts: MROpts<'ReleaseAsset', 'createFromFiles', UA>): MRReturn<'ReleaseAsset', 'createFromFiles'>
-  (opts: MROpts<'ReleaseAsset', 'processForAllLocales', UA>): MRReturn<
-    'ReleaseAsset',
-    'processForAllLocales'
-  >
-  (opts: MROpts<'ReleaseAsset', 'processForLocale', UA>): MRReturn<
-    'ReleaseAsset',
-    'processForLocale'
-  >
+  (
+    opts: MROpts<'ReleaseAsset', 'processForAllLocales', UA>,
+  ): MRReturn<'ReleaseAsset', 'processForAllLocales'>
+  (
+    opts: MROpts<'ReleaseAsset', 'processForLocale', UA>,
+  ): MRReturn<'ReleaseAsset', 'processForLocale'>
 
   (opts: MROpts<'ReleaseEntry', 'get', UA>): MRReturn<'ReleaseEntry', 'get'>
   (opts: MROpts<'ReleaseEntry', 'getMany', UA>): MRReturn<'ReleaseEntry', 'getMany'>
@@ -729,11 +725,6 @@
   (opts: MROpts<'ReleaseEntry', 'create', UA>): MRReturn<'ReleaseEntry', 'create'>
   (opts: MROpts<'ReleaseEntry', 'createWithId', UA>): MRReturn<'ReleaseEntry', 'createWithId'>
 
-=======
-  (
-    opts: MROpts<'ReleaseAction', 'queryForRelease', UA>,
-  ): MRReturn<'ReleaseAction', 'queryForRelease'>
->>>>>>> 64a96604
   (opts: MROpts<'Resource', 'getMany', UA>): MRReturn<'Resource', 'getMany'>
   (opts: MROpts<'ResourceProvider', 'get', UA>): MRReturn<'ResourceProvider', 'get'>
   (opts: MROpts<'ResourceProvider', 'upsert', UA>): MRReturn<'ResourceProvider', 'upsert'>
