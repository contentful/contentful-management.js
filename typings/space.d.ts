/**
 * Contentful Space API. Contains methods to access any operations at a space
 * level, such as creating and reading entities contained in a space.
 * @packageDocumentation
 */

import { MetaSys, MetaSysProps, DefaultElements, Collection, QueryOptions } from './generated/common-types'
import { ApiKey, CreateApiKeyProps } from './generated/entities/api-key'
import { Environment, EnvironmentProps } from './environment'
import { Asset, AssetProps, AssetFileProp } from './asset'
import { ContentType, ContentTypeProps } from './contentType'
import { EntryProp, Entry } from './entry'
import { LocaleProps, Locale } from './locale'
<<<<<<< HEAD
import { SpaceMember } from './spaceMember'
import { Role, RoleProps } from './role'
import { SpaceMembershipProps, SpaceMembership } from './spaceMembership'
import { TeamSpaceMembershipProps, TeamSpaceMembership } from './generated/entities/team-space-membership'
=======
import { SpaceMember } from './generated/entities/space-member'
import { Role, RoleProps } from './generated/entities/role'
import { SpaceMembershipProps, SpaceMembership } from './generated/entities/space-membership'
import { TeamSpaceMembershipProps, TeamSpaceMembership } from './teamSpaceMembership'
>>>>>>> 4300950f
import { UIExtension, UIExtensionProps } from './generated/entities/ui-extension'
import { Upload } from './generated/entities/upload'
import { Stream } from 'stream'
import { Snapshot } from './snapshot'
import { EditorInterface } from './generated/entities/editor-interface'
import { WebhookProps, WebHooks } from './generated/entities/webhook'
import { PreviewApiKey } from './generated/entities/preview-api-key'
import { User } from './generated/entities/user'

export interface SpaceProps {
  name: string
}

export interface EnvironmentAlias extends MetaSys<MetaSysProps> {
  environment: Environment
  update(): Promise<EnvironmentAlias>
}

export interface ContentfulSpaceAPI {
  /**
   * Deletes the space
   * @return Promise for the deletion. It contains no data, but the Promise error case should be handled.
   * @example ```javascript
   * const contentful = require('contentful-management')
   *
   * const client = contentful.createClient({
   *   accessToken: '<content_management_api_key>'
   * })
   *
   * client.getSpace('<space_id>')
   *   .then((space) => space.delete())
   *   .then(() => console.log('Space deleted.'))
   *   .catch(console.error)
   * ```
   */
  delete(): Promise<void>
  /**
   * Updates the space
   * @return Promise for the updated space.
   * @example ```javascript
   * const contentful = require('contentful-management')
   *
   * const client = contentful.createClient({
   *   accessToken: '<content_management_api_key>'
   * })
   *
   * client.getSpace('<space_id>')
   * .then((space) => {
   *   space.name = 'New name'
   *   return space.update()
   * })
   * .then((space) => console.log(`Space ${space.sys.id} renamed.`)
   * .catch(console.error)
   * ```
   */
  update(): Promise<void>
  /**
   * Creates a Api Key
   * @param data - Object representation of the Api Key to be created
   * @return Promise for the newly created Api Key
   * @example ```javascript
   * const contentful = require('contentful-management')
   *
   * const client = contentful.createClient({
   *   accessToken: '<content_management_api_key>'
   * })
   *
   * client.getSpace('<space_id>')
   * .then((space) => space.createApiKey({
   *   name: 'API Key name',
   *   environments:[
   *    {
   *     sys: {
   *      type: 'Link'
   *      linkType: 'Environment',
   *      id:'<environment_id>'
   *     }
   *    }
   *   ]
   *   }
   * }))
   * .then((apiKey) => console.log(apiKey))
   * .catch(console.error)
   * ```
   */
  createApiKey(data: CreateApiKeyProps): Promise<ApiKey>
  /**
   * Creates a Api Key with a custom ID
   * @param id - Api Key ID
   * @param data - Object representation of the Api Key to be created
   * @return Promise for the newly created Api Key
   * @example ```javascript
   * const contentful = require('contentful-management')
   *
   * const client = contentful.createClient({
   *   accessToken: '<content_management_api_key>'
   * })
   *
   * client.getSpace('<space_id>')
   * .then((space) => space.createApiKeyWithId('<api-key-id>', {
   *   name: 'API Key name'
   *   environments:[
   *    {
   *     sys: {
   *      type: 'Link'
   *      linkType: 'Environment',
   *      id:'<environment_id>'
   *     }
   *    }
   *   ]
   *   }
   * }))
   * .then((apiKey) => console.log(apiKey))
   * .catch(console.error)
   * ```
   */
  createApiKeyWithId(id: string, data: CreateApiKeyProps): Promise<ApiKey>
  /**
   * Creates a Asset. After creation, call asset.processForLocale or asset.processForAllLocales to start asset processing.
   * @deprecated since version 5.0
   * @param data - Object representation of the Asset to be created. Note that the field object should have an upload property on asset creation, which will be removed and replaced with an url property when processing is finished.
   * @return Promise for the newly created Asset
   * @example ```javascript
   * const client = contentful.createClient({
   *   accessToken: '<content_management_api_key>'
   * })
   *
   * // Create asset
   * client.getSpace('<space_id>')
   * .then((space) => space.createAsset({
   *   fields: {
   *     title: {
   *       'en-US': 'Playsam Streamliner'
   *    },
   *    file: {
   *       'en-US': {
   *         contentType: 'image/jpeg',
   *        fileName: 'example.jpeg',
   *        upload: 'https://example.com/example.jpg'
   *      }
   *    }
   *   }
   * }))
   * .then((asset) => asset.processForLocale("en-US")) // OR asset.processForAllLocales()
   * .then((asset) => console.log(asset))
   * .catch(console.error)
   * ```
   */
  createAsset(data: AssetProps): Promise<Asset>
  /**
   * Creates a Asset based on files. After creation, call asset.processForLocale or asset.processForAllLocales to start asset processing.
   * @deprecated since version 5.0
   * @param data - Object representation of the Asset to be created. Note that the field object should have an uploadFrom property on asset creation, which will be removed and replaced with an url property when processing is finished.
   * @param data.fields.file.[LOCALE].file - Can be a string, an ArrayBuffer or a Stream.
   * @return Promise for the newly created Asset
   * @example ```javascript
   * const client = contentful.createClient({
   *   accessToken: '<content_management_api_key>'
   * })
   * client.getSpace('<space_id>')
   * .then((space) => space.createAssetFromFiles({
   *   fields: {
   *     file: {
   *       'en-US': {
   *          contentType: 'image/jpeg',
   *          fileName: 'filename_english.jpg',
   *          file: createReadStream('path/to/filename_english.jpg')
   *       },
   *       'de-DE': {
   *          contentType: 'image/svg+xml',
   *          fileName: 'filename_german.svg',
   *          file: '<svg><path fill="red" d="M50 50h150v50H50z"/></svg>'
   *       }
   *     }
   *   }
   * }))
   * .then((asset) => console.log(asset))
   * .catch(console.error)
   * ```
   */
  createAssetFromFiles(data: AssetFileProp): Promise<Asset>
  /**
   * Creates a Asset with a custom ID. After creation, call asset.processForLocale or asset.processForAllLocales to start asset processing.
   * @deprecated since version 5.0
   * @param id - Asset ID
   * @param data - Object representation of the Asset to be created. Note that the field object should have an upload property on asset creation, which will be removed and replaced with an url property when processing is finished.
   * @return Promise for the newly created Asset
   * @example ```javascript
   * const client = contentful.createClient({
   *   accessToken: '<content_management_api_key>'
   * })
   *
   * // Create asset
   * client.getSpace('<space_id>')
   * .then((space) => space.createAssetWithId('<asset_id>', {
   *   title: {
   *     'en-US': 'Playsam Streamliner'
   *   },
   *   file: {
   *     'en-US': {
   *       contentType: 'image/jpeg',
   *       fileName: 'example.jpeg',
   *       upload: 'https://example.com/example.jpg'
   *     }
   *   }
   * }))
   * .then((asset) => asset.process())
   * .then((asset) => console.log(asset))
   * .catch(console.error)
   * ```
   */
  createAssetWithId(id: string, data: AssetProps): Promise<Asset>
  /**
   * Creates a Content Type
   * @deprecated since version 5.0
   * @param data - Object representation of the Content Type to be created
   * @return Promise for the newly created Content Type
   * @example ```javascript
   * const contentful = require('contentful-management')
   *
   * const client = contentful.createClient({
   *   accessToken: '<content_management_api_key>'
   * })
   *
   * client.getSpace('<space_id>')
   * .then((space) => space.createContentType({
   *   name: 'Blog Post',
   *   fields: [
   *     {
   *       id: 'title',
   *       name: 'Title',
   *       required: true,
   *       localized: false,
   *       type: 'Text'
   *     }
   *   ]
   * }))
   * .then((contentType) => console.log(contentType))
   * .catch(console.error)
   * ```
   */
  createContentType(data: ContentTypeProps): Promise<ContentType>
  /**
   * Creates a Content Type with a custom ID
   * @deprecated since version 5.0
   * @param id - Content Type ID
   * @param data - Object representation of the Content Type to be created
   * @return Promise for the newly created Content Type
   * @example ```javascript
   * const contentful = require('contentful-management')
   *
   * const client = contentful.createClient({
   *   accessToken: '<content_management_api_key>'
   * })
   *
   * client.getSpace('<space_id>')
   * .then((space) => space.createContentTypeWithId('<content-type-id>', {
   *   name: 'Blog Post',
   *   fields: [
   *     {
   *       id: 'title',
   *       name: 'Title',
   *       required: true,
   *       localized: false,
   *       type: 'Text'
   *     }
   *   ]
   * }))
   * .then((contentType) => console.log(contentType))
   * .catch(console.error)
   * ```
   */
  createContentTypeWithId(id: string, data: ContentTypeProps): Promise<ContentType>
  /**
   * Gets a collection of Environments
   * @return Promise for a collection of Environment
   * @example ```javascript
   * const contentful = require('contentful-management')
   *
   * const client = contentful.createClient({
   *   accessToken: '<content_management_api_key>'
   * })
   *
   * client.getSpace('<space_id>')
   * .then((space) => space.getEnvironments())
   * .then((response) => console.log(response.items))
   * .catch(console.error)
   * ```
   */
  getEnvironments(): Promise<Collection<Environment>>
  /**
   * Gets an environment
   * @param id - Environment ID
   * @return Promise for an Environment
   * @example ```javascript
   * const contentful = require('contentful-management')
   *
   * const client = contentful.createClient({
   *   accessToken: '<content_management_api_key>'
   * })
   *
   * client.getSpace('<space_id>')
   * .then((space) => space.getEnvironment('<environement_id>'))
   * .then((environment) => console.log(environment))
   * .catch(console.error)
   * ```
   */
  getEnvironment(id: string): Promise<Environment>
  /**
   * Creates a Entry
   * @deprecated since version 5.0
   * @param contentTypeId - The Content Type which this Entry is based on
   * @param data - Object representation of the Entry to be created
   * @return Promise for the newly created Entry
   * @example ```javascript
   * const contentful = require('contentful-management')
   *
   * const client = contentful.createClient({
   *   accessToken: '<content_management_api_key>'
   * })
   *
   * client.getSpace('<space_id>')
   * .then((space) => space.createEntry('<content_type_id>', {
   *   fields: {
   *     title: {
   *       'en-US': 'Entry title'
   *     }
   *   }
   * }))
   * .then((entry) => console.log(entry))
   * .catch(console.error)
   * ```
   */
  createEntry(contentTypeID: string, data: EntryProp): Promise<Entry>
  /**
   * Creates a Entry with a custom ID
   * @deprecated since version 5.0
   * @param contentTypeId - The Content Type which this Entry is based on
   * @param id - Entry ID
   * @param data - Object representation of the Entry to be created
   * @return Promise for the newly created Entry
   * @example ```javascript
   * const contentful = require('contentful-management')
   *
   * const client = contentful.createClient({
   *   accessToken: '<content_management_api_key>'
   * })
   *
   * // Create entry
   * client.getSpace('<space_id>')
   * .then((space) => space.createEntryWithId('<content_type_id>', '<entry_id>', {
   *   fields: {
   *     title: {
   *       'en-US': 'Entry title'
   *     }
   *   }
   * }))
   * .then((entry) => console.log(entry))
   * .catch(console.error)
   * ```
   */
  createEntryWithId(contentTypeID: string, id: string, data: EntryProp): Promise<Entry>
  /**
   * Creates an Environement
   * @param data - Object representation of the Environment to be created
   * @return Promise for the newly created Environment
   * @example ```javascript
   * const contentful = require('contentful-management')
   *
   * const client = contentful.createClient({
   *   accessToken: '<content_management_api_key>'
   * })
   *
   * client.getSpace('<space_id>')
   * .then((space) => space.createEnvironment({ name: 'Staging' }))
   * .then((environment) => console.log(environment))
   * .catch(console.error)
   * ```
   */
  createEnvironment(data: EnvironmentProps): Promise<Environment>
  /**
   * Creates an Environment with a custom ID
   * @param id - Environment ID
   * @param data - Object representation of the Environment to be created
   * @param sourceEnvironmentId - ID of the source environment that will be copied to create the new environment. Default is "master"
   * @return Promise for the newly created Environment
   * @example ```javascript
   * const contentful = require('contentful-management')
   *
   * const client = contentful.createClient({
   *   accessToken: '<content_management_api_key>'
   * })
   *
   * client.getSpace('<space_id>')
   * .then((space) => space.createEnvironmentWithId('<environment-id>', { name: 'Staging'}, 'master'))
   * .then((environment) => console.log(environment))
   * .catch(console.error)
   * ```
   */
  createEnvironmentWithId(
    id: string,
    data: EnvironmentProps,
    sourceEnvironmentId: string
  ): Promise<Environment>

  /**
   * Creates a Locale
   * @deprecated since version 5.0
   * @param data - Object representation of the Locale to be created
   * @return Promise for the newly created Locale
   * @example ```javascript
   * const contentful = require('contentful-management')
   *
   * const client = contentful.createClient({
   *   accessToken: '<content_management_api_key>'
   * })
   *
   * // Create locale
   * client.getSpace('<space_id>')
   * .then((space) => space.createLocale({
   *   name: 'German (Austria)',
   *   code: 'de-AT',
   *   fallbackCode: 'de-DE',
   *   optional: true
   * }))
   * .then((locale) => console.log(locale))
   * .catch(console.error)
   * ```
   */
  createLocale(data: LocaleProps): Promise<Locale>
  /**
   * Creates a Role
   * @param data - Object representation of the Role to be created
   * @return  Promise for the newly created Role
   * @example ```javascript
   * const contentful = require('contentful-management')
   *
   * const client = contentful.createClient({
   *   accessToken: '<content_management_api_key>'
   * })
   * client.getSpace('<space_id>')
   * .then((space) => space.createRole({
   *   name: 'My Role',
   *   description: 'foobar role',
   *   permissions: {
   *     ContentDelivery: 'all',
   *     ContentModel: ['read'],
   *     Settings: []
   *   },
   *   policies: [
   *     {
   *       effect: 'allow',
   *       actions: 'all',
   *       constraint: {
   *         and: [
   *           {
   *             equals: [
   *               { doc: 'sys.type' },
   *               'Entry'
   *             ]
   *           },
   *           {
   *             equals: [
   *               { doc: 'sys.type' },
   *               'Asset'
   *             ]
   *           }
   *         ]
   *       }
   *     }
   *   ]
   * }))
   * .then((role) => console.log(role))
   * .catch(console.error)
   * ```
   */
  createRole(data: Omit<RoleProps, 'sys'>): Promise<Role>
  /**
   * Creates a Role with a custom ID
   * @param id - Role ID
   * @param data - Object representation of the Role to be created
   * @return Promise for the newly created Role
   * @example ```javascript
   * const contentful = require('contentful-management')
   *
   * const client = contentful.createClient({
   *   accessToken: '<content_management_api_key>'
   * })
   * client.getSpace('<space_id>')
   * .then((space) => space.createRoleWithId('<role-id>', {
   *   name: 'My Role',
   *   description: 'foobar role',
   *   permissions: {
   *     ContentDelivery: 'all',
   *     ContentModel: ['read'],
   *     Settings: []
   *   },
   *   policies: [
   *     {
   *       effect: 'allow',
   *       actions: 'all',
   *       constraint: {
   *         and: [
   *           {
   *             equals: [
   *               { doc: 'sys.type' },
   *               'Entry'
   *             ]
   *           },
   *           {
   *             equals: [
   *               { doc: 'sys.type' },
   *               'Asset'
   *             ]
   *           }
   *         ]
   *       }
   *     }
   *   ]
   * }))
   * .then((role) => console.log(role))
   * .catch(console.error)
   * ```
   */
  createRoleWithId(id: string, ata: Omit<RoleProps, 'sys'>): Promise<Role>
  /**
   * Gets a Role
   * @param id - Role ID
   * @return Promise for a Role
   * @example ```javascript
   * const contentful = require('contentful-management')
   *
   * const client = contentful.createClient({
   *   accessToken: '<content_management_api_key>'
   * })
   *
   * client.getSpace('<space_id>')
   * .then((space) => space.createRole({
   *   fields: {
   *     title: {
   *       'en-US': 'Role title'
   *     }
   *   }
   * }))
   * .then((role) => console.log(role))
   * .catch(console.error)
   * ```
   */
  getRole(id: string): Promise<Role>
  /**
   * Gets a collection of Roles
   * @return Promise for a collection of Roles
   * @example ```javascript
   * const contentful = require('contentful-management')
   *
   * const client = contentful.createClient({
   *   accessToken: '<content_management_api_key>'
   * })
   *
   * client.getSpace('<space_id>')
   * .then((space) => space.getRoles())
   * .then((response) => console.log(response.items))
   * .catch(console.error)
   * ```
   */
  getRoles(): Promise<Collection<Role>>
  /**
   * Creates a Space Membership
   * Warning: the user attribute in the space membership root is deprecated. The attribute has been moved inside the sys  object (i.e. sys.user).
   * @param  data - Object representation of the Space Membership to be created
   * @return Promise for the newly created Space Membership
   * @example ```javascript
   * const contentful = require('contentful-management')
   *
   * const client = contentful.createClient({
   *   accessToken: '<content_management_api_key>'
   * })
   *
   * client.getSpace('<space_id>')
   * .then((space) => space.createSpaceMembership({
   *   admin: false,
   *   roles: [
   *     {
   *       type: 'Link',
   *       linkType: 'Role',
   *       id: '<role_id>'
   *     }
   *   ],
   *   email: 'foo@example.com'
   * }))
   * .then((spaceMembership) => console.log(spaceMembership))
   * .catch(console.error)
   * ```
   */
  createSpaceMembership(data: Omit<SpaceMembershipProps, 'sys'>): Promise<SpaceMembership>
  /**
   * Creates a Space Membership with a custom ID
   * Warning: the user attribute in the space membership root is deprecated. The attribute has been moved inside the sys  object (i.e. sys.user).
   * @param id - Space Membership ID
   * @param data - Object representation of the Space Membership to be created
   * @return Promise for the newly created Space Membership
   * @example ```javascript
   * const contentful = require('contentful-management')
   *
   * const client = contentful.createClient({
   *   accessToken: '<content_management_api_key>'
   * })
   *
   * client.getSpace('<space_id>')
   * .then((space) => space.createSpaceMembershipWithId('<space-membership-id>', {
   *   admin: false,
   *   roles: [
   *     {
   *       type: 'Link',
   *       linkType: 'Role',
   *       id: '<role_id>'
   *     }
   *   ],
   *   email: 'foo@example.com'
   * }))
   * .then((spaceMembership) => console.log(spaceMembership))
   * .catch(console.error)
   * ```
   */
  createSpaceMembershipWithId(id: string, data: Omit<SpaceMembershipProps, 'sys'>): Promise<SpaceMembership>
  /**
   * Creates a Team Space Membership
   * @param id - Team ID
   * @param data - Object representation of the Team Space Membership to be created
   * @return Promise for the newly created Team Space Membership
   * @example ```javascript
   * const contentful = require('contentful-management')
   *
   * const client = contentful.createClient({
   *   accessToken: '<content_management_api_key>'
   * })
   *
   * client.getSpace('<space_id>')
   * .then((space) => space.createTeamSpaceMembership('team_id', {
   *   admin: false,
   *   roles: [
   *    {
          sys: {
   *       type: 'Link',
   *       linkType: 'Role',
   *       id: '<role_id>'
   *      }
   *    }
   *   ],
   * }))
   * .then((teamSpaceMembership) => console.log(teamSpaceMembership))
   * .catch(console.error)
   * ```
   */
  createTeamSpaceMembership(teamId: string, data: TeamSpaceMembershipProps): Promise<TeamSpaceMembership>
  /**
   * Creates a UI Extension
   * @deprecated since version 5.0
   * @param data - Object representation of the UI Extension to be created
   * @return Promise for the newly created UI Extension
   * @example ```javascript
   * const contentful = require('contentful-management')
   *
   * const client = contentful.createClient({
   *   accessToken: '<content_management_api_key>'
   * })
   *
   * client.getSpace('<space_id>')
   * .then((space) => space.createUiExtension({
   *   extension: {
   *     name: 'My awesome extension',
   *     src: 'https://example.com/my',
   *     fieldTypes: [
   *       {
   *         type: 'Symbol'
   *       },
   *       {
   *         type: 'Text'
   *       }
   *     ],
   *     sidebar: false
   *   }
   * }))
   * .then((uiExtension) => console.log(uiExtension))
   * .catch(console.error)
   * ```
   */
  createUiExtension(data: UIExtensionProps): Promise<UIExtension>
  /**
   * Creates a UI Extension with a custom ID
   * @deprecated since version 5.0
   * @param id - UI Extension ID
   * @param data - Object representation of the UI Extension to be created
   * @return Promise for the newly created UI Extension
   * @example ```javascript
   * const contentful = require('contentful-management')
   *
   * const client = contentful.createClient({
   *   accessToken: '<content_management_api_key>'
   * })
   *
   * client.getSpace('<space_id>')
   * .then((space) => space.createUiExtensionWithId('<extension_id>', {
   *   extension: {
   *     name: 'My awesome extension',
   *     src: 'https://example.com/my',
   *     fieldTypes: [
   *       {
   *         type: 'Symbol'
   *       },
   *       {
   *         type: 'Text'
   *       }
   *     ],
   *     sidebar: false
   *   }
   * }))
   * .then((uiExtension) => console.log(uiExtension))
   * .catch(console.error)
   * ```
   */
  createUiExtensionWithId(id: string, data: UIExtensionProps): Promise<UIExtension>
  /**
   * Creates a Upload.
   * @deprecated since version 5.0
   * @param data - Object with file information.
   * @param data.file - Actual file content. Can be a string, an ArrayBuffer or a Stream.
   * @return Upload object containing information about the uploaded file.
   * @example ```javascript
   * const client = contentful.createClient({
   *   accessToken: '<content_management_api_key>'
   * })
   * const uploadStream = createReadStream('path/to/filename_english.jpg')
   * client.getSpace('<space_id>')
   * .then((space) => space.createUpload({file: uploadStream, 'image/png'})
   * .then((upload) => console.log(upload))
   * .catch(console.error)
   * ```
   */
  createUpload(data: { file: string | ArrayBuffer | Stream }): Promise<Upload>
  /**
   * Gets a Api Key
   * @param id - API Key ID
   * @return  Promise for a Api Key
   * @example ```javascript
   * const contentful = require('contentful-management')
   *
   * const client = contentful.createClient({
   *   accessToken: '<content_management_api_key>'
   * })
   *
   * client.getSpace('<space_id>')
   * .then((space) => space.getApiKey('<apikey-id>'))
   * .then((apikey) => console.log(apikey))
   * .catch(console.error)
   * ```
   */
  getApiKey(id: string): Promise<ApiKey>
  /**
   * Gets a collection of Api Keys
   * @return Promise for a collection of Api Keys
   * @example ```javascript
   * const contentful = require('contentful-management')
   *
   * const client = contentful.createClient({
   *   accessToken: '<content_management_api_key>'
   * })
   *
   * client.getSpace('<space_id>')
   * .then((space) => space.getApiKeys())
   * .then((response) => console.log(response.items))
   * .catch(console.error)
   * ```
   */
  getApiKeys(): Promise<Collection<ApiKey>>
  /**
   * Gets an Asset
   * Warning: if you are using the select operator, when saving, any field that was not selected will be removed
   * from your entry in the backend
   * @deprecated since version 5.0
   * @param id - Asset ID
   * @param query - Object with search parameters. In this method it's only useful for `locale`.
   * @return Promise for an Asset
   * @example ```javascript
   * const contentful = require('contentful-management')
   *
   * const client = contentful.createClient({
   *   accessToken: '<content_management_api_key>'
   * })
   *
   * client.getSpace('<space_id>')
   * .then((space) => space.getAsset('<asset_id>'))
   * .then((asset) => console.log(asset))
   * .catch(console.error)
   * ```
   */
  getAsset(id: string, query?: QueryOptions): Promise<Asset>
  /**
   * Gets a collection of Assets
   * Warning: if you are using the select operator, when saving, any field that was not selected will be removed
   * from your entry in the backend
   * @deprecated since version 5.0
   * @param query - Object with search parameters. Check the <a href="https://www.contentful.com/developers/docs/javascript/tutorials/using-js-cda-sdk/#retrieving-entries-with-search-parameters">JS SDK tutorial</a> and the <a href="https://www.contentful.com/developers/docs/references/content-delivery-api/#/reference/search-parameters">REST API reference</a> for more details.
   * @return Promise for a collection of Assets
   * @example ```javascript
   * const contentful = require('contentful-management')
   *
   * const client = contentful.createClient({
   *   accessToken: '<content_management_api_key>'
   * })
   *
   * client.getSpace('<space_id>')
   * .then((space) => space.getAssets())
   * .then((response) => console.log(response.items))
   * .catch(console.error)
   * ```
   */
  getAssets(query?: QueryOptions): Promise<Collection<Asset>>
  /**
   * Gets a collection of Content Types
   * @deprecated since version 5.0
   * @param query - Object with search parameters. Check the <a href="https://www.contentful.com/developers/docs/javascript/tutorials/using-js-cda-sdk/#retrieving-entries-with-search-parameters">JS SDK tutorial</a> and the <a href="https://www.contentful.com/developers/docs/references/content-delivery-api/#/reference/search-parameters">REST API reference</a> for more details.
   * @return Promise for a collection of Content Types
   * @example ```javascript
   * const contentful = require('contentful-management')
   *
   * const client = contentful.createClient({
   *   accessToken: '<content_management_api_key>'
   * })
   *
   * client.getSpace('<space_id>')
   * .then((space) => space.getContentTypes())
   * .then((response) => console.log(response.items))
   * .catch(console.error)
   * ```
   */
  getContentTypes(object?: QueryOptions): Promise<Collection<ContentType>>
  /**
   * Gets a Content Type
   * @deprecated since version 5.0
   * @param id - Content Type ID
   * @return Promise for a Content Type
   * @example ```javascript
   * const contentful = require('contentful-management')
   *
   * const client = contentful.createClient({
   *   accessToken: '<content_management_api_key>'
   * })
   *
   * client.getSpace('<space_id>')
   * .then((space) => space.getContentType('<content_type_id>'))
   * .then((contentType) => console.log(contentType))
   * .catch(console.error)
   * ```
   */
  getContentType(id: string): Promise<ContentType>
  /**
   * Gets all snapshots of a contentType
   * @deprecated since version 5.0
   * @param contentTypeId - Content Type ID
   * @param query - additional query paramaters
   * @return Promise for a collection of Content Type Snapshots
   * @example ```javascript
   * const contentful = require('contentful-management')
   *
   * const client = contentful.createClient({
   *   accessToken: '<content_management_api_key>'
   * })
   *
   * client.getSpace('<space_id>')
   * .then((space) => space.getContentTypeSnapshots('<contentTypeId>'))
   * .then((snapshots) => console.log(snapshots.items))
   * .catch(console.error)
   * ```
   */
  getContentTypeSnapshots(
    contentTypeId: string,
    query?: QueryOptions
  ): Promise<Collection<Snapshot<ContentTypeProps>>>
  /**
   * Gets an EditorInterface for a ContentType
   * @deprecated since version 5.0
   * @param contentTypeId - Content Type ID
   * @return Promise for an EditorInterface
   * @example ```javascript
   * const contentful = require('contentful-management')
   *
   * const client = contentful.createClient({
   *   accessToken: '<content_management_api_key>'
   * })
   *
   * client.getSpace('<space_id>')
   * .then((space) => space.getEditorInterfaceForContentType('<content_type_id>'))
   * .then((EditorInterface) => console.log(EditorInterface))
   * .catch(console.error)
   * ```
   */
  getEditorInterfaceForContentType(contentTypeId: string): Promise<EditorInterface>
  /**
   * Gets an Entry
   * Warning: if you are using the select operator, when saving, any field that was not selected will be removed
   * from your entry in the backend
   * @deprecated since version 5.0
   * @param id - Entry ID
   * @param query - Object with search parameters. In this method it's only useful for `locale`.
   * @return Promise for an Entry
   * @example ```javascript
   * const contentful = require('contentful-management')
   *
   * const client = contentful.createClient({
   *   accessToken: '<content_management_api_key>'
   * })
   *
   * client.getSpace('<space_id>')
   * .then((space) => space.getEntry('<entry-id>'))
   * .then((entry) => console.log(entry))
   * .catch(console.error)
   * ```
   */
  getEntry(id: string): Promise<Entry>
  /**
   * Gets a collection of Entries
   * Warning: if you are using the select operator, when saving, any field that was not selected will be removed
   * from your entry in the backend
   * @deprecated since version 5.0
   * @param query - Object with search parameters. Check the <a href="https://www.contentful.com/developers/docs/javascript/tutorials/using-js-cda-sdk/#retrieving-entries-with-search-parameters">JS SDK tutorial</a> and the <a href="https://www.contentful.com/developers/docs/references/content-delivery-api/#/reference/search-parameters">REST API reference</a> for more details.
   * @return Promise for a collection of Entries
   * @example ```javascript
   * const contentful = require('contentful-management')
   *
   * const client = contentful.createClient({
   *   accessToken: '<content_management_api_key>'
   * })
   *
   * client.getSpace('<space_id>')
   * .then((space) => space.getEntries({'content_type': 'foo'})) // you can add more queries as 'key': 'value'
   * .then((response) => console.log(response.items))
   * .catch(console.error)
   * ```
   */
  getEntries(object?: QueryOptions): Promise<Collection<Entry>>

  /**
   * Gets all snapshots of an entry
   * @deprecated since version 5.0
   * @param entryId - Entry ID
   * @param query - additional query paramaters
   * @return Promise for a collection of Entry Snapshots
   * @example ```javascript
   * const contentful = require('contentful-management')
   *
   * const client = contentful.createClient({
   *   accessToken: '<content_management_api_key>'
   * })
   *
   * client.getSpace('<space_id>')
   * .then((space) => space.getEntrySnapshots('<entry_id>'))
   * .then((snapshots) => console.log(snapshots.items))
   * .catch(console.error)
   * ```
   */
  getEntrySnapshots(id: string): Promise<Collection<Snapshot<EntryProp>>>
  /**
   * Gets an Environment Alias
   * @param Environment Alias ID
   * @return Promise for an Environment Alias
   * @example ```javascript
   * const contentful = require('contentful-management')
   *
   * const client = contentful.createClient({
   *   accessToken: '<content_management_api_key>'
   * })
   *
   * client.getSpace('<space_id>')
   * .then((space) => space.getEnvironmentAlias('<alias-id>'))
   * .then((alias) => console.log(alias))
   * .catch(console.error)
   * ```
   */
  getEnvironmentAlias(id: string): Promise<EnvironmentAlias>
  /**
   * Gets a collection of Environment Aliases
   * @return Promise for a collection of Environment Aliases
   * @example ```javascript
   * const contentful = require('contentful-management')
   *
   * const client = contentful.createClient({
   *   accessToken: '<content_management_api_key>'
   * })
   *
   * client.getSpace('<space_id>')
   * .then((space) => space.getEnvironmentAliases()
   * .then((response) => console.log(response.items))
   * .catch(console.error)
   * ```
   */
  getEnvironmentAliases(): Promise<Collection<EnvironmentAlias>>
  /**
   * Gets a Locale
   * @deprecated since version 5.0
   * @param id - Locale ID
   * @return Promise for an Locale
   * @example ```javascript
   * const contentful = require('contentful-management')
   *
   * const client = contentful.createClient({
   *   accessToken: '<content_management_api_key>'
   * })
   *
   * client.getSpace('<space_id>')
   * .then((space) => space.getLocale('<locale_id>'))
   * .then((locale) => console.log(locale))
   * .catch(console.error)
   * ```
   */
  getLocale(id: string): Promise<Locale>
  /**
   * Gets a collection of Locales
   * @deprecated since version 5.0
   * @return Promise for a collection of Locales
   * @example ```javascript
   * const contentful = require('contentful-management')
   *
   * const client = contentful.createClient({
   *   accessToken: '<content_management_api_key>'
   * })
   *
   * client.getSpace('<space_id>')
   * .then((space) => space.getLocales())
   * .then((response) => console.log(response.items))
   * .catch(console.error)
   * ```
   */
  getLocales(): Promise<Collection<Locale>>
  /**
   * Gets an UI Extension
   * @deprecated since version 5.0
   * @param id - UI Extension ID
   * @return Promise for an UI Extension
   * @example ```javascript
   * const contentful = require('contentful-management')
   *
   * const client = contentful.createClient({
   *   accessToken: '<content_management_api_key>'
   * })
   *
   * client.getSpace('<space_id>')
   * .then((space) => space.getUiExtension('<extension-id>'))
   * .then((uiExtension) => console.log(uiExtension))
   * .catch(console.error)
   * ```
   */
  getUiExtension(id: string): Promise<UIExtension>
  /**
   * Gets a collection of UI Extension
   * @deprecated since version 5.0
   * @return Promise for a collection of UI Extensions
   * @example ```javascript
   * const contentful = require('contentful-management')
   *
   * const client = contentful.createClient({
   *   accessToken: '<content_management_api_key>'
   * })
   *
   * client.getSpace('<space_id>')
   * .then((space) => space.getUiExtensions()
   * .then((response) => console.log(response.items))
   * .catch(console.error)
   * ```
   */
  getUiExtensions(): Promise<Collection<UIExtension>>
  /**
   * Gets an Upload
   * @deprecated since version 5.0
   * @param id - Upload ID
   * @return Promise for an Upload
   * @example ```javascript
   * const client = contentful.createClient({
   *   accessToken: '<content_management_api_key>'
   * })
   * const uploadStream = createReadStream('path/to/filename_english.jpg')
   * client.getSpace('<space_id>')
   * .then((space) => space.getUpload('<upload-id>')
   * .then((upload) => console.log(upload))
   * .catch(console.error)
   * ```
   */
  getUpload(id: string): Promise<Upload>
  /**
   * Creates a Webhook
   * @param data - Object representation of the Webhook to be created
   * @return Promise for the newly created Webhook
   * @example ```javascript
   * const contentful = require('contentful-management')
   *
   * client.getSpace('<space_id>')
   * .then((space) => space.createWebhook({
   *   'name': 'My webhook',
   *   'url': 'https://www.example.com/test',
   *   'topics': [
   *     'Entry.create',
   *     'ContentType.create',
   *     '*.publish',
   *     'Asset.*'
   *   ]
   * }))
   * .then((webhook) => console.log(webhook))
   * .catch(console.error)
   * ```
   */
  createWebhook(data: WebhookProps): Promise<WebHooks>
  /**
   * Creates a Webhook with a custom ID
   * @param id - Webhook ID
   * @param  data - Object representation of the Webhook to be created
   * @return Promise for the newly created Webhook
   * @example ```javascript
   * const contentful = require('contentful-management')
   *
   * client.getSpace('<space_id>')
   * .then((space) => space.createWebhookWithId('<webhook_id>', {
   *   'name': 'My webhook',
   *   'url': 'https://www.example.com/test',
   *   'topics': [
   *     'Entry.create',
   *     'ContentType.create',
   *     '*.publish',
   *     'Asset.*'
   *   ]
   * }))
   * .then((webhook) => console.log(webhook))
   * .catch(console.error)
   * ```
   */
  createWebhookWithId(id: string, data: WebhookProps): Promise<WebHooks>
  /**
   * Gets a preview Api Key
   * @param id - Preview API Key ID
   * @return  Promise for a Preview Api Key
   * @example ```javascript
   * const contentful = require('contentful-management')
   *
   * const client = contentful.createClient({
   *   accessToken: '<content_management_api_key>'
   * })
   *
   * client.getSpace('<space_id>')
   * .then((space) => space.getPreviewApiKey('<preview-apikey-id>'))
   * .then((previewApikey) => console.log(previewApikey))
   * .catch(console.error)
   * ```
   */
  getPreviewApiKey(id: string): Promise<PreviewApiKey>
  /**
   * Gets a collection of preview Api Keys
   * @return Promise for a collection of Preview Api Keys
   * @example ```javascript
   * const contentful = require('contentful-management')
   *
   * const client = contentful.createClient({
   *   accessToken: '<content_management_api_key>'
   * })
   *
   * client.getSpace('<space_id>')
   * .then((space) => space.getPreviewApiKeys())
   * .then((response) => console.log(response.items))
   * .catch(console.error)
   * ```
   */
  getPreviewApiKeys(): Promise<Collection<PreviewApiKey>>
  /**
   * Gets a Webhook
   * @param id - Webhook ID
   * @return Promise for a Webhook
   * @example ```javascript
   * const contentful = require('contentful-management')
   *
   * const client = contentful.createClient({
   *   accessToken: '<content_management_api_key>'
   * })
   *
   * client.getSpace('<space_id>')
   * .then((space) => space.getWebhook('<webhook_id>'))
   * .then((webhook) => console.log(webhook))
   * .catch(console.error)
   * ```
   */
  getWebhook(id: string): Promise<WebHooks>
  /**
   * Gets a collection of Webhooks
   * @return Promise for a collection of Webhooks
   * @example ```javascript
   * const contentful = require('contentful-management')
   *
   * const client = contentful.createClient({
   *   accessToken: '<content_management_api_key>'
   * })
   *
   * client.getSpace('<space_id>')
   * .then((space) => space.getWebhooks())
   * .then((response) => console.log(response.items))
   * .catch(console.error)
   * ```
   */
  getWebhooks(): Promise<Collection<WebHooks>>
  /**
   * Gets a Space Member
   * @param id Get Space Member by user_id
   * @return Promise for a Space Member
   * @example ```javascript
   * const contentful = require('contentful-management')
   *
   * client.getSpace('<space_id>')
   * .then((space) => space.getSpaceMember(id))
   * .then((spaceMember) => console.log(spaceMember))
   * .catch(console.error)
   * ```
   */
  getSpaceMember(id: string): Promise<SpaceMember>

  /**
   * Gets a collection of Space Members
   * @param query
   * @return Promise for a collection of Space Members
   * @example ```javascript
   * const contentful = require('contentful-management')
   *
   * client.getSpace('<space_id>')
   * .then((space) => space.getSpaceMembers({'limit': 100}))
   * .then((spaceMemberCollection) => console.log(spaceMemberCollection))
   * .catch(console.error)
   * ```
   */
  getSpaceMembers(query?: object): Promise<Collection<SpaceMember>>

  /**
   * Gets a Space Membership
   * Warning: the user attribute in the space membership root is deprecated. The attribute has been moved inside the sys  object (i.e. sys.user).
   * @param id - Space Membership ID
   * @return Promise for a Space Membership
   * @example ```javascript
   * const contentful = require('contentful-management')
   *
   * client.getSpace('<space_id>')
   * .then((space) => space.getSpaceMembership('id'))
   * .then((spaceMembership) => console.log(spaceMembership))
   * .catch(console.error)
   * ```
   */
  getSpaceMembership(id: string): Promise<SpaceMembership>

  /**
   * Gets a collection of Space Memberships
   * Warning: the user attribute in the space membership root is deprecated. The attribute has been moved inside the sys  object (i.e. sys.user).
   * @param query - Object with search parameters. Check the <a href="https://www.contentful.com/developers/docs/javascript/tutorials/using-js-cda-sdk/#retrieving-entries-with-search-parameters">JS SDK tutorial</a> and the <a href="https://www.contentful.com/developers/docs/references/content-delivery-api/#/reference/search-parameters">REST API reference</a> for more details.
   * @return Promise for a collection of Space Memberships
   * @example ```javascript
   * const contentful = require('contentful-management')
   *
   * client.getSpace('<space_id>')
   * .then((space) => space.getSpaceMemberships({'limit': 100})) // you can add more queries as 'key': 'value'
   * .then((response) => console.log(response.items))
   * .catch(console.error)
   * ```
   */
  getSpaceMemberships(query?: object): Promise<Collection<SpaceMembership>>

  /**
   * Gets a User
   * @param id - User ID
   * @return Promise for a User
   * @example ```javascript
   * const contentful = require('contentful-management')
   *
   * client.getSpace('<space_id>')
   * .then((space) => space.getSpaceUser('id'))
   * .then((user) => console.log(user))
   * .catch(console.error)
   * ```
   */
  getSpaceUser(id: string): Promise<User>
  /**
   * Gets a collection of Users in a space
   * @param query - Object with search parameters. Check the <a href="https://www.contentful.com/developers/docs/javascript/tutorials/using-js-cda-sdk/#retrieving-entries-with-search-parameters">JS SDK tutorial</a> and the <a href="https://www.contentful.com/developers/docs/references/content-delivery-api/#/reference/search-parameters">REST API reference</a> for more details.
   * @return Promise a collection of Users in a space
   * @example ```javascript
   * const contentful = require('contentful-management')
   *
   * client.getSpace('<space_id>')
   * .then((space) => space.getSpaceUsers(query))
   * .then((data) => console.log(data))
   * .catch(console.error)
   * ```
   */
  getSpaceUsers: (query: QueryOptions) => Promise<Collection<User>>
  /**
   * Gets a Team Space Membership
   * @param id - Team Space Membership ID
   * @return Promise for a Team Space Membership
   * @example ```javascript
   * const contentful = require('contentful-management')
   *
   * client.getSpace('<space_id>')
   * .then((space) => space.getTeamSpaceMembership('team_space_membership_id'))
   * .then((teamSpaceMembership) => console.log(teamSpaceMembership))
   * .catch(console.error)
   * ```
   */
  getTeamSpaceMembership(id: string): Promise<TeamSpaceMembership>

  /**
   * Gets a collection of Team Space Memberships
   * @param query - Object with search parameters. Check the <a href="https://www.contentful.com/developers/docs/javascript/tutorials/using-js-cda-sdk/#retrieving-entries-with-search-parameters">JS SDK tutorial</a> and the <a href="https://www.contentful.com/developers/docs/references/content-delivery-api/#/reference/search-parameters">REST API reference</a> for more details.
   * @return Promise for a collection of Team Space Memberships
   * @example ```javascript
   * const contentful = require('contentful-management')
   *
   * client.getSpace('<space_id>')
   * .then((space) => space.getTeamSpaceMemberships())
   * .then((response) => console.log(response.items))
   * .catch(console.error)
   * ```
   */
  getTeamSpaceMemberships(): Promise<Collection<TeamSpaceMembership>>
}

export interface Space
  extends SpaceProps,
    DefaultElements<SpaceProps & MetaSys>,
    MetaSys,
    ContentfulSpaceAPI {}<|MERGE_RESOLUTION|>--- conflicted
+++ resolved
@@ -11,17 +11,10 @@
 import { ContentType, ContentTypeProps } from './contentType'
 import { EntryProp, Entry } from './entry'
 import { LocaleProps, Locale } from './locale'
-<<<<<<< HEAD
-import { SpaceMember } from './spaceMember'
-import { Role, RoleProps } from './role'
-import { SpaceMembershipProps, SpaceMembership } from './spaceMembership'
-import { TeamSpaceMembershipProps, TeamSpaceMembership } from './generated/entities/team-space-membership'
-=======
 import { SpaceMember } from './generated/entities/space-member'
 import { Role, RoleProps } from './generated/entities/role'
 import { SpaceMembershipProps, SpaceMembership } from './generated/entities/space-membership'
 import { TeamSpaceMembershipProps, TeamSpaceMembership } from './teamSpaceMembership'
->>>>>>> 4300950f
 import { UIExtension, UIExtensionProps } from './generated/entities/ui-extension'
 import { Upload } from './generated/entities/upload'
 import { Stream } from 'stream'
