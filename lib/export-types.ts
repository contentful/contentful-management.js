--- conflicted
+++ resolved
@@ -27,13 +27,9 @@
 export type {
   AppActionCall,
   AppActionCallProps,
-<<<<<<< HEAD
-  AppActionCallResponse,
-=======
   AppActionCallErrorProps,
   AppActionCallRawResponseProps,
   AppActionCallStatus,
->>>>>>> 545c776d
   CreateAppActionCallProps,
 } from './entities/app-action-call.js'
 export type {
