import type { RawAxiosRequestHeaders } from 'axios'
import type { AxiosInstance } from 'contentful-sdk-core'
import copy from 'fast-copy'
import type { OpPatch } from 'json-patch'
import type { SetOptional } from 'type-fest'
import type {
  CollectionProp,
  CreateReleaseEntryParams,
  CreateWithIdReleaseEntryParams,
  GetManyReleaseEntryParams,
  GetReleaseEntryParams,
  GetSpaceEnvironmentParams,
  KeyValueMap,
  PatchReleaseEntryParams,
  QueryParams,
<<<<<<< HEAD
} from '../../../common-types.js'
import type { CreateEntryProps, EntryProps, EntryReferenceProps } from '../../../entities/entry.js'
import type { RestEndpoint } from '../types.js'
import * as raw from './raw.js'
import { normalizeSelect } from './utils.js'
=======
  UpdateReleaseEntryParams,
} from '../../../common-types'
import type { CreateEntryProps, EntryProps, EntryReferenceProps } from '../../../entities/entry'
import type { RestEndpoint } from '../types'
import * as raw from './raw'
import * as releaseEntry from './release-entry'
import { normalizeSelect } from './utils'
>>>>>>> e5042cf3

export const get: RestEndpoint<'Entry', 'get'> = <T extends KeyValueMap = KeyValueMap>(
  http: AxiosInstance,
  params: GetSpaceEnvironmentParams & { entryId: string; releaseId?: string } & QueryParams,
  rawData?: unknown,
  headers?: RawAxiosRequestHeaders,
) => {
  if (params.releaseId) {
    return releaseEntry.get(http, params as GetReleaseEntryParams)
  }

  return raw.get<EntryProps<T>>(
    http,
    `/spaces/${params.spaceId}/environments/${params.environmentId}/entries/${params.entryId}`,
    {
      params: normalizeSelect(params.query),
      headers: { ...headers },
    },
  )
}

export const getPublished: RestEndpoint<'Entry', 'getPublished'> = <
  T extends KeyValueMap = KeyValueMap,
>(
  http: AxiosInstance,
  params: GetSpaceEnvironmentParams & QueryParams,
  rawData?: unknown,
  headers?: RawAxiosRequestHeaders,
) => {
  return raw.get<CollectionProp<EntryProps<T>>>(
    http,
    `/spaces/${params.spaceId}/environments/${params.environmentId}/public/entries`,
    {
      params: normalizeSelect(params.query),
      headers: { ...headers },
    },
  )
}

export const getMany: RestEndpoint<'Entry', 'getMany'> = <T extends KeyValueMap = KeyValueMap>(
  http: AxiosInstance,
  params: GetSpaceEnvironmentParams & QueryParams & { releaseId?: string },
  rawData?: unknown,
  headers?: RawAxiosRequestHeaders,
) => {
  if (params.releaseId) {
    return releaseEntry.getMany(http, params as GetManyReleaseEntryParams)
  }

  return raw.get<CollectionProp<EntryProps<T>>>(
    http,
    `/spaces/${params.spaceId}/environments/${params.environmentId}/entries`,
    {
      params: normalizeSelect(params.query),
      headers: { ...headers },
    },
  )
}

export const patch: RestEndpoint<'Entry', 'patch'> = <T extends KeyValueMap = KeyValueMap>(
  http: AxiosInstance,
  params: GetSpaceEnvironmentParams & { entryId: string; version: number; releaseId?: string },
  data: OpPatch[],
  headers?: RawAxiosRequestHeaders,
) => {
  if (params.releaseId) {
    return releaseEntry.patch(http, params as PatchReleaseEntryParams, data, headers ?? {})
  }

  return raw.patch<EntryProps<T>>(
    http,
    `/spaces/${params.spaceId}/environments/${params.environmentId}/entries/${params.entryId}`,
    data,
    {
      headers: {
        'X-Contentful-Version': params.version,
        'Content-Type': 'application/json-patch+json',
        ...headers,
      },
    },
  )
}

export const update: RestEndpoint<'Entry', 'update'> = <T extends KeyValueMap = KeyValueMap>(
  http: AxiosInstance,
  params: GetSpaceEnvironmentParams & { entryId: string; releaseId?: string },
  rawData: EntryProps<T>,
  headers?: RawAxiosRequestHeaders,
) => {
  if (params.releaseId) {
    return releaseEntry.update(http, params as UpdateReleaseEntryParams, rawData, headers ?? {})
  }

  const data: SetOptional<typeof rawData, 'sys'> = copy(rawData)
  delete data.sys
  return raw.put<EntryProps<T>>(
    http,
    `/spaces/${params.spaceId}/environments/${params.environmentId}/entries/${params.entryId}`,
    data,
    {
      headers: {
        'X-Contentful-Version': rawData.sys.version ?? 0,
        ...headers,
      },
    },
  )
}

export const del: RestEndpoint<'Entry', 'delete'> = (
  http: AxiosInstance,
  params: GetSpaceEnvironmentParams & { entryId: string },
) => {
  return raw.del(
    http,
    `/spaces/${params.spaceId}/environments/${params.environmentId}/entries/${params.entryId}`,
  )
}

export const publish: RestEndpoint<'Entry', 'publish'> = <T extends KeyValueMap = KeyValueMap>(
  http: AxiosInstance,
  params: GetSpaceEnvironmentParams & { entryId: string; locales?: string[] },
  rawData: EntryProps<T>,
) => {
  const payload = params.locales?.length ? { add: { fields: { '*': params.locales } } } : null

  return raw.put<EntryProps<T>>(
    http,
    `/spaces/${params.spaceId}/environments/${params.environmentId}/entries/${params.entryId}/published`,
    payload,
    {
      headers: {
        'X-Contentful-Version': rawData.sys.version,
      },
    },
  )
}

export const unpublish: RestEndpoint<'Entry', 'unpublish'> = <T extends KeyValueMap = KeyValueMap>(
  http: AxiosInstance,
  params: GetSpaceEnvironmentParams & { entryId: string; locales?: string[] },
  rawData?: EntryProps<T>,
) => {
  if (params.locales?.length) {
    const payload = { remove: { fields: { '*': params.locales } } }
    return raw.put<EntryProps<T>>(
      http,
      `/spaces/${params.spaceId}/environments/${params.environmentId}/entries/${params.entryId}/published`,
      payload,
      {
        headers: {
          'X-Contentful-Version': rawData?.sys.version,
        },
      },
    )
  } else {
    return raw.del<EntryProps<T>>(
      http,
      `/spaces/${params.spaceId}/environments/${params.environmentId}/entries/${params.entryId}/published`,
    )
  }
}

export const archive: RestEndpoint<'Entry', 'archive'> = <T extends KeyValueMap = KeyValueMap>(
  http: AxiosInstance,
  params: GetSpaceEnvironmentParams & { entryId: string },
) => {
  return raw.put<EntryProps<T>>(
    http,
    `/spaces/${params.spaceId}/environments/${params.environmentId}/entries/${params.entryId}/archived`,
  )
}

export const unarchive: RestEndpoint<'Entry', 'unarchive'> = <T extends KeyValueMap = KeyValueMap>(
  http: AxiosInstance,
  params: GetSpaceEnvironmentParams & { entryId: string },
) => {
  return raw.del<EntryProps<T>>(
    http,
    `/spaces/${params.spaceId}/environments/${params.environmentId}/entries/${params.entryId}/archived`,
  )
}

export const create: RestEndpoint<'Entry', 'create'> = <T extends KeyValueMap = KeyValueMap>(
  http: AxiosInstance,
<<<<<<< HEAD
  params: GetSpaceEnvironmentParams & { contentTypeId: string },
=======
  params: GetSpaceEnvironmentParams & { contentTypeId: string; releaseId?: string },
>>>>>>> e5042cf3
  rawData: CreateEntryProps<T>,
) => {
  if (params.releaseId) {
    return releaseEntry.create(http, params as CreateReleaseEntryParams, rawData, {})
  }

  const data = copy(rawData)

  return raw.post<EntryProps<T>>(
    http,
    `/spaces/${params.spaceId}/environments/${params.environmentId}/entries`,
    data,
    {
      headers: {
        'X-Contentful-Content-Type': params.contentTypeId,
      },
    },
  )
}

export const createWithId: RestEndpoint<'Entry', 'createWithId'> = <
  T extends KeyValueMap = KeyValueMap,
>(
  http: AxiosInstance,
<<<<<<< HEAD
  params: GetSpaceEnvironmentParams & { entryId: string; contentTypeId: string },
=======
  params: GetSpaceEnvironmentParams & {
    entryId: string
    contentTypeId: string
    releaseId?: string
  },
>>>>>>> e5042cf3
  rawData: CreateEntryProps<T>,
) => {
  if (params.releaseId) {
    return releaseEntry.createWithId(http, params as CreateWithIdReleaseEntryParams, rawData, {})
  }
  const data = copy(rawData)

  return raw.put<EntryProps<T>>(
    http,
    `/spaces/${params.spaceId}/environments/${params.environmentId}/entries/${params.entryId}`,
    data,
    {
      headers: {
        'X-Contentful-Content-Type': params.contentTypeId,
      },
    },
  )
}

export const references: RestEndpoint<'Entry', 'references'> = (
  http: AxiosInstance,
  params: GetSpaceEnvironmentParams & {
    entryId: string
    include?: number
  },
): Promise<EntryReferenceProps> => {
  const { spaceId, environmentId, entryId, include } = params

  const level = include || 2

  return raw.get<EntryReferenceProps>(
    http,
    `/spaces/${spaceId}/environments/${environmentId}/entries/${entryId}/references?include=${level}`,
  )
}<|MERGE_RESOLUTION|>--- conflicted
+++ resolved
@@ -13,21 +13,13 @@
   KeyValueMap,
   PatchReleaseEntryParams,
   QueryParams,
-<<<<<<< HEAD
+  UpdateReleaseEntryParams,
 } from '../../../common-types.js'
 import type { CreateEntryProps, EntryProps, EntryReferenceProps } from '../../../entities/entry.js'
 import type { RestEndpoint } from '../types.js'
 import * as raw from './raw.js'
+import * as releaseEntry from './release-entry.js'
 import { normalizeSelect } from './utils.js'
-=======
-  UpdateReleaseEntryParams,
-} from '../../../common-types'
-import type { CreateEntryProps, EntryProps, EntryReferenceProps } from '../../../entities/entry'
-import type { RestEndpoint } from '../types'
-import * as raw from './raw'
-import * as releaseEntry from './release-entry'
-import { normalizeSelect } from './utils'
->>>>>>> e5042cf3
 
 export const get: RestEndpoint<'Entry', 'get'> = <T extends KeyValueMap = KeyValueMap>(
   http: AxiosInstance,
@@ -212,11 +204,7 @@
 
 export const create: RestEndpoint<'Entry', 'create'> = <T extends KeyValueMap = KeyValueMap>(
   http: AxiosInstance,
-<<<<<<< HEAD
-  params: GetSpaceEnvironmentParams & { contentTypeId: string },
-=======
   params: GetSpaceEnvironmentParams & { contentTypeId: string; releaseId?: string },
->>>>>>> e5042cf3
   rawData: CreateEntryProps<T>,
 ) => {
   if (params.releaseId) {
@@ -241,15 +229,11 @@
   T extends KeyValueMap = KeyValueMap,
 >(
   http: AxiosInstance,
-<<<<<<< HEAD
-  params: GetSpaceEnvironmentParams & { entryId: string; contentTypeId: string },
-=======
   params: GetSpaceEnvironmentParams & {
     entryId: string
     contentTypeId: string
     releaseId?: string
   },
->>>>>>> e5042cf3
   rawData: CreateEntryProps<T>,
 ) => {
   if (params.releaseId) {
