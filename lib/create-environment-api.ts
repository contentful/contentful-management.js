--- conflicted
+++ resolved
@@ -767,18 +767,17 @@
      * .catch(console.error)
      * ```
      */
-    createAssetKey(data: CreateAssetKeyProps) {
-      const raw = this.toPlainObject() as EnvironmentProps
-      return endpoints.assetKey
-        .create(
-          http,
-          {
-            spaceId: raw.sys.space.sys.id,
-            environmentId: raw.sys.id,
-          },
-          data
-        )
-        .then((data) => wrapAssetKey(http, data))
+    createAssetKey(payload: CreateAssetKeyProps) {
+      const raw = this.toPlainObject() as EnvironmentProps
+      return makeRequest({
+        entityType: 'AssetKey',
+        action: 'create',
+        params: {
+          spaceId: raw.sys.space.sys.id,
+          environmentId: raw.sys.id,
+        },
+        payload,
+      }).then((data) => wrapAssetKey(makeRequest, data))
     },
 
     /**
@@ -1245,20 +1244,19 @@
 
     createTag(id: string, name: string, visibility?: TagVisibility) {
       const raw = this.toPlainObject() as EnvironmentProps
-      const params = { spaceId: raw.sys.space.sys.id, environmentId: raw.sys.id, tagId: id }
-
-<<<<<<< HEAD
+      const params = {
+        spaceId: raw.sys.space.sys.id,
+        environmentId: raw.sys.id,
+        tagId: id,
+        visibility,
+      }
+
       return makeRequest({
         entityType: 'Tag',
         action: 'createWithId',
         params,
         payload: { name },
       }).then((data) => wrapTag(makeRequest, data))
-=======
-      return endpoints.tag
-        .createWithId(http, params, { name }, visibility)
-        .then((data) => wrapTag(http, data))
->>>>>>> 0da56bd7
     },
 
     getTags(query: BasicQueryOptions = {}) {
