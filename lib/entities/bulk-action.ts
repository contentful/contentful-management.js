/* eslint-disable @typescript-eslint/no-explicit-any */
import { freezeSys, toPlainObject } from 'contentful-sdk-core'
import copy from 'fast-copy'
import {
  DefaultElements,
  ISO8601Timestamp,
  Link,
  MakeRequest,
  MakeRequestPayload,
  VersionedLink,
} from '../common-types'
import enhanceWithMethods from '../enhance-with-methods'
<<<<<<< HEAD
import { ActionProcessingOptions, pollAsyncActionStatus } from '../methods/action'
=======
import { AsyncActionProcessingOptions, pollAsyncActionStatus } from '../methods/action'
>>>>>>> 3e6da63a

/** Entity types supported by the BulkAction API */
type Entity = 'Entry' | 'Asset'
type Collection<T> = Array<T>
type EntityError = { entity: VersionedLink<Entity> | Link<Entity>; error: any }

export type BulkActionType = 'publish' | 'unpublish' | 'validate'

/** Represents the state of the BulkAction */
export enum BulkActionStatus {
  /** BulkAction is pending execution */
  created = 'created',
  /** BulkAction has been started and pending completion */
  inProgress = 'inProgress',
  /** BulkAction was completed successfully (terminal state) */
  succeeded = 'succeeded',
  /** BulkAction failed to complete (terminal state) */
  failed = 'failed',
}

const STATUSES = Object.values(BulkActionStatus)
type BulkActionStatuses = typeof STATUSES[number]

interface BulkActionFailedError {
  sys: { type: 'Error'; id: 'BulkActionFailed' }
  message?: string
  details?: {
    errors: Collection<EntityError>
  }
}

export type BulkActionPayload =
  | BulkActionPublishPayload
  | BulkActionUnpublishPayload
  | BulkActionValidatePayload

export interface BulkActionValidatePayload extends MakeRequestPayload {
  action?: 'publish'
  entities: {
    sys?: { type: 'Array' }
    items: Collection<Link<Entity>>
  }
}
export interface BulkActionUnpublishPayload extends MakeRequestPayload {
  entities: {
    sys?: { type: 'Array' }
    items: Collection<Link<Entity>>
  }
}

export interface BulkActionPublishPayload extends MakeRequestPayload {
  entities: {
    sys?: { type: 'Array' }
    items: Collection<VersionedLink<Entity>>
  }
}

export type BulkActionSysProps = {
  id: string
  type: 'BulkAction'
  status: BulkActionStatuses
  space: Link<'Space'>
  environment: Link<'Environment'>
  createdBy: Link<'User'>
  createdAt: ISO8601Timestamp
  updatedAt: ISO8601Timestamp
}

/** The object returned by the BulkActions API */
export interface BulkActionProps<TPayload extends BulkActionPayload = any> {
  sys: BulkActionSysProps
  action: BulkActionType
  /** original payload when BulkAction was created */
  payload: TPayload
  /** error information, if present */
  error?: BulkActionFailedError
}

export interface BulkActionApiMethods {
  /** Performs a new GET request and returns the wrapper BulkAction */
  get(): BulkAction
  /** Waits until the BulkAction is in one of the final states (`succeeded` or `failed`) and returns it. */
<<<<<<< HEAD
  waitProcessing(options?: ActionProcessingOptions): BulkAction
=======
  waitProcessing(options?: AsyncActionProcessingOptions): Promise<BulkAction>
>>>>>>> 3e6da63a
}

function createBulkActionApi(makeRequest: MakeRequest) {
  const getParams = (self: BulkAction) => {
    const bulkAction = self.toPlainObject()

    return {
      spaceId: bulkAction.sys.space.sys.id,
      environmentId: bulkAction.sys.environment.sys.id,
      bulkActionId: bulkAction.sys.id,
    }
  }

  return {
    async get() {
      const params = getParams(this)
      return makeRequest({
        entityType: 'BulkAction',
        action: 'get',
        params,
      }).then((bulkAction) => wrapBulkAction(makeRequest, bulkAction))
    },
    async waitProcessing<TPayload extends BulkActionPayload = any>(
<<<<<<< HEAD
      options?: ActionProcessingOptions
=======
      options?: AsyncActionProcessingOptions
>>>>>>> 3e6da63a
    ): Promise<BulkActionProps<TPayload>> {
      return pollAsyncActionStatus<BulkActionProps<TPayload>>(async () => this.get(), options)
    },
  }
}

export interface BulkAction<T extends BulkActionPayload = any>
  extends BulkActionProps<T>,
    BulkActionApiMethods,
    DefaultElements<BulkActionProps<T>> {}

/**
 * @param makeRequest - function to make requests via an adapter
 * @param data - Raw BulkAction data
 * @return Wrapped BulkAction data
 */
export function wrapBulkAction<TPayload extends BulkActionPayload = any>(
  makeRequest: MakeRequest,
  data: BulkActionProps<BulkActionPayload>
): BulkAction<TPayload> {
  const bulkAction = toPlainObject(copy(data))
  const bulkActionWithApiMethods = enhanceWithMethods(
    bulkAction as any,
    createBulkActionApi(makeRequest)
  )
  return freezeSys(bulkActionWithApiMethods) as BulkAction<TPayload>
}<|MERGE_RESOLUTION|>--- conflicted
+++ resolved
@@ -10,11 +10,7 @@
   VersionedLink,
 } from '../common-types'
 import enhanceWithMethods from '../enhance-with-methods'
-<<<<<<< HEAD
-import { ActionProcessingOptions, pollAsyncActionStatus } from '../methods/action'
-=======
 import { AsyncActionProcessingOptions, pollAsyncActionStatus } from '../methods/action'
->>>>>>> 3e6da63a
 
 /** Entity types supported by the BulkAction API */
 type Entity = 'Entry' | 'Asset'
@@ -97,11 +93,7 @@
   /** Performs a new GET request and returns the wrapper BulkAction */
   get(): BulkAction
   /** Waits until the BulkAction is in one of the final states (`succeeded` or `failed`) and returns it. */
-<<<<<<< HEAD
-  waitProcessing(options?: ActionProcessingOptions): BulkAction
-=======
   waitProcessing(options?: AsyncActionProcessingOptions): Promise<BulkAction>
->>>>>>> 3e6da63a
 }
 
 function createBulkActionApi(makeRequest: MakeRequest) {
@@ -125,11 +117,7 @@
       }).then((bulkAction) => wrapBulkAction(makeRequest, bulkAction))
     },
     async waitProcessing<TPayload extends BulkActionPayload = any>(
-<<<<<<< HEAD
-      options?: ActionProcessingOptions
-=======
       options?: AsyncActionProcessingOptions
->>>>>>> 3e6da63a
     ): Promise<BulkActionProps<TPayload>> {
       return pollAsyncActionStatus<BulkActionProps<TPayload>>(async () => this.get(), options)
     },
