--- conflicted
+++ resolved
@@ -88,15 +88,11 @@
   BulkActionType,
   BulkActionUnpublishPayload,
   BulkActionValidatePayload,
-<<<<<<< HEAD
-} from './entities/bulk-action.js'
-=======
   BulkActionV2Payload,
   PublishBulkActionV2Payload,
   UnpublishBulkActionV2Payload,
   ValidateBulkActionV2Payload,
-} from './entities/bulk-action'
->>>>>>> 927f8e9b
+} from './entities/bulk-action.js'
 export type {
   Comment,
   CommentProps,
