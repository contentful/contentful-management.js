import { AxiosRequestConfig } from 'axios'
import { OpPatch } from 'json-patch'
import { Stream } from 'stream'
import { AppBundleProps, CreateAppBundleProps } from './entities/app-bundle'
import { ApiKeyProps, CreateApiKeyProps } from './entities/api-key'
import { AppDefinitionProps, CreateAppDefinitionProps } from './entities/app-definition'
import { AppInstallationProps, CreateAppInstallationProps } from './entities/app-installation'
import {
  AssetFileProp,
  AssetProcessingForLocale,
  AssetProps,
  CreateAssetProps,
} from './entities/asset'
import { ContentTypeProps, CreateContentTypeProps } from './entities/content-type'
import { EditorInterfaceProps } from './entities/editor-interface'
import { CreateEntryProps, EntryProps, EntryReferenceProps } from './entities/entry'
import { CreateEnvironmentProps, EnvironmentProps } from './entities/environment'
import { CreateEnvironmentAliasProps, EnvironmentAliasProps } from './entities/environment-alias'
import { CreateLocaleProps, LocaleProps } from './entities/locale'
import { OrganizationProp } from './entities/organization'
import {
  CreateOrganizationInvitationProps,
  OrganizationInvitationProps,
} from './entities/organization-invitation'
import { OrganizationMembershipProps } from './entities/organization-membership'
import {
  CreatePersonalAccessTokenProps,
  PersonalAccessTokenProp,
} from './entities/personal-access-token'
import { PreviewApiKeyProps } from './entities/preview-api-key'
import { CreateRoleProps, RoleProps } from './entities/role'
import { ScheduledActionProps } from './entities/scheduled-action'
import { SnapshotProps } from './entities/snapshot'
import { SpaceProps } from './entities/space'
import { SpaceMemberProps } from './entities/space-member'
import { CreateSpaceMembershipProps, SpaceMembershipProps } from './entities/space-membership'
import { CreateTagProps, DeleteTagParams, TagProps, UpdateTagProps } from './entities/tag'
import { CreateTeamProps, TeamProps } from './entities/team'
import { CreateTeamMembershipProps, TeamMembershipProps } from './entities/team-membership'
import {
  CreateTeamSpaceMembershipProps,
  TeamSpaceMembershipProps,
} from './entities/team-space-membership'
import { CreateExtensionProps, ExtensionProps } from './entities/extension'
import { UsageProps } from './entities/usage'
import { UserProps } from './entities/user'
import {
  CreateWebhooksProps,
  WebhookCallDetailsProps,
  WebhookCallOverviewProps,
  WebhookHealthProps,
  WebhookProps,
} from './entities/webhook'
import { AssetKeyProps, CreateAssetKeyProps } from './entities/asset-key'
import { AppUploadProps } from './entities/app-upload'
import {
  BulkActionProps,
  BulkActionPublishPayload,
  BulkActionUnpublishPayload,
  BulkActionValidatePayload,
} from './entities/bulk-action'
import {
  ReleasePayload,
  ReleaseProps,
  ReleaseQueryOptions,
  ReleaseValidatePayload,
} from './entities/release'
import { ReleaseAction, ReleaseActionProps } from './entities/release-action'

import { ReleasePayload, ReleaseProps, ReleaseQueryOptions } from './entities/release'
import {
  CreateTaskParams,
  CreateTaskProps,
  DeleteTaskParams,
  TaskProps,
  UpdateTaskParams,
  UpdateTaskProps,
} from './entities/task'

export interface DefaultElements<TPlainObject extends object = object> {
  toPlainObject(): TPlainObject
}

/**
 * Link is a reference object to another entity that can be resolved using tools such as contentful-resolve
 */
export interface Link<T extends string> {
  sys: {
    type: 'Link'
    linkType: T
    id: string
  }
}

export interface VersionedLink<T extends string> {
  sys: {
    type: 'Link'
    linkType: T
    id: string
    version: number
  }
}

export interface BaseCollection<T> {
  sys: { type: 'Array' }
  items: T[]
}

/** String will be in ISO8601 datetime format e.g. 2013-06-26T13:57:24Z */
export type ISO8601Timestamp = string

export interface PaginationQueryOptions {
  skip?: number
  limit?: number
  order?: string
}

export interface QueryOptions extends PaginationQueryOptions {
  content_type?: string
  include?: number
  select?: string
  links_to_entry?: string
  [key: string]: any
}

export interface BasicMetaSysProps {
  type: string
  id: string
  version: number
  createdBy?: SysLink
  createdAt: string
  updatedBy?: SysLink
  updatedAt: string
}

export interface MetaSysProps extends BasicMetaSysProps {
  space?: SysLink
  status?: SysLink
  publishedVersion?: number
  archivedVersion?: number
  archivedBy?: SysLink
  archivedAt?: string
  deletedVersion?: number
  deletedBy?: SysLink
  deletedAt?: string
}

export interface EntityMetaSysProps extends MetaSysProps {
  space: SysLink
  contentType: SysLink
  environment: SysLink
  publishedBy?: SysLink
  publishedAt?: string
  firstPublishedAt?: string
  publishedCounter?: number
}

export interface MetaLinkProps {
  type: string
  linkType: string
  id: string
}

export interface MetadataProps {
  tags: Link<'Tag'>[]
}

export interface SysLink {
  sys: MetaLinkProps
}

export interface CollectionProp<TObj> {
  sys: {
    type: 'Array'
  }
  total: number
  skip: number
  limit: number
  items: TObj[]
}

export interface Collection<T, TPlain>
  extends CollectionProp<T>,
    DefaultElements<CollectionProp<TPlain>> {}

/* eslint-disable @typescript-eslint/no-explicit-any */
export interface QueryOptions extends BasicQueryOptions {
  content_type?: string
  include?: number
  select?: string
}

export interface BasicQueryOptions {
  skip?: number
  limit?: number
  [key: string]: any
}

export interface BasicCursorPaginationOptions {
  prev?: string
  next?: string
}

export type KeyValueMap = Record<string, any>

type MRInternal<UA extends boolean> = {
  (opts: MROpts<'Http', 'get', UA>): MRReturn<'Http', 'get'>
  (opts: MROpts<'Http', 'patch', UA>): MRReturn<'Http', 'patch'>
  (opts: MROpts<'Http', 'post', UA>): MRReturn<'Http', 'post'>
  (opts: MROpts<'Http', 'put', UA>): MRReturn<'Http', 'put'>
  (opts: MROpts<'Http', 'delete', UA>): MRReturn<'Http', 'delete'>
  (opts: MROpts<'Http', 'request', UA>): MRReturn<'Http', 'request'>

  (opts: MROpts<'AppBundle', 'get', UA>): MRReturn<'AppBundle', 'get'>
  (opts: MROpts<'AppBundle', 'getMany', UA>): MRReturn<'AppBundle', 'getMany'>
  (opts: MROpts<'AppBundle', 'delete', UA>): MRReturn<'AppBundle', 'delete'>
  (opts: MROpts<'AppBundle', 'create', UA>): MRReturn<'AppBundle', 'create'>

  (opts: MROpts<'ApiKey', 'get', UA>): MRReturn<'ApiKey', 'get'>
  (opts: MROpts<'ApiKey', 'getMany', UA>): MRReturn<'ApiKey', 'getMany'>
  (opts: MROpts<'ApiKey', 'create', UA>): MRReturn<'ApiKey', 'create'>
  (opts: MROpts<'ApiKey', 'createWithId', UA>): MRReturn<'ApiKey', 'createWithId'>
  (opts: MROpts<'ApiKey', 'update', UA>): MRReturn<'ApiKey', 'update'>
  (opts: MROpts<'ApiKey', 'delete', UA>): MRReturn<'ApiKey', 'delete'>

  (opts: MROpts<'AppDefinition', 'get', UA>): MRReturn<'AppDefinition', 'get'>
  (opts: MROpts<'AppDefinition', 'getMany', UA>): MRReturn<'AppDefinition', 'getMany'>
  (opts: MROpts<'AppDefinition', 'create', UA>): MRReturn<'AppDefinition', 'create'>
  (opts: MROpts<'AppDefinition', 'update', UA>): MRReturn<'AppDefinition', 'update'>
  (opts: MROpts<'AppDefinition', 'delete', UA>): MRReturn<'AppDefinition', 'delete'>

  (opts: MROpts<'AppInstallation', 'get', UA>): MRReturn<'AppInstallation', 'get'>
  (opts: MROpts<'AppInstallation', 'getMany', UA>): MRReturn<'AppInstallation', 'getMany'>
  (opts: MROpts<'AppInstallation', 'upsert', UA>): MRReturn<'AppInstallation', 'upsert'>
  (opts: MROpts<'AppInstallation', 'delete', UA>): MRReturn<'AppInstallation', 'delete'>

  (opts: MROpts<'Asset', 'getMany', UA>): MRReturn<'Asset', 'getMany'>
  (opts: MROpts<'Asset', 'get', UA>): MRReturn<'Asset', 'get'>
  (opts: MROpts<'Asset', 'update', UA>): MRReturn<'Asset', 'update'>
  (opts: MROpts<'Asset', 'delete', UA>): MRReturn<'Asset', 'delete'>
  (opts: MROpts<'Asset', 'publish', UA>): MRReturn<'Asset', 'publish'>
  (opts: MROpts<'Asset', 'unpublish', UA>): MRReturn<'Asset', 'unpublish'>
  (opts: MROpts<'Asset', 'archive', UA>): MRReturn<'Asset', 'archive'>
  (opts: MROpts<'Asset', 'unarchive', UA>): MRReturn<'Asset', 'unarchive'>
  (opts: MROpts<'Asset', 'create', UA>): MRReturn<'Asset', 'create'>
  (opts: MROpts<'Asset', 'createWithId', UA>): MRReturn<'Asset', 'createWithId'>
  (opts: MROpts<'Asset', 'createFromFiles', UA>): MRReturn<'Asset', 'createFromFiles'>
  (opts: MROpts<'Asset', 'processForAllLocales', UA>): MRReturn<'Asset', 'processForAllLocales'>
  (opts: MROpts<'Asset', 'processForLocale', UA>): MRReturn<'Asset', 'processForLocale'>

  (opts: MROpts<'AppUpload', 'get', UA>): MRReturn<'AppUpload', 'get'>
  (opts: MROpts<'AppUpload', 'delete', UA>): MRReturn<'AppUpload', 'delete'>
  (opts: MROpts<'AppUpload', 'create', UA>): MRReturn<'AppUpload', 'create'>

  (opts: MROpts<'AssetKey', 'create', UA>): MRReturn<'AssetKey', 'create'>

  (opts: MROpts<'BulkAction', 'get', UA>): MRReturn<'BulkAction', 'get'>
  (opts: MROpts<'BulkAction', 'publish', UA>): MRReturn<'BulkAction', 'publish'>
  (opts: MROpts<'BulkAction', 'unpublish', UA>): MRReturn<'BulkAction', 'unpublish'>
  (opts: MROpts<'BulkAction', 'validate', UA>): MRReturn<'BulkAction', 'validate'>

  (opts: MROpts<'ContentType', 'get', UA>): MRReturn<'ContentType', 'get'>
  (opts: MROpts<'ContentType', 'getMany', UA>): MRReturn<'ContentType', 'getMany'>
  (opts: MROpts<'ContentType', 'update', UA>): MRReturn<'ContentType', 'update'>
  (opts: MROpts<'ContentType', 'create', UA>): MRReturn<'ContentType', 'create'>
  (opts: MROpts<'ContentType', 'createWithId', UA>): MRReturn<'ContentType', 'createWithId'>
  (opts: MROpts<'ContentType', 'delete', UA>): MRReturn<'ContentType', 'delete'>
  (opts: MROpts<'ContentType', 'publish', UA>): MRReturn<'ContentType', 'publish'>
  (opts: MROpts<'ContentType', 'unpublish', UA>): MRReturn<'ContentType', 'unpublish'>

  (opts: MROpts<'EditorInterface', 'get', UA>): MRReturn<'EditorInterface', 'get'>
  (opts: MROpts<'EditorInterface', 'getMany', UA>): MRReturn<'EditorInterface', 'getMany'>
  (opts: MROpts<'EditorInterface', 'update', UA>): MRReturn<'EditorInterface', 'update'>

  (opts: MROpts<'Environment', 'get', UA>): MRReturn<'Environment', 'get'>
  (opts: MROpts<'Environment', 'getMany', UA>): MRReturn<'Environment', 'getMany'>
  (opts: MROpts<'Environment', 'create', UA>): MRReturn<'Environment', 'create'>
  (opts: MROpts<'Environment', 'createWithId', UA>): MRReturn<'Environment', 'createWithId'>
  (opts: MROpts<'Environment', 'update', UA>): MRReturn<'Environment', 'update'>
  (opts: MROpts<'Environment', 'delete', UA>): MRReturn<'Environment', 'delete'>

  (opts: MROpts<'EnvironmentAlias', 'get', UA>): MRReturn<'EnvironmentAlias', 'get'>
  (opts: MROpts<'EnvironmentAlias', 'getMany', UA>): MRReturn<'EnvironmentAlias', 'getMany'>
  (opts: MROpts<'EnvironmentAlias', 'createWithId', UA>): MRReturn<
    'EnvironmentAlias',
    'createWithId'
  >
  (opts: MROpts<'EnvironmentAlias', 'update', UA>): MRReturn<'EnvironmentAlias', 'update'>
  (opts: MROpts<'EnvironmentAlias', 'delete', UA>): MRReturn<'EnvironmentAlias', 'delete'>

  (opts: MROpts<'Entry', 'getMany', UA>): MRReturn<'Entry', 'getMany'>
  (opts: MROpts<'Entry', 'get', UA>): MRReturn<'Entry', 'get'>
  (opts: MROpts<'Entry', 'patch', UA>): MRReturn<'Entry', 'patch'>
  (opts: MROpts<'Entry', 'update', UA>): MRReturn<'Entry', 'update'>
  (opts: MROpts<'Entry', 'delete', UA>): MRReturn<'Entry', 'delete'>
  (opts: MROpts<'Entry', 'publish', UA>): MRReturn<'Entry', 'publish'>
  (opts: MROpts<'Entry', 'unpublish', UA>): MRReturn<'Entry', 'unpublish'>
  (opts: MROpts<'Entry', 'archive', UA>): MRReturn<'Entry', 'archive'>
  (opts: MROpts<'Entry', 'unarchive', UA>): MRReturn<'Entry', 'unarchive'>
  (opts: MROpts<'Entry', 'create', UA>): MRReturn<'Entry', 'create'>
  (opts: MROpts<'Entry', 'createWithId', UA>): MRReturn<'Entry', 'createWithId'>
  (opts: MROpts<'Entry', 'references', UA>): MRReturn<'Entry', 'references'>

  (opts: MROpts<'Extension', 'get', UA>): MRReturn<'Extension', 'get'>
  (opts: MROpts<'Extension', 'getMany', UA>): MRReturn<'Extension', 'getMany'>
  (opts: MROpts<'Extension', 'create', UA>): MRReturn<'Extension', 'create'>
  (opts: MROpts<'Extension', 'createWithId', UA>): MRReturn<'Extension', 'createWithId'>
  (opts: MROpts<'Extension', 'update', UA>): MRReturn<'Extension', 'update'>
  (opts: MROpts<'Extension', 'delete', UA>): MRReturn<'Extension', 'delete'>

  (opts: MROpts<'Locale', 'get', UA>): MRReturn<'Locale', 'get'>
  (opts: MROpts<'Locale', 'getMany', UA>): MRReturn<'Locale', 'getMany'>
  (opts: MROpts<'Locale', 'delete', UA>): MRReturn<'Locale', 'delete'>
  (opts: MROpts<'Locale', 'update', UA>): MRReturn<'Locale', 'update'>
  (opts: MROpts<'Locale', 'create', UA>): MRReturn<'Locale', 'create'>

  (opts: MROpts<'Organization', 'getMany', UA>): MRReturn<'Organization', 'getMany'>
  (opts: MROpts<'Organization', 'get', UA>): MRReturn<'Organization', 'get'>

  (opts: MROpts<'OrganizationInvitation', 'get', UA>): MRReturn<'OrganizationInvitation', 'get'>
  (opts: MROpts<'OrganizationInvitation', 'create', UA>): MRReturn<
    'OrganizationInvitation',
    'create'
  >

  (opts: MROpts<'OrganizationMembership', 'get', UA>): MRReturn<'OrganizationMembership', 'get'>
  (opts: MROpts<'OrganizationMembership', 'getMany', UA>): MRReturn<
    'OrganizationMembership',
    'getMany'
  >
  (opts: MROpts<'OrganizationMembership', 'update', UA>): MRReturn<
    'OrganizationMembership',
    'update'
  >
  (opts: MROpts<'OrganizationMembership', 'delete', UA>): MRReturn<
    'OrganizationMembership',
    'delete'
  >

  (opts: MROpts<'PersonalAccessToken', 'get', UA>): MRReturn<'PersonalAccessToken', 'get'>
  (opts: MROpts<'PersonalAccessToken', 'getMany', UA>): MRReturn<'PersonalAccessToken', 'getMany'>
  (opts: MROpts<'PersonalAccessToken', 'create', UA>): MRReturn<'PersonalAccessToken', 'create'>
  (opts: MROpts<'PersonalAccessToken', 'revoke', UA>): MRReturn<'PersonalAccessToken', 'revoke'>

  (opts: MROpts<'PreviewApiKey', 'get', UA>): MRReturn<'PreviewApiKey', 'get'>
  (opts: MROpts<'PreviewApiKey', 'getMany', UA>): MRReturn<'PreviewApiKey', 'getMany'>

  (opts: MROpts<'Release', 'get', UA>): MRReturn<'Release', 'get'>
  (opts: MROpts<'Release', 'query', UA>): MRReturn<'Release', 'query'>
  (opts: MROpts<'Release', 'create', UA>): MRReturn<'Release', 'create'>
  (opts: MROpts<'Release', 'update', UA>): MRReturn<'Release', 'update'>
  (opts: MROpts<'Release', 'delete', UA>): MRReturn<'Release', 'delete'>
<<<<<<< HEAD
  (opts: MROpts<'Release', 'publish', UA>): MRReturn<'Release', 'publish'>
  (opts: MROpts<'Release', 'unpublish', UA>): MRReturn<'Release', 'unpublish'>
  (opts: MROpts<'Release', 'validate', UA>): MRReturn<'Release', 'validate'>

  (opts: MROpts<'ReleaseAction', 'get', UA>): MRReturn<'ReleaseAction', 'get'>
  (opts: MROpts<'ReleaseAction', 'query', UA>): MRReturn<'ReleaseAction', 'query'>
=======
>>>>>>> 3e6da63a

  (opts: MROpts<'Role', 'get', UA>): MRReturn<'Role', 'get'>
  (opts: MROpts<'Role', 'getMany', UA>): MRReturn<'Role', 'getMany'>
  (opts: MROpts<'Role', 'create', UA>): MRReturn<'Role', 'create'>
  (opts: MROpts<'Role', 'createWithId', UA>): MRReturn<'Role', 'createWithId'>
  (opts: MROpts<'Role', 'update', UA>): MRReturn<'Role', 'update'>
  (opts: MROpts<'Role', 'delete', UA>): MRReturn<'Role', 'delete'>

  (opts: MROpts<'ScheduledAction', 'getMany', UA>): MRReturn<'ScheduledAction', 'getMany'>
  (opts: MROpts<'ScheduledAction', 'create', UA>): MRReturn<'ScheduledAction', 'create'>
  (opts: MROpts<'ScheduledAction', 'delete', UA>): MRReturn<'ScheduledAction', 'delete'>

  (opts: MROpts<'Snapshot', 'getManyForEntry', UA>): MRReturn<'Snapshot', 'getManyForEntry'>
  (opts: MROpts<'Snapshot', 'getForEntry', UA>): MRReturn<'Snapshot', 'getForEntry'>
  (opts: MROpts<'Snapshot', 'getManyForContentType', UA>): MRReturn<
    'Snapshot',
    'getManyForContentType'
  >
  (opts: MROpts<'Snapshot', 'getForContentType', UA>): MRReturn<'Snapshot', 'getForContentType'>

  (opts: MROpts<'Space', 'get', UA>): MRReturn<'Space', 'get'>
  (opts: MROpts<'Space', 'getMany', UA>): MRReturn<'Space', 'getMany'>
  (opts: MROpts<'Space', 'create', UA>): MRReturn<'Space', 'create'>
  (opts: MROpts<'Space', 'update', UA>): MRReturn<'Space', 'update'>
  (opts: MROpts<'Space', 'delete', UA>): MRReturn<'Space', 'delete'>

  (opts: MROpts<'SpaceMember', 'get', UA>): MRReturn<'SpaceMember', 'get'>
  (opts: MROpts<'SpaceMember', 'getMany', UA>): MRReturn<'SpaceMember', 'getMany'>

  (opts: MROpts<'SpaceMembership', 'get', UA>): MRReturn<'SpaceMembership', 'get'>
  (opts: MROpts<'SpaceMembership', 'getMany', UA>): MRReturn<'SpaceMembership', 'getMany'>
  (opts: MROpts<'SpaceMembership', 'getForOrganization', UA>): MRReturn<
    'SpaceMembership',
    'getForOrganization'
  >
  (opts: MROpts<'SpaceMembership', 'getManyForOrganization', UA>): MRReturn<
    'SpaceMembership',
    'getManyForOrganization'
  >
  (opts: MROpts<'SpaceMembership', 'create', UA>): MRReturn<'SpaceMembership', 'create'>
  (opts: MROpts<'SpaceMembership', 'createWithId', UA>): MRReturn<'SpaceMembership', 'createWithId'>
  (opts: MROpts<'SpaceMembership', 'update', UA>): MRReturn<'SpaceMembership', 'update'>
  (opts: MROpts<'SpaceMembership', 'delete', UA>): MRReturn<'SpaceMembership', 'delete'>

  (opts: MROpts<'Tag', 'get', UA>): MRReturn<'Tag', 'get'>
  (opts: MROpts<'Tag', 'getMany', UA>): MRReturn<'Tag', 'getMany'>
  (opts: MROpts<'Tag', 'createWithId', UA>): MRReturn<'Tag', 'createWithId'>
  (opts: MROpts<'Tag', 'update', UA>): MRReturn<'Tag', 'update'>
  (opts: MROpts<'Tag', 'delete', UA>): MRReturn<'Tag', 'delete'>

  (opts: MROpts<'Task', 'get', UA>): MRReturn<'Task', 'get'>
  (opts: MROpts<'Task', 'getAll', UA>): MRReturn<'Task', 'getAll'>
  (opts: MROpts<'Task', 'create', UA>): MRReturn<'Task', 'create'>
  (opts: MROpts<'Task', 'update', UA>): MRReturn<'Task', 'update'>
  (opts: MROpts<'Task', 'delete', UA>): MRReturn<'Task', 'delete'>

  (opts: MROpts<'Team', 'get', UA>): MRReturn<'Team', 'get'>
  (opts: MROpts<'Team', 'getMany', UA>): MRReturn<'Team', 'getMany'>
  (opts: MROpts<'Team', 'create', UA>): MRReturn<'Team', 'create'>
  (opts: MROpts<'Team', 'update', UA>): MRReturn<'Team', 'update'>
  (opts: MROpts<'Team', 'delete', UA>): MRReturn<'Team', 'delete'>

  (opts: MROpts<'TeamMembership', 'get', UA>): MRReturn<'TeamMembership', 'get'>
  (opts: MROpts<'TeamMembership', 'getManyForOrganization', UA>): MRReturn<
    'TeamMembership',
    'getManyForOrganization'
  >
  (opts: MROpts<'TeamMembership', 'getManyForTeam', UA>): MRReturn<
    'TeamMembership',
    'getManyForTeam'
  >
  (opts: MROpts<'TeamMembership', 'create', UA>): MRReturn<'TeamMembership', 'create'>
  (opts: MROpts<'TeamMembership', 'update', UA>): MRReturn<'TeamMembership', 'update'>
  (opts: MROpts<'TeamMembership', 'delete', UA>): MRReturn<'TeamMembership', 'delete'>

  (opts: MROpts<'TeamSpaceMembership', 'get', UA>): MRReturn<'TeamSpaceMembership', 'get'>
  (opts: MROpts<'TeamSpaceMembership', 'getMany', UA>): MRReturn<'TeamSpaceMembership', 'getMany'>
  (opts: MROpts<'TeamSpaceMembership', 'getForOrganization', UA>): MRReturn<
    'TeamSpaceMembership',
    'getForOrganization'
  >
  (opts: MROpts<'TeamSpaceMembership', 'getManyForOrganization', UA>): MRReturn<
    'TeamSpaceMembership',
    'getManyForOrganization'
  >
  (opts: MROpts<'TeamSpaceMembership', 'create', UA>): MRReturn<'TeamSpaceMembership', 'create'>
  (opts: MROpts<'TeamSpaceMembership', 'update', UA>): MRReturn<'TeamSpaceMembership', 'update'>
  (opts: MROpts<'TeamSpaceMembership', 'delete', UA>): MRReturn<'TeamSpaceMembership', 'delete'>

  (opts: MROpts<'Upload', 'get', UA>): MRReturn<'Entry', 'get'>
  (opts: MROpts<'Upload', 'create', UA>): MRReturn<'Entry', 'create'>
  (opts: MROpts<'Upload', 'delete', UA>): MRReturn<'Entry', 'delete'>

  (opts: MROpts<'Usage', 'getManyForSpace', UA>): MRReturn<'Usage', 'getManyForSpace'>
  (opts: MROpts<'Usage', 'getManyForOrganization', UA>): MRReturn<'Usage', 'getManyForOrganization'>

  (opts: MROpts<'User', 'getManyForSpace', UA>): MRReturn<'User', 'getManyForSpace'>
  (opts: MROpts<'User', 'getForSpace', UA>): MRReturn<'User', 'getForSpace'>
  (opts: MROpts<'User', 'getCurrent', UA>): MRReturn<'User', 'getCurrent'>
  (opts: MROpts<'User', 'getForOrganization', UA>): MRReturn<'User', 'getForOrganization'>
  (opts: MROpts<'User', 'getManyForOrganization', UA>): MRReturn<'User', 'getManyForOrganization'>

  (opts: MROpts<'Webhook', 'get', UA>): MRReturn<'Webhook', 'get'>
  (opts: MROpts<'Webhook', 'getMany', UA>): MRReturn<'Webhook', 'getMany'>
  (opts: MROpts<'Webhook', 'getCallDetails', UA>): MRReturn<'Webhook', 'getCallDetails'>
  (opts: MROpts<'Webhook', 'getHealthStatus', UA>): MRReturn<'Webhook', 'getHealthStatus'>
  (opts: MROpts<'Webhook', 'getManyCallDetails', UA>): MRReturn<'Webhook', 'getManyCallDetails'>
  (opts: MROpts<'Webhook', 'create', UA>): MRReturn<'Webhook', 'create'>
  (opts: MROpts<'Webhook', 'createWithId', UA>): MRReturn<'Webhook', 'createWithId'>
  (opts: MROpts<'Webhook', 'update', UA>): MRReturn<'Webhook', 'update'>
  (opts: MROpts<'Webhook', 'delete', UA>): MRReturn<'Webhook', 'delete'>
}

export type MakeRequestWithUserAgent = MRInternal<true>
export type MakeRequest = MRInternal<false>

export interface Adapter {
  makeRequest: MakeRequestWithUserAgent
}

export type MRActions = {
  Http: {
    get: { params: { url: string; config?: AxiosRequestConfig }; return: any }
    patch: { params: { url: string; config?: AxiosRequestConfig }; payload: any; return: any }
    post: { params: { url: string; config?: AxiosRequestConfig }; payload: any; return: any }
    put: { params: { url: string; config?: AxiosRequestConfig }; payload: any; return: any }
    delete: { params: { url: string; config?: AxiosRequestConfig }; return: any }
    request: { params: { url: string; config?: AxiosRequestConfig }; return: any }
  }
  AppBundle: {
    get: { params: GetAppBundleParams; return: AppBundleProps }
    getMany: {
      params: GetAppDefinitionParams & QueryParams
      return: CollectionProp<AppBundleProps>
    }
    delete: { params: GetAppBundleParams; return: void }
    create: {
      params: GetAppDefinitionParams
      payload: CreateAppBundleProps
      return: AppBundleProps
    }
  }
  ApiKey: {
    get: { params: GetSpaceParams & { apiKeyId: string }; return: ApiKeyProps }
    getMany: { params: GetSpaceParams & QueryParams; return: CollectionProp<ApiKeyProps> }
    create: {
      params: GetSpaceParams
      payload: CreateApiKeyProps
      headers?: Record<string, unknown>
      return: ApiKeyProps
    }
    createWithId: {
      params: GetSpaceParams & { apiKeyId: string }
      payload: CreateApiKeyProps
      headers?: Record<string, unknown>
      return: ApiKeyProps
    }
    update: {
      params: GetSpaceParams & { apiKeyId: string }
      payload: ApiKeyProps
      headers?: Record<string, unknown>
      return: ApiKeyProps
    }
    delete: { params: GetSpaceParams & { apiKeyId: string }; return: any }
  }
  AppDefinition: {
    get: {
      params: GetOrganizationParams & { appDefinitionId: string }
      return: AppDefinitionProps
    }
    getMany: {
      params: GetOrganizationParams & QueryParams
      return: CollectionProp<AppDefinitionProps>
    }
    create: {
      params: GetOrganizationParams
      payload: CreateAppDefinitionProps
      return: AppDefinitionProps
    }
    update: {
      params: GetAppDefinitionParams
      payload: AppDefinitionProps
      headers?: Record<string, unknown>
      return: AppDefinitionProps
    }
    delete: { params: GetAppDefinitionParams; return: any }
  }
  AppInstallation: {
    get: { params: GetAppInstallationParams; return: AppInstallationProps }
    getMany: {
      params: GetSpaceEnvironmentParams & PaginationQueryParams
      return: CollectionProp<AppInstallationProps>
    }
    upsert: {
      params: GetAppInstallationParams
      payload: CreateAppInstallationProps
      headers?: Record<string, unknown>
      return: AppInstallationProps
    }
    delete: { params: GetAppInstallationParams; return: any }
  }
  AppUpload: {
    get: {
      params: GetAppUploadParams
      return: AppUploadProps
    }
    delete: {
      params: GetAppUploadParams
      return: void
    }
    create: {
      params: GetOrganizationParams
      payload: { file: string | ArrayBuffer | Stream }
      return: AppUploadProps
    }
  }
  Asset: {
    getMany: { params: GetSpaceEnvironmentParams & QueryParams; return: CollectionProp<AssetProps> }
    get: {
      params: GetSpaceEnvironmentParams & { assetId: string } & QueryParams
      return: AssetProps
    }
    update: {
      params: GetSpaceEnvironmentParams & { assetId: string }
      payload: AssetProps
      headers?: Record<string, unknown>
      return: AssetProps
    }
    delete: { params: GetSpaceEnvironmentParams & { assetId: string }; return: any }
    publish: {
      params: GetSpaceEnvironmentParams & { assetId: string }
      payload: AssetProps
      return: AssetProps
    }
    unpublish: { params: GetSpaceEnvironmentParams & { assetId: string }; return: AssetProps }
    archive: { params: GetSpaceEnvironmentParams & { assetId: string }; return: AssetProps }
    unarchive: { params: GetSpaceEnvironmentParams & { assetId: string }; return: AssetProps }
    create: { params: GetSpaceEnvironmentParams; payload: CreateAssetProps; return: AssetProps }
    createWithId: {
      params: GetSpaceEnvironmentParams & { assetId: string }
      payload: CreateAssetProps
      return: AssetProps
    }
    createFromFiles: {
      params: GetSpaceEnvironmentParams
      payload: Omit<AssetFileProp, 'sys'>
      return: AssetProps
    }
    processForAllLocales: {
      params: GetSpaceEnvironmentParams & {
        asset: AssetProps
        options?: AssetProcessingForLocale
      }
      return: AssetProps
    }
    processForLocale: {
      params: GetSpaceEnvironmentParams & {
        asset: AssetProps
        locale: string
        options?: AssetProcessingForLocale
      }
      return: AssetProps
    }
  }
  AssetKey: {
    create: {
      params: GetSpaceEnvironmentParams
      payload: CreateAssetKeyProps
      return: AssetKeyProps
    }
  }
  BulkAction: {
    get: {
      params: GetBulkActionParams
      return: BulkActionProps
    }
    publish: {
      params: GetSpaceEnvironmentParams
      payload: BulkActionPublishPayload
      return: BulkActionProps<BulkActionPublishPayload>
    }
    unpublish: {
      params: GetSpaceEnvironmentParams
      payload: BulkActionUnpublishPayload
      return: BulkActionProps<BulkActionUnpublishPayload>
    }
    validate: {
      params: GetSpaceEnvironmentParams
      payload: BulkActionValidatePayload
      return: BulkActionProps<BulkActionValidatePayload>
    }
  }
  ContentType: {
    get: { params: GetContentTypeParams & QueryParams; return: ContentTypeProps }
    getMany: {
      params: GetSpaceEnvironmentParams & QueryParams
      return: CollectionProp<ContentTypeProps>
    }
    create: {
      params: GetSpaceEnvironmentParams
      payload: CreateContentTypeProps
      return: ContentTypeProps
    }
    createWithId: {
      params: GetContentTypeParams
      payload: CreateContentTypeProps
      return: ContentTypeProps
    }
    update: {
      params: GetContentTypeParams
      payload: ContentTypeProps
      headers?: Record<string, unknown>
      return: ContentTypeProps
    }
    delete: { params: GetContentTypeParams; return: any }
    publish: { params: GetContentTypeParams; payload: ContentTypeProps; return: ContentTypeProps }
    unpublish: { params: GetContentTypeParams; return: ContentTypeProps }
  }
  EditorInterface: {
    get: { params: GetEditorInterfaceParams; return: EditorInterfaceProps }
    getMany: {
      params: GetSpaceEnvironmentParams & QueryParams
      return: CollectionProp<EditorInterfaceProps>
    }
    update: {
      params: GetEditorInterfaceParams
      payload: EditorInterfaceProps
      headers?: Record<string, unknown>
      return: EditorInterfaceProps
    }
  }
  Environment: {
    get: { params: GetSpaceEnvironmentParams; return: EnvironmentProps }
    getMany: {
      params: GetSpaceParams & PaginationQueryParams
      return: CollectionProp<EnvironmentProps>
    }
    create: {
      params: GetSpaceParams
      payload: Partial<Pick<EnvironmentProps, 'name'>>
      headers?: Record<string, unknown>
      return: EnvironmentProps
    }
    createWithId: {
      params: GetSpaceEnvironmentParams & { sourceEnvironmentId?: string }
      payload: CreateEnvironmentProps
      headers?: Record<string, unknown>
      return: EnvironmentProps
    }
    update: {
      params: GetSpaceEnvironmentParams
      payload: EnvironmentProps
      headers?: Record<string, unknown>
      return: EnvironmentProps
    }
    delete: { params: GetSpaceEnvironmentParams; return: any }
  }
  EnvironmentAlias: {
    get: { params: GetSpaceEnvAliasParams; return: EnvironmentAliasProps }
    getMany: {
      params: GetSpaceParams & PaginationQueryParams
      return: CollectionProp<EnvironmentAliasProps>
    }
    createWithId: {
      params: GetSpaceEnvAliasParams
      payload: CreateEnvironmentAliasProps
      headers?: Record<string, unknown>
      return: EnvironmentAliasProps
    }
    update: {
      params: GetSpaceEnvAliasParams
      payload: EnvironmentAliasProps
      headers?: Record<string, unknown>
      return: EnvironmentAliasProps
    }
    delete: { params: GetSpaceEnvAliasParams; return: any }
  }
  Entry: {
    getMany: {
      params: GetSpaceEnvironmentParams & QueryParams
      return: CollectionProp<EntryProps<any>>
    }
    get: {
      params: GetSpaceEnvironmentParams & { entryId: string } & QueryParams
      return: EntryProps<any>
    }
    patch: {
      params: GetSpaceEnvironmentParams & { entryId: string; version: number }
      payload: OpPatch[]
      headers?: Record<string, unknown>
      return: EntryProps<any>
    }
    update: {
      params: GetSpaceEnvironmentParams & { entryId: string }
      payload: EntryProps<any>
      headers?: Record<string, unknown>
      return: EntryProps<any>
    }
    delete: { params: GetSpaceEnvironmentParams & { entryId: string }; return: any }
    publish: {
      params: GetSpaceEnvironmentParams & { entryId: string }
      payload: EntryProps<any>
      return: EntryProps<any>
    }
    unpublish: {
      params: GetSpaceEnvironmentParams & { entryId: string }
      return: EntryProps<any>
    }
    archive: {
      params: GetSpaceEnvironmentParams & { entryId: string }
      return: EntryProps<any>
    }
    unarchive: {
      params: GetSpaceEnvironmentParams & { entryId: string }
      return: EntryProps<any>
    }
    create: {
      params: GetSpaceEnvironmentParams & { contentTypeId: string }
      payload: CreateEntryProps<any>
      return: EntryProps<any>
    }
    createWithId: {
      params: GetSpaceEnvironmentParams & { entryId: string; contentTypeId: string }
      payload: CreateEntryProps<any>
      return: EntryProps<any>
    }
    references: {
      params: GetSpaceEnvironmentParams & { entryId: string; maxDepth?: number }
      return: EntryReferenceProps
    }
  }
  Extension: {
    get: { params: GetExtensionParams & QueryParams; return: ExtensionProps }
    getMany: {
      params: GetSpaceEnvironmentParams & QueryParams
      return: CollectionProp<ExtensionProps>
    }
    create: {
      params: GetSpaceEnvironmentParams
      payload: CreateExtensionProps
      headers?: Record<string, unknown>
      return: ExtensionProps
    }
    createWithId: {
      params: GetExtensionParams
      payload: CreateExtensionProps
      headers?: Record<string, unknown>
      return: ExtensionProps
    }
    update: {
      params: GetExtensionParams
      payload: ExtensionProps
      headers?: Record<string, unknown>
      return: ExtensionProps
    }
    delete: { params: GetExtensionParams; return: any }
  }
  Locale: {
    get: { params: GetSpaceEnvironmentParams & { localeId: string }; return: LocaleProps }
    getMany: {
      params: GetSpaceEnvironmentParams & QueryParams
      return: CollectionProp<LocaleProps>
    }
    delete: { params: GetSpaceEnvironmentParams & { localeId: string }; return: any }
    update: {
      params: GetSpaceEnvironmentParams & { localeId: string }
      payload: LocaleProps
      headers?: Record<string, unknown>
      return: LocaleProps
    }
    create: {
      params: GetSpaceEnvironmentParams
      payload: CreateLocaleProps
      headers?: Record<string, unknown>
      return: LocaleProps
    }
  }
  Organization: {
    getMany: { return: CollectionProp<OrganizationProp> }
    get: { params: GetOrganizationParams; return: OrganizationProp }
  }
  OrganizationInvitation: {
    get: {
      params: { organizationId: string; invitationId: string }
      headers?: Record<string, unknown>
      return: OrganizationInvitationProps
    }
    create: {
      params: { organizationId: string }
      payload: CreateOrganizationInvitationProps
      headers?: Record<string, unknown>
      return: OrganizationInvitationProps
    }
  }
  OrganizationMembership: {
    get: { params: GetOrganizationMembershipProps; return: OrganizationMembershipProps }
    getMany: {
      params: GetOrganizationParams & QueryParams
      return: CollectionProp<OrganizationMembershipProps>
    }
    update: {
      params: GetOrganizationMembershipProps
      payload: OrganizationMembershipProps
      headers?: Record<string, unknown>
      return: OrganizationMembershipProps
    }
    delete: { params: GetOrganizationMembershipProps; return: any }
  }
  PersonalAccessToken: {
    get: { params: { tokenId: string }; return: PersonalAccessTokenProp }
    getMany: { params: QueryParams; return: CollectionProp<PersonalAccessTokenProp> }
    create: {
      params: {}
      payload: CreatePersonalAccessTokenProps
      headers?: Record<string, unknown>
      return: PersonalAccessTokenProp
    }
    revoke: { params: { tokenId: string }; return: PersonalAccessTokenProp }
  }
  PreviewApiKey: {
    get: { params: GetSpaceParams & { previewApiKeyId: string }; return: PreviewApiKeyProps }
    getMany: { params: GetSpaceParams & QueryParams; return: CollectionProp<PreviewApiKeyProps> }
  }
  Release: {
    get: {
      params: GetReleaseParams
      return: ReleaseProps
    }
    query: {
      params: GetSpaceEnvironmentParams & { query?: ReleaseQueryOptions }
      return: CollectionProp<ReleaseProps>
    }
    create: {
      params: GetSpaceEnvironmentParams
      payload: ReleasePayload
      return: ReleaseProps
    }
    update: {
      params: GetReleaseParams & { version: number }
      payload: ReleasePayload
      return: ReleaseProps
    }
    delete: {
      params: GetReleaseParams
<<<<<<< HEAD
      return: null
    }
    publish: {
      params: GetReleaseParams & { version: number }
      return: ReleaseActionProps<'publish'>
    }
    unpublish: {
      params: GetReleaseParams & { version: number }
      return: ReleaseActionProps<'unpublish'>
    }
    validate: {
      params: GetReleaseParams
      payload?: ReleaseValidatePayload
      return: ReleaseActionProps<'validate'>
    }
  }
  ReleaseAction: {
    get: {
      params: GetReleaseParams & { actionId: string }
      return: ReleaseAction
    }
    query: {
      params: GetReleaseParams & { query?: any }
      return: Collection<ReleaseAction, ReleaseActionProps>
=======
      return: void
>>>>>>> 3e6da63a
    }
  }
  Role: {
    get: { params: GetSpaceParams & { roleId: string }; return: RoleProps }
    getMany: { params: GetSpaceParams & QueryParams; return: CollectionProp<RoleProps> }
    create: {
      params: GetSpaceParams
      payload: CreateRoleProps
      headers?: Record<string, unknown>
      return: RoleProps
    }
    createWithId: {
      params: GetSpaceParams & { roleId: string }
      payload: CreateRoleProps
      headers?: Record<string, unknown>
      return: RoleProps
    }
    update: {
      params: GetSpaceParams & { roleId: string }
      payload: RoleProps
      headers?: Record<string, unknown>
      return: RoleProps
    }
    delete: { params: GetSpaceParams & { roleId: string }; return: any }
  }
  ScheduledAction: {
    getMany: { params: GetSpaceParams & QueryParams; return: CollectionProp<ScheduledActionProps> }
    create: {
      params: GetSpaceParams
      payload: Omit<ScheduledActionProps, 'sys'>
      return: ScheduledActionProps
    }
    delete: { params: GetSpaceParams & { scheduledActionId: string }; return: any }
  }
  Snapshot: {
    getManyForEntry: {
      params: GetSnapshotForEntryParams & QueryParams
      return: CollectionProp<SnapshotProps<EntryProps<any>>>
    }
    getForEntry: {
      params: GetSnapshotForEntryParams & { snapshotId: string }
      return: SnapshotProps<EntryProps<any>>
    }
    getManyForContentType: {
      params: GetSnapshotForContentTypeParams & QueryParams
      return: CollectionProp<SnapshotProps<ContentTypeProps>>
    }
    getForContentType: {
      params: GetSnapshotForContentTypeParams & { snapshotId: string }
      return: SnapshotProps<ContentTypeProps>
    }
  }
  Space: {
    get: { params: GetSpaceParams; return: SpaceProps }
    getMany: { params: QueryParams; return: CollectionProp<SpaceProps> }
    create: {
      params: { organizationId?: string }
      payload: Omit<SpaceProps, 'sys'>
      headers?: Record<string, unknown>
      return: any
    }
    update: {
      params: GetSpaceParams
      payload: SpaceProps
      headers?: Record<string, unknown>
      return: SpaceProps
    }
    delete: { params: GetSpaceParams; return: void }
  }
  SpaceMember: {
    get: { params: GetSpaceParams & { spaceMemberId: string }; return: SpaceMemberProps }
    getMany: { params: GetSpaceParams & QueryParams; return: CollectionProp<SpaceMemberProps> }
  }
  SpaceMembership: {
    get: { params: GetSpaceMembershipProps; return: SpaceMembershipProps }
    getMany: { params: GetSpaceParams & QueryParams; return: CollectionProp<SpaceMembershipProps> }
    getForOrganization: {
      params: GetOrganizationParams & { spaceMembershipId: string }
      return: SpaceMembershipProps
    }
    getManyForOrganization: {
      params: GetOrganizationParams & QueryParams
      return: CollectionProp<SpaceMembershipProps>
    }
    create: {
      params: GetSpaceParams
      payload: CreateSpaceMembershipProps
      headers?: Record<string, unknown>
      return: SpaceMembershipProps
    }
    createWithId: {
      params: GetSpaceMembershipProps
      payload: CreateSpaceMembershipProps
      headers?: Record<string, unknown>
      return: SpaceMembershipProps
    }
    update: {
      params: GetSpaceMembershipProps
      payload: SpaceMembershipProps
      headers?: Record<string, unknown>
      return: SpaceMembershipProps
    }
    delete: { params: GetSpaceMembershipProps; return: any }
  }
  Tag: {
    get: { params: GetTagParams; return: TagProps }
    getMany: { params: GetSpaceEnvironmentParams & QueryParams; return: CollectionProp<TagProps> }
    createWithId: { params: GetTagParams; payload: CreateTagProps; return: TagProps }
    update: {
      params: GetTagParams
      payload: UpdateTagProps
      headers?: Record<string, unknown>
      return: TagProps
    }
    delete: { params: DeleteTagParams; return: any }
  }
  Task: {
    get: { params: GetTaskParams; return: TaskProps }
    getAll: { params: GetEntryParams; return: CollectionProp<TaskProps> }
    create: { params: CreateTaskParams; payload: CreateTaskProps; return: TaskProps }
    update: {
      params: UpdateTaskParams
      payload: UpdateTaskProps
      headers?: Record<string, unknown>
      return: TaskProps
    }
    delete: { params: DeleteTaskParams; return: void }
  }
  Team: {
    get: { params: GetTeamParams; return: TeamProps }
    getMany: { params: GetOrganizationParams & QueryParams; return: CollectionProp<TeamProps> }
    create: {
      params: GetOrganizationParams
      payload: CreateTeamProps
      headers?: Record<string, unknown>
      return: any
    }
    update: {
      params: GetTeamParams
      payload: TeamProps
      headers?: Record<string, unknown>
      return: TeamProps
    }
    delete: { params: GetTeamParams; return: any }
  }
  TeamMembership: {
    get: { params: GetTeamMembershipParams; return: TeamMembershipProps }
    getManyForOrganization: {
      params: GetOrganizationParams & QueryParams
      return: CollectionProp<TeamMembershipProps>
    }
    getManyForTeam: {
      params: GetTeamParams & QueryParams
      return: CollectionProp<TeamMembershipProps>
    }
    create: {
      params: GetTeamParams
      payload: CreateTeamMembershipProps
      headers?: Record<string, unknown>
      return: TeamMembershipProps
    }
    update: {
      params: GetTeamMembershipParams
      payload: TeamMembershipProps
      headers?: Record<string, unknown>
      return: TeamMembershipProps
    }
    delete: { params: GetTeamMembershipParams; return: any }
  }
  TeamSpaceMembership: {
    get: { params: GetTeamSpaceMembershipParams; return: TeamSpaceMembershipProps }
    getMany: {
      params: GetSpaceParams & QueryParams
      return: CollectionProp<TeamSpaceMembershipProps>
    }
    getForOrganization: {
      params: GetOrganizationParams & { teamSpaceMembershipId: string }
      return: TeamSpaceMembershipProps
    }
    getManyForOrganization: {
      params: GetOrganizationParams & QueryParams & { teamId?: string }
      return: CollectionProp<TeamSpaceMembershipProps>
    }
    create: {
      params: GetSpaceParams & { teamId: string }
      payload: CreateTeamSpaceMembershipProps
      headers?: Record<string, unknown>
      return: TeamSpaceMembershipProps
    }
    update: {
      params: GetTeamSpaceMembershipParams
      payload: TeamSpaceMembershipProps
      headers?: Record<string, unknown>
      return: TeamSpaceMembershipProps
    }
    delete: { params: GetTeamSpaceMembershipParams; return: any }
  }
  Upload: {
    get: { params: GetSpaceParams & { uploadId: string }; return: any }
    create: {
      params: GetSpaceParams
      payload: { file: string | ArrayBuffer | Stream }
      return: any
    }
    delete: { params: GetSpaceParams & { uploadId: string }; return: any }
  }
  Usage: {
    getManyForSpace: {
      params: { organizationId: string } & QueryParams
      return: CollectionProp<UsageProps>
    }
    getManyForOrganization: {
      params: { organizationId: string } & QueryParams
      return: CollectionProp<UsageProps>
    }
  }
  User: {
    getManyForSpace: { params: GetSpaceParams & QueryParams; return: CollectionProp<UserProps> }
    getForSpace: { params: GetSpaceParams & { userId: string }; return: UserProps }
    getCurrent: { params?: QueryParams; return: any }
    getForOrganization: { params: GetOrganizationParams & { userId: string }; return: UserProps }
    getManyForOrganization: {
      params: GetOrganizationParams & QueryParams
      return: CollectionProp<UserProps>
    }
  }
  Webhook: {
    get: { params: GetWebhookParams; return: WebhookProps }
    getMany: { params: GetSpaceParams & QueryParams; return: CollectionProp<WebhookProps> }
    getCallDetails: { params: GetWebhookCallDetailsUrl; return: WebhookCallDetailsProps }
    getHealthStatus: { params: GetWebhookParams; return: WebhookHealthProps }
    getManyCallDetails: {
      params: GetWebhookParams & QueryParams
      return: CollectionProp<WebhookCallOverviewProps>
    }
    create: {
      params: GetSpaceParams
      payload: CreateWebhooksProps
      headers?: Record<string, unknown>
      return: WebhookProps
    }
    createWithId: {
      params: GetWebhookParams
      payload: CreateWebhooksProps
      headers?: Record<string, unknown>
      return: WebhookProps
    }
    update: { params: GetWebhookParams; payload: WebhookProps; return: WebhookProps }
    delete: { params: GetWebhookParams; return: void }
  }
}

export type MROpts<
  ET extends keyof MRActions,
  Action extends keyof MRActions[ET],
  UA extends boolean = false
> = {
  entityType: ET
  action: Action
} & (UA extends true ? { userAgent: string } : {}) &
  ('params' extends keyof MRActions[ET][Action]
    ? undefined extends MRActions[ET][Action]['params']
      ? { params?: MRActions[ET][Action]['params'] }
      : { params: MRActions[ET][Action]['params'] }
    : {}) &
  ('payload' extends keyof MRActions[ET][Action]
    ? undefined extends MRActions[ET][Action]['payload']
      ? { payload?: MRActions[ET][Action]['payload'] }
      : { payload: MRActions[ET][Action]['payload'] }
    : {}) &
  ('headers' extends keyof MRActions[ET][Action]
    ? undefined extends MRActions[ET][Action]['headers']
      ? { headers?: MRActions[ET][Action]['headers'] }
      : { headers: MRActions[ET][Action]['headers'] }
    : {})

export type MRReturn<
  ET extends keyof MRActions,
  Action extends keyof MRActions[ET]
> = 'return' extends keyof MRActions[ET][Action] ? Promise<MRActions[ET][Action]['return']> : never

/** Base interface for all Payload interfaces. Used as part of the MakeRequestOptions to simplify payload definitions. */
// eslint-disable-next-line @typescript-eslint/no-empty-interface
export interface MakeRequestPayload {}

export interface MakeRequestOptions {
  entityType: keyof MRActions
  action: string
  params?: Record<string, unknown>
  payload?: Record<string, unknown> | OpPatch[] | MakeRequestPayload
  headers?: Record<string, unknown>
  userAgent: string
}

export type GetAppBundleParams = GetAppDefinitionParams & { appBundleId: string }
export type GetAppDefinitionParams = GetOrganizationParams & { appDefinitionId: string }
export type GetAppInstallationParams = GetSpaceEnvironmentParams & { appDefinitionId: string }
export type GetBulkActionParams = GetSpaceEnvironmentParams & { bulkActionId: string }
export type GetContentTypeParams = GetSpaceEnvironmentParams & { contentTypeId: string }
export type GetEditorInterfaceParams = GetSpaceEnvironmentParams & { contentTypeId: string }
export type GetEntryParams = GetSpaceEnvironmentParams & { entryId: string }
export type GetExtensionParams = GetSpaceEnvironmentParams & { extensionId: string }
export type GetOrganizationParams = { organizationId: string }
export type GetReleaseParams = GetSpaceEnvironmentParams & { releaseId: string }
export type GetSnapshotForContentTypeParams = GetSpaceEnvironmentParams & { contentTypeId: string }
export type GetSnapshotForEntryParams = GetSpaceEnvironmentParams & { entryId: string }
export type GetSpaceEnvAliasParams = GetSpaceParams & { environmentAliasId: string }
export type GetSpaceEnvironmentParams = { spaceId: string; environmentId: string }
export type GetSpaceMembershipProps = GetSpaceParams & { spaceMembershipId: string }
export type GetSpaceParams = { spaceId: string }
export type GetTagParams = GetSpaceEnvironmentParams & { tagId: string }
export type GetTaskParams = GetEntryParams & { taskId: string }
export type GetTeamMembershipParams = GetTeamParams & { teamMembershipId: string }
export type GetTeamParams = { organizationId: string; teamId: string }
export type GetTeamSpaceMembershipParams = GetSpaceParams & { teamSpaceMembershipId: string }
export type GetWebhookCallDetailsUrl = GetWebhookParams & { callId: string }
export type GetWebhookParams = GetSpaceParams & { webhookDefinitionId: string }
export type GetOrganizationMembershipProps = GetOrganizationParams & {
  organizationMembershipId: string
}
export type GetAppUploadParams = GetOrganizationParams & { appUploadId: string }

export type QueryParams = { query?: QueryOptions }
export type PaginationQueryParams = { query?: PaginationQueryOptions }<|MERGE_RESOLUTION|>--- conflicted
+++ resolved
@@ -67,7 +67,6 @@
 } from './entities/release'
 import { ReleaseAction, ReleaseActionProps } from './entities/release-action'
 
-import { ReleasePayload, ReleaseProps, ReleaseQueryOptions } from './entities/release'
 import {
   CreateTaskParams,
   CreateTaskProps,
@@ -350,15 +349,12 @@
   (opts: MROpts<'Release', 'create', UA>): MRReturn<'Release', 'create'>
   (opts: MROpts<'Release', 'update', UA>): MRReturn<'Release', 'update'>
   (opts: MROpts<'Release', 'delete', UA>): MRReturn<'Release', 'delete'>
-<<<<<<< HEAD
   (opts: MROpts<'Release', 'publish', UA>): MRReturn<'Release', 'publish'>
   (opts: MROpts<'Release', 'unpublish', UA>): MRReturn<'Release', 'unpublish'>
   (opts: MROpts<'Release', 'validate', UA>): MRReturn<'Release', 'validate'>
 
   (opts: MROpts<'ReleaseAction', 'get', UA>): MRReturn<'ReleaseAction', 'get'>
   (opts: MROpts<'ReleaseAction', 'query', UA>): MRReturn<'ReleaseAction', 'query'>
-=======
->>>>>>> 3e6da63a
 
   (opts: MROpts<'Role', 'get', UA>): MRReturn<'Role', 'get'>
   (opts: MROpts<'Role', 'getMany', UA>): MRReturn<'Role', 'getMany'>
@@ -903,8 +899,7 @@
     }
     delete: {
       params: GetReleaseParams
-<<<<<<< HEAD
-      return: null
+      return: void
     }
     publish: {
       params: GetReleaseParams & { version: number }
@@ -928,9 +923,6 @@
     query: {
       params: GetReleaseParams & { query?: any }
       return: Collection<ReleaseAction, ReleaseActionProps>
-=======
-      return: void
->>>>>>> 3e6da63a
     }
   }
   Role: {
