<<<<<<< HEAD
import { DefaultElements, Collection } from './generated/types/common-types'
import { EditorInterface } from './editorInterface'
import { ContentTypeProps} from './generated/types/content-type'
=======
import { ContentFields } from './contentFields'
import { MetaSys, MetaSysProps, DefaultElements, Collection } from './generated/common-types'
import { EditorInterface } from './generated/entities/editor-interface'

export interface ContentTypeProps {
  name: string
  description: string
  displayField: string
  fields: ContentFields[]
}
>>>>>>> 0425cc66

export interface ContentType
  extends ContentTypeProps,
    DefaultElements<ContentTypeProps> {
  delete(): Promise<void>
  isDraft(): boolean
  isPublished(): boolean
  isUpdated(): boolean
  omitAndDeleteField(): Promise<ContentType>
  publish(): Promise<ContentType>
  unpublish(): Promise<ContentType>
  update(): Promise<ContentType>
  getEditorInterface(): Promise<EditorInterface>
  getSnapshot(id: string): Promise<any>
  getSnapshots(): Promise<Collection<any>>
}<|MERGE_RESOLUTION|>--- conflicted
+++ resolved
@@ -1,19 +1,8 @@
-<<<<<<< HEAD
+
 import { DefaultElements, Collection } from './generated/types/common-types'
-import { EditorInterface } from './editorInterface'
-import { ContentTypeProps} from './generated/types/content-type'
-=======
-import { ContentFields } from './contentFields'
-import { MetaSys, MetaSysProps, DefaultElements, Collection } from './generated/common-types'
+import { ContentTypeProps } from './generated/types/content-type'
 import { EditorInterface } from './generated/entities/editor-interface'
 
-export interface ContentTypeProps {
-  name: string
-  description: string
-  displayField: string
-  fields: ContentFields[]
-}
->>>>>>> 0425cc66
 
 export interface ContentType
   extends ContentTypeProps,
