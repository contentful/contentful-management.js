--- conflicted
+++ resolved
@@ -133,11 +133,7 @@
     },
     {
       "path": "./dist/contentful-management.node.js",
-<<<<<<< HEAD
-      "maxSize": "74Kb"
-=======
       "maxSize": "76Kb"
->>>>>>> a2d0e9ea
     },
     {
       "path": "./dist/contentful-management.node.min.js",
